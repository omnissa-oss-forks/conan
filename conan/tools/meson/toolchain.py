import textwrap

from jinja2 import Template

<<<<<<< HEAD
from conan.tools.env import VirtualBuildEnv
from conan.tools.microsoft import VCVars
from conan.tools.build.cross_building import cross_building
=======
from conan.tools._check_build_profile import check_using_build_profile
from conan.tools.apple.apple import to_apple_arch, is_apple_os, apple_min_version_flag
from conan.tools.cross_building import cross_building, get_cross_building_settings
from conan.tools.env import VirtualBuildEnv
from conan.tools.meson.helpers import *
from conan.tools.microsoft import VCVars, msvc_runtime_flag
from conans.errors import ConanException
>>>>>>> 64ea7355
from conans.util.files import save


class MesonToolchain(object):
    native_filename = "conan_meson_native.ini"
    cross_filename = "conan_meson_cross.ini"

    _meson_file_template = textwrap.dedent("""
    [constants]
    preprocessor_definitions = [{% for it, value in preprocessor_definitions.items() -%}
    '-D{{ it }}="{{ value}}"'{%- if not loop.last %}, {% endif %}{% endfor %}]

    [project options]
    {% for it, value in project_options.items() -%}
    {{it}} = {{value}}
    {% endfor %}

    [binaries]
    {% if c %}c = '{{c}}'{% endif %}
    {% if cpp %}cpp = '{{cpp}}'{% endif %}
    {% if c_ld %}c_ld = '{{c_ld}}'{% endif %}
    {% if cpp_ld %}cpp_ld = '{{cpp_ld}}'{% endif %}
    {% if ar %}ar = '{{ar}}'{% endif %}
    {% if strip %}strip = '{{strip}}'{% endif %}
    {% if as %}as = '{{as}}'{% endif %}
    {% if windres %}windres = '{{windres}}'{% endif %}
    {% if pkgconfig %}pkgconfig = '{{pkgconfig}}'{% endif %}

    [built-in options]
    {% if buildtype %}buildtype = {{buildtype}}{% endif %}
    {% if debug %}debug = {{debug}}{% endif %}
    {% if default_library %}default_library = {{default_library}}{% endif %}
    {% if b_vscrt %}b_vscrt = '{{b_vscrt}}' {% endif %}
    {% if b_ndebug %}b_ndebug = {{b_ndebug}}{% endif %}
    {% if b_staticpic %}b_staticpic = {{b_staticpic}}{% endif %}
    {% if cpp_std %}cpp_std = '{{cpp_std}}' {% endif %}
    {% if backend %}backend = '{{backend}}' {% endif %}
    c_args = {{c_args}} + preprocessor_definitions
    c_link_args = {{c_link_args}}
    cpp_args = {{cpp_args}} + preprocessor_definitions
    cpp_link_args = {{cpp_link_args}}
    {% if pkg_config_path %}pkg_config_path = '{{pkg_config_path}}'{% endif %}

    {% for context, values in cross_build.items() %}
    [{{context}}_machine]
    system = '{{values["system"]}}'
    cpu_family = '{{values["cpu_family"]}}'
    cpu = '{{values["cpu"]}}'
    endian = '{{values["endian"]}}'
    {% endfor %}
    """)

    def __init__(self, conanfile, backend=None):
        self._conanfile = conanfile
<<<<<<< HEAD
        self._backend = self._get_backend(backend)
        self._build_type = self._conanfile.settings.get_safe("build_type")
        self._base_compiler = self._conanfile.settings.get_safe("compiler.base") or \
                              self._conanfile.settings.get_safe("compiler")
        self._vscrt = self._conanfile.settings.get_safe("compiler.base.runtime") or \
                      self._conanfile.settings.get_safe("compiler.runtime")
        self._cppstd = self._conanfile.settings.get_safe("compiler.cppstd")
        self._shared = self._conanfile.options.get_safe("shared")
        self._fpic = self._conanfile.options.get_safe("fPIC")
        self._build_env = VirtualBuildEnv(self._conanfile).vars()

        self.definitions = dict()
        self.preprocessor_definitions = dict()

        def from_build_env(name):
            return self._to_meson_value(self._build_env.get(name, None))
=======
        # Values are kept as Python built-ins so users can modify them more easily, and they are
        # only converted to Meson file syntax for rendering
        # priority: first user conf, then recipe, last one is default "ninja"
        backend_conf = conanfile.conf["tools.meson.mesontoolchain:backend"]
        self._backend = backend_conf or backend or 'ninja'
>>>>>>> 64ea7355

        build_type = self._conanfile.settings.get_safe("build_type")
        self._buildtype = {"Debug": "debug",  # Note, it is not "'debug'"
                           "Release": "release",
                           "MinSizeRel": "minsize",
                           "RelWithDebInfo": "debugoptimized"}.get(build_type, build_type)
        self._b_ndebug = "true" if self._buildtype != "debug" else "false"

        # https://mesonbuild.com/Builtin-options.html#base-options
        fpic = self._conanfile.options.get_safe("fPIC")
        shared = self._conanfile.options.get_safe("shared")
        self._b_staticpic = fpic if (shared is False and fpic is not None) else None
        # https://mesonbuild.com/Builtin-options.html#core-options
        # Do not adjust "debug" if already adjusted "buildtype"
        self._default_library = ("shared" if shared else "static") if shared is not None else None

        compiler = self._conanfile.settings.get_safe("compiler")
        cppstd = self._conanfile.settings.get_safe("compiler.cppstd")
        self._cpp_std = to_cppstd_flag(compiler, cppstd)

        if compiler == "Visual Studio":
            vscrt = self._conanfile.settings.get_safe("compiler.runtime")
            self._b_vscrt = str(vscrt).lower()
        elif compiler == "msvc":
            vscrt = msvc_runtime_flag(self._conanfile)
            self._b_vscrt = str(vscrt).lower()
        else:
            self._b_vscrt = None

        self.project_options = {}
        self.preprocessor_definitions = {}
        self.pkg_config_path = self._conanfile.generators_folder

<<<<<<< HEAD
    def _get_backend(self, recipe_backend):
        # Returns the name of the backend used by Meson
        conanfile = self._conanfile
        # Downstream consumer always higher priority
        backend_conf = conanfile.conf["tools.meson.mesontoolchain:backend"]
        if backend_conf:
            return backend_conf
        # second priority: the recipe one:
        if recipe_backend:
            return recipe_backend
        # if not defined, deduce automatically the default one (ninja)
        return 'ninja'

    @staticmethod
    def _to_meson_value(value):
        # https://mesonbuild.com/Machine-files.html#data-types

        try:
            from collections.abc import Iterable
        except ImportError:
            from collections import Iterable

        if isinstance(value, str):
            return "'%s'" % value
        elif isinstance(value, bool):
            return 'true' if value else "false"
        elif isinstance(value, int):
            return value
        elif isinstance(value, Iterable):
            return '[%s]' % ', '.join([str(MesonToolchain._to_meson_value(v)) for v in value])
        return value

    @staticmethod
    def _to_meson_build_type(build_type):
        return {"Debug": "'debug'",
                "Release": "'release'",
                "MinSizeRel": "'minsize'",
                "RelWithDebInfo": "'debugoptimized'"}.get(build_type, "'%s'" % build_type)
    # FIXME : use 'custom' otherwise? or use just None?
=======
        check_using_build_profile(self._conanfile)

        self.cross_build = {}
        default_comp = ""
        default_comp_cpp = ""
        if cross_building(conanfile, skip_x64_x86=True):
            os_build, arch_build, os_host, arch_host = get_cross_building_settings(self._conanfile)
            self.cross_build["build"] = to_meson_machine(os_build, arch_build)
            self.cross_build["host"] = to_meson_machine(os_host, arch_host)
            if hasattr(conanfile, 'settings_target') and conanfile.settings_target:
                settings_target = conanfile.settings_target
                os_target = settings_target.get_safe("os")
                arch_target = settings_target.get_safe("arch")
                self.cross_build["target"] = to_meson_machine(os_target, arch_target)
            if is_apple_os(os_host):  # default cross-compiler in Apple is common
                default_comp = "clang"
                default_comp_cpp = "clang++"
        else:
            if "Visual" in compiler or compiler == "msvc":
                default_comp = "cl"
                default_comp_cpp = "cl"
            elif "clang" in compiler:
                default_comp = "clang"
                default_comp_cpp = "clang++"
            elif compiler == "gcc":
                default_comp = "gcc"
                default_comp_cpp = "g++"

        # Read the VirtualBuildEnv to update the variables
        build_env = VirtualBuildEnv(self._conanfile).vars()
        self.c = build_env.get("CC") or default_comp
        self.cpp = build_env.get("CXX") or default_comp_cpp
        self.c_ld = build_env.get("CC_LD") or build_env.get("LD")
        self.cpp_ld = build_env.get("CXX_LD") or build_env.get("LD")
        self.ar = build_env.get("AR")
        self.strip = build_env.get("STRIP")
        self.as_ = build_env.get("AS")
        self.windres = build_env.get("WINDRES")
        self.pkgconfig = build_env.get("PKG_CONFIG")
        self.c_args = build_env.get("CFLAGS", "")
        self.c_link_args = build_env.get("LDFLAGS", "")
        self.cpp_args = build_env.get("CXXFLAGS", "")
        self.cpp_link_args = build_env.get("LDFLAGS", "")

        self._add_apple_flags()

    def _add_apple_flags(self):
        conanfile = self._conanfile
        os_ = conanfile.settings.get_safe("os")
        if not is_apple_os(os_):
            return

        # SDK path is mandatory for cross-building
        sdk_path = conanfile.conf["tools.meson.mesontoolchain:sdk_path"]
        if not sdk_path and self.cross_build:
            raise ConanException("You must provide a valid SDK path for cross-compilation.")

        # TODO: Delete this os_sdk check whenever the _guess_apple_sdk_name() function disappears
        os_sdk = conanfile.settings.get_safe('os.sdk')
        if not os_sdk and os_ != "Macos":
            raise ConanException("Please, specify a suitable value for os.sdk.")

        arch = to_apple_arch(conanfile.settings.get_safe("arch"))
        # Calculating the main Apple flags
        deployment_target_flag = apple_min_version_flag(conanfile)
        sysroot_flag = "-isysroot " + sdk_path if sdk_path else ""
        arch_flag = "-arch " + arch if arch else ""

        apple_flags = {}
        if deployment_target_flag:
            flag_ = deployment_target_flag.split("=")[0]
            apple_flags[flag_] = deployment_target_flag
        if sysroot_flag:
            apple_flags["-isysroot"] = sysroot_flag
        if arch_flag:
            apple_flags["-arch"] = arch_flag

        for flag, arg_value in apple_flags.items():
            v = " " + arg_value
            if flag not in self.c_args:
                self.c_args += v
            if flag not in self.c_link_args:
                self.c_link_args += v
            if flag not in self.cpp_args:
                self.cpp_args += v
            if flag not in self.cpp_link_args:
                self.cpp_link_args += v
>>>>>>> 64ea7355

    def _context(self):
        return {
            # https://mesonbuild.com/Machine-files.html#project-specific-options
            "project_options": {k: to_meson_value(v) for k, v in self.project_options.items()},
            # https://mesonbuild.com/Builtin-options.html#directories
            # TODO : we don't manage paths like libdir here (yet?)
            # https://mesonbuild.com/Machine-files.html#binaries
            # https://mesonbuild.com/Reference-tables.html#compiler-and-linker-selection-variables
            "c": self.c,
            "cpp": self.cpp,
            "c_ld": self.c_ld,
            "cpp_ld": self.cpp_ld,
            "ar": self.ar,
            "strip": self.strip,
            "as": self.as_,
            "windres": self.windres,
            "pkgconfig": self.pkgconfig,
            # https://mesonbuild.com/Builtin-options.html#core-options
            "buildtype": to_meson_value(self._buildtype),
            "default_library": to_meson_value(self._default_library),
            "backend": self._backend,
            # https://mesonbuild.com/Builtin-options.html#base-options
            "b_vscrt": self._b_vscrt,
            "b_staticpic": to_meson_value(self._b_staticpic),
            "b_ndebug": to_meson_value(self._b_ndebug),
            # https://mesonbuild.com/Builtin-options.html#compiler-options
            "cpp_std": to_meson_value(self._cpp_std),
            "c_args": to_meson_value(self.c_args.strip().split()),
            "c_link_args": to_meson_value(self.c_link_args.strip().split()),
            "cpp_args": to_meson_value(self.cpp_args.strip().split()),
            "cpp_link_args": to_meson_value(self.cpp_link_args.strip().split()),
            "pkg_config_path": self.pkg_config_path,
            "preprocessor_definitions": self.preprocessor_definitions,
            "cross_build": self.cross_build
        }

    @property
<<<<<<< HEAD
    def _cross_content(self):
        os_host = self._conanfile.settings.get_safe("os")
        arch_host = self._conanfile.settings.get_safe("arch")
        os_build = self._conanfile.settings_build.get_safe('os')
        arch_build = self._conanfile.settings_build.get_safe('arch')

        os_target, arch_target = os_host, arch_host  # TODO: assume target the same as a host for now?

        build_machine = self._to_meson_machine(os_build, arch_build)
        host_machine = self._to_meson_machine(os_host, arch_host)
        target_machine = self._to_meson_machine(os_target, arch_target)

        context = self._context
        context['build_machine'] = build_machine
        context['host_machine'] = host_machine
        context['target_machine'] = target_machine
        return self._render(self._cross_file_template, context)

    def _write_native_file(self):
        save(self.native_filename, self._native_content)

    def _write_cross_file(self):
        save(self.cross_filename, self._cross_content)
=======
    def content(self):
        context = self._context()
        content = Template(self._meson_file_template).render(context)
        return content
>>>>>>> 64ea7355

    def generate(self):
        filename = self.native_filename if not self.cross_build else self.cross_filename
        save(filename, self.content)
        # FIXME: Should we check the OS and compiler to call VCVars?
        VCVars(self._conanfile).generate()<|MERGE_RESOLUTION|>--- conflicted
+++ resolved
@@ -2,19 +2,12 @@
 
 from jinja2 import Template
 
-<<<<<<< HEAD
-from conan.tools.env import VirtualBuildEnv
-from conan.tools.microsoft import VCVars
 from conan.tools.build.cross_building import cross_building
-=======
-from conan.tools._check_build_profile import check_using_build_profile
 from conan.tools.apple.apple import to_apple_arch, is_apple_os, apple_min_version_flag
-from conan.tools.cross_building import cross_building, get_cross_building_settings
 from conan.tools.env import VirtualBuildEnv
 from conan.tools.meson.helpers import *
 from conan.tools.microsoft import VCVars, msvc_runtime_flag
 from conans.errors import ConanException
->>>>>>> 64ea7355
 from conans.util.files import save
 
 
@@ -69,30 +62,11 @@
 
     def __init__(self, conanfile, backend=None):
         self._conanfile = conanfile
-<<<<<<< HEAD
-        self._backend = self._get_backend(backend)
-        self._build_type = self._conanfile.settings.get_safe("build_type")
-        self._base_compiler = self._conanfile.settings.get_safe("compiler.base") or \
-                              self._conanfile.settings.get_safe("compiler")
-        self._vscrt = self._conanfile.settings.get_safe("compiler.base.runtime") or \
-                      self._conanfile.settings.get_safe("compiler.runtime")
-        self._cppstd = self._conanfile.settings.get_safe("compiler.cppstd")
-        self._shared = self._conanfile.options.get_safe("shared")
-        self._fpic = self._conanfile.options.get_safe("fPIC")
-        self._build_env = VirtualBuildEnv(self._conanfile).vars()
-
-        self.definitions = dict()
-        self.preprocessor_definitions = dict()
-
-        def from_build_env(name):
-            return self._to_meson_value(self._build_env.get(name, None))
-=======
         # Values are kept as Python built-ins so users can modify them more easily, and they are
         # only converted to Meson file syntax for rendering
         # priority: first user conf, then recipe, last one is default "ninja"
         backend_conf = conanfile.conf["tools.meson.mesontoolchain:backend"]
         self._backend = backend_conf or backend or 'ninja'
->>>>>>> 64ea7355
 
         build_type = self._conanfile.settings.get_safe("build_type")
         self._buildtype = {"Debug": "debug",  # Note, it is not "'debug'"
@@ -126,54 +100,14 @@
         self.preprocessor_definitions = {}
         self.pkg_config_path = self._conanfile.generators_folder
 
-<<<<<<< HEAD
-    def _get_backend(self, recipe_backend):
-        # Returns the name of the backend used by Meson
-        conanfile = self._conanfile
-        # Downstream consumer always higher priority
-        backend_conf = conanfile.conf["tools.meson.mesontoolchain:backend"]
-        if backend_conf:
-            return backend_conf
-        # second priority: the recipe one:
-        if recipe_backend:
-            return recipe_backend
-        # if not defined, deduce automatically the default one (ninja)
-        return 'ninja'
-
-    @staticmethod
-    def _to_meson_value(value):
-        # https://mesonbuild.com/Machine-files.html#data-types
-
-        try:
-            from collections.abc import Iterable
-        except ImportError:
-            from collections import Iterable
-
-        if isinstance(value, str):
-            return "'%s'" % value
-        elif isinstance(value, bool):
-            return 'true' if value else "false"
-        elif isinstance(value, int):
-            return value
-        elif isinstance(value, Iterable):
-            return '[%s]' % ', '.join([str(MesonToolchain._to_meson_value(v)) for v in value])
-        return value
-
-    @staticmethod
-    def _to_meson_build_type(build_type):
-        return {"Debug": "'debug'",
-                "Release": "'release'",
-                "MinSizeRel": "'minsize'",
-                "RelWithDebInfo": "'debugoptimized'"}.get(build_type, "'%s'" % build_type)
-    # FIXME : use 'custom' otherwise? or use just None?
-=======
-        check_using_build_profile(self._conanfile)
-
         self.cross_build = {}
         default_comp = ""
         default_comp_cpp = ""
         if cross_building(conanfile, skip_x64_x86=True):
-            os_build, arch_build, os_host, arch_host = get_cross_building_settings(self._conanfile)
+            os_host = conanfile.settings.get_safe("os")
+            arch_host = conanfile.settings.get_safe("arch")
+            os_build = conanfile.settings_build.get_safe('os')
+            arch_build = conanfile.settings_build.get_safe('arch'),
             self.cross_build["build"] = to_meson_machine(os_build, arch_build)
             self.cross_build["host"] = to_meson_machine(os_host, arch_host)
             if hasattr(conanfile, 'settings_target') and conanfile.settings_target:
@@ -254,7 +188,6 @@
                 self.cpp_args += v
             if flag not in self.cpp_link_args:
                 self.cpp_link_args += v
->>>>>>> 64ea7355
 
     def _context(self):
         return {
@@ -293,36 +226,10 @@
         }
 
     @property
-<<<<<<< HEAD
-    def _cross_content(self):
-        os_host = self._conanfile.settings.get_safe("os")
-        arch_host = self._conanfile.settings.get_safe("arch")
-        os_build = self._conanfile.settings_build.get_safe('os')
-        arch_build = self._conanfile.settings_build.get_safe('arch')
-
-        os_target, arch_target = os_host, arch_host  # TODO: assume target the same as a host for now?
-
-        build_machine = self._to_meson_machine(os_build, arch_build)
-        host_machine = self._to_meson_machine(os_host, arch_host)
-        target_machine = self._to_meson_machine(os_target, arch_target)
-
-        context = self._context
-        context['build_machine'] = build_machine
-        context['host_machine'] = host_machine
-        context['target_machine'] = target_machine
-        return self._render(self._cross_file_template, context)
-
-    def _write_native_file(self):
-        save(self.native_filename, self._native_content)
-
-    def _write_cross_file(self):
-        save(self.cross_filename, self._cross_content)
-=======
     def content(self):
         context = self._context()
         content = Template(self._meson_file_template).render(context)
         return content
->>>>>>> 64ea7355
 
     def generate(self):
         filename = self.native_filename if not self.cross_build else self.cross_filename
