import os

from conan.tools.build import build_jobs
<<<<<<< HEAD
=======
from conan.tools.meson.mesondeps import MesonDeps
>>>>>>> 4932c50d
from conan.tools.meson.toolchain import MesonToolchain


class Meson(object):
    """
    This class calls Meson commands when a package is being built. Notice that
    this one should be used together with the ``MesonToolchain`` generator.
    """

    def __init__(self, conanfile):
        """
        :param conanfile: ``< ConanFile object >`` The current recipe object. Always use ``self``.
        """
        self._conanfile = conanfile

    def configure(self, reconfigure=False):
<<<<<<< HEAD
        """
        Runs ``meson setup [FILE] "BUILD_FOLDER" "SOURCE_FOLDER" [-Dprefix=PACKAGE_FOLDER]``
        command, where ``FILE`` could be ``--native-file conan_meson_native.ini``
        (if native builds) or ``--cross-file conan_meson_cross.ini`` (if cross builds).

        :param reconfigure: ``bool`` value that adds ``--reconfigure`` param to the final command.
        """
=======
        if reconfigure:
            self._conanfile.output.warning("reconfigure param has been deprecated."
                                           " Removing in Conan 2.x.")
>>>>>>> 4932c50d
        source_folder = self._conanfile.source_folder
        build_folder = self._conanfile.build_folder
        cmd = "meson setup"
        generators_folder = self._conanfile.generators_folder
        cross = os.path.join(generators_folder, MesonToolchain.cross_filename)
        native = os.path.join(generators_folder, MesonToolchain.native_filename)
        meson_filenames = []
        if os.path.exists(cross):
            cmd_param = " --cross-file"
            meson_filenames.append(cross)
        else:
            cmd_param = " --native-file"
            meson_filenames.append(native)

        machine_files = self._conanfile.conf.get("tools.meson.mesontoolchain:extra_machine_files",
                                                 default=[], check_type=list)
        if machine_files:
            meson_filenames.extend(machine_files)

        cmd += "".join([f'{cmd_param} "{meson_option}"' for meson_option in meson_filenames])
        cmd += ' "{}" "{}"'.format(build_folder, source_folder)
<<<<<<< HEAD
        if self._conanfile.package_folder:
            cmd += ' -Dprefix="{}"'.format(self._conanfile.package_folder.replace("\\", "/"))
        if reconfigure:
            cmd += ' --reconfigure'
=======
        # Issue related: https://github.com/mesonbuild/meson/issues/12880
        cmd += ' --prefix=/'  # this must be an absolute path, otherwise, meson complains
>>>>>>> 4932c50d
        self._conanfile.output.info("Meson configure cmd: {}".format(cmd))
        self._conanfile.run(cmd)

    def build(self, target=None):
        """
        Runs ``meson compile -C . -j[N_JOBS] [TARGET]`` in the build folder.
        You can specify ``N_JOBS`` through the configuration line ``tools.build:jobs=N_JOBS``
        in your profile ``[conf]`` section.

        :param target: ``str`` Specifies the target to be executed.
        """
        meson_build_folder = self._conanfile.build_folder
        cmd = 'meson compile -C "{}"'.format(meson_build_folder)
        njobs = build_jobs(self._conanfile)
        if njobs:
            cmd += " -j{}".format(njobs)
        if target:
            cmd += " {}".format(target)
        verbosity = self._build_verbosity
        if verbosity:
            cmd += " " + verbosity
        self._conanfile.output.info("Meson build cmd: {}".format(cmd))
        self._conanfile.run(cmd)

    def install(self):
<<<<<<< HEAD
        """
        Runs ``meson install -C "."`` in the build folder. Notice that it will execute
        ``self.configure(reconfigure=True)`` at first.
        """
        self.configure(reconfigure=True)  # To re-do the destination package-folder
        meson_build_folder = self._conanfile.build_folder
        cmd = 'meson install -C "{}"'.format(meson_build_folder)
        verbosity = self._install_verbosity
        if verbosity:
            cmd += " " + verbosity
=======
        meson_build_folder = self._conanfile.build_folder.replace("\\", "/")
        meson_package_folder = self._conanfile.package_folder.replace("\\", "/")
        # Assuming meson >= 0.57.0
        cmd = f'meson install -C "{meson_build_folder}" --destdir "{meson_package_folder}"'
>>>>>>> 4932c50d
        self._conanfile.run(cmd)

    def test(self):
        """
        Runs ``meson test -v -C "."`` in the build folder.
        """
        if self._conanfile.conf.get("tools.build:skip_test", check_type=bool):
            return
        meson_build_folder = self._conanfile.build_folder
        cmd = 'meson test -v -C "{}"'.format(meson_build_folder)
        # TODO: Do we need vcvars for test?
        # TODO: This should use conanrunenv, but what if meson itself is a build-require?
        self._conanfile.run(cmd)

    @property
    def _build_verbosity(self):
        # verbosity of build tools. This passes -v to ninja, for example.
        # See https://github.com/mesonbuild/meson/blob/master/mesonbuild/mcompile.py#L156
        verbosity = self._conanfile.conf.get("tools.compilation:verbosity",
                                             choices=("quiet", "verbose"))
        return "--verbose" if verbosity == "verbose" else ""

    @property
    def _install_verbosity(self):
        # https://github.com/mesonbuild/meson/blob/master/mesonbuild/minstall.py#L81
        # Errors are always logged, and status about installed files is controlled by this flag,
        # so it's a bit backwards
        verbosity = self._conanfile.conf.get("tools.build:verbosity", choices=("quiet", "verbose"))
        return "--quiet" if verbosity else ""<|MERGE_RESOLUTION|>--- conflicted
+++ resolved
@@ -1,10 +1,6 @@
 import os
 
 from conan.tools.build import build_jobs
-<<<<<<< HEAD
-=======
-from conan.tools.meson.mesondeps import MesonDeps
->>>>>>> 4932c50d
 from conan.tools.meson.toolchain import MesonToolchain
 
 
@@ -21,19 +17,16 @@
         self._conanfile = conanfile
 
     def configure(self, reconfigure=False):
-<<<<<<< HEAD
         """
-        Runs ``meson setup [FILE] "BUILD_FOLDER" "SOURCE_FOLDER" [-Dprefix=PACKAGE_FOLDER]``
+        Runs ``meson setup [FILE] "BUILD_FOLDER" "SOURCE_FOLDER" [-Dprefix=/]``
         command, where ``FILE`` could be ``--native-file conan_meson_native.ini``
         (if native builds) or ``--cross-file conan_meson_cross.ini`` (if cross builds).
 
         :param reconfigure: ``bool`` value that adds ``--reconfigure`` param to the final command.
         """
-=======
         if reconfigure:
             self._conanfile.output.warning("reconfigure param has been deprecated."
-                                           " Removing in Conan 2.x.")
->>>>>>> 4932c50d
+                                           " Removing in Conan 2.x.", warn_tag="deprecated")
         source_folder = self._conanfile.source_folder
         build_folder = self._conanfile.build_folder
         cmd = "meson setup"
@@ -55,15 +48,8 @@
 
         cmd += "".join([f'{cmd_param} "{meson_option}"' for meson_option in meson_filenames])
         cmd += ' "{}" "{}"'.format(build_folder, source_folder)
-<<<<<<< HEAD
-        if self._conanfile.package_folder:
-            cmd += ' -Dprefix="{}"'.format(self._conanfile.package_folder.replace("\\", "/"))
-        if reconfigure:
-            cmd += ' --reconfigure'
-=======
         # Issue related: https://github.com/mesonbuild/meson/issues/12880
         cmd += ' --prefix=/'  # this must be an absolute path, otherwise, meson complains
->>>>>>> 4932c50d
         self._conanfile.output.info("Meson configure cmd: {}".format(cmd))
         self._conanfile.run(cmd)
 
@@ -89,23 +75,16 @@
         self._conanfile.run(cmd)
 
     def install(self):
-<<<<<<< HEAD
         """
-        Runs ``meson install -C "."`` in the build folder. Notice that it will execute
-        ``self.configure(reconfigure=True)`` at first.
+        Runs ``meson install -C "." --destdir`` in the build folder.
         """
-        self.configure(reconfigure=True)  # To re-do the destination package-folder
-        meson_build_folder = self._conanfile.build_folder
-        cmd = 'meson install -C "{}"'.format(meson_build_folder)
-        verbosity = self._install_verbosity
-        if verbosity:
-            cmd += " " + verbosity
-=======
         meson_build_folder = self._conanfile.build_folder.replace("\\", "/")
         meson_package_folder = self._conanfile.package_folder.replace("\\", "/")
         # Assuming meson >= 0.57.0
         cmd = f'meson install -C "{meson_build_folder}" --destdir "{meson_package_folder}"'
->>>>>>> 4932c50d
+        verbosity = self._install_verbosity
+        if verbosity:
+            cmd += " " + verbosity
         self._conanfile.run(cmd)
 
     def test(self):
