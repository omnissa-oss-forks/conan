import fnmatch
import os
import re
import textwrap
from xml.dom import minidom

from jinja2 import Template

from conans.errors import ConanException
from conans.model.dependencies import get_transitive_requires
from conans.util.files import load, save

VALID_LIB_EXTENSIONS = (".so", ".lib", ".a", ".dylib", ".bc")


class MSBuildDeps(object):
    """
    MSBuildDeps class generator
    conandeps.props: unconditional import of all *direct* dependencies only
    """

    _vars_props = textwrap.dedent("""\
        <?xml version="1.0" encoding="utf-8"?>
        <Project ToolsVersion="4.0" xmlns="http://schemas.microsoft.com/developer/msbuild/2003">
          <PropertyGroup Label="ConanVariables">
            <Conan{{name}}RootFolder>{{root_folder}}</Conan{{name}}RootFolder>
            <Conan{{name}}BinaryDirectories>{{bin_dirs}}</Conan{{name}}BinaryDirectories>
            {% if host_context %}
            <Conan{{name}}CompilerFlags>{{compiler_flags}}</Conan{{name}}CompilerFlags>
            <Conan{{name}}LinkerFlags>{{linker_flags}}</Conan{{name}}LinkerFlags>
            <Conan{{name}}PreprocessorDefinitions>{{definitions}}</Conan{{name}}PreprocessorDefinitions>
            <Conan{{name}}IncludeDirectories>{{include_dirs}}</Conan{{name}}IncludeDirectories>
            <Conan{{name}}ResourceDirectories>{{res_dirs}}</Conan{{name}}ResourceDirectories>
            <Conan{{name}}LibraryDirectories>{{lib_dirs}}</Conan{{name}}LibraryDirectories>
            <Conan{{name}}Libraries>{{libs}}</Conan{{name}}Libraries>
            <Conan{{name}}SystemLibs>{{system_libs}}</Conan{{name}}SystemLibs>
            {% endif %}
          </PropertyGroup>
        </Project>
        """)

    _conf_props = textwrap.dedent("""\
        <?xml version="1.0" encoding="utf-8"?>
        <Project ToolsVersion="4.0" xmlns="http://schemas.microsoft.com/developer/msbuild/2003">
          <ImportGroup Label="PropertySheets">
            {% for dep in deps %}
            <Import Condition="'$(conan_{{dep}}_props_imported)' != 'True'" Project="conan_{{dep}}.props"/>
            {% endfor %}
          </ImportGroup>
          <ImportGroup Label="PropertySheets">
            <Import Project="{{vars_filename}}"/>
          </ImportGroup>
          {% if host_context %}
          <PropertyGroup>
            <ConanDebugPath>$(Conan{{name}}BinaryDirectories);$(ConanDebugPath)</ConanDebugPath>
            <LocalDebuggerEnvironment>PATH=$(ConanDebugPath);%PATH%</LocalDebuggerEnvironment>
            <DebuggerFlavor>WindowsLocalDebugger</DebuggerFlavor>
            {% if ca_exclude %}
            <CAExcludePath>$(Conan{{name}}IncludeDirectories);$(CAExcludePath)</CAExcludePath>
            {% endif %}
          </PropertyGroup>
          <ItemDefinitionGroup>
            <ClCompile>
              <AdditionalIncludeDirectories>$(Conan{{name}}IncludeDirectories)%(AdditionalIncludeDirectories)</AdditionalIncludeDirectories>
              <PreprocessorDefinitions>$(Conan{{name}}PreprocessorDefinitions)%(PreprocessorDefinitions)</PreprocessorDefinitions>
              <AdditionalOptions>$(Conan{{name}}CompilerFlags) %(AdditionalOptions)</AdditionalOptions>
            </ClCompile>
            <Link>
              <AdditionalLibraryDirectories>$(Conan{{name}}LibraryDirectories)%(AdditionalLibraryDirectories)</AdditionalLibraryDirectories>
              <AdditionalDependencies>$(Conan{{name}}Libraries)%(AdditionalDependencies)</AdditionalDependencies>
              <AdditionalDependencies>$(Conan{{name}}SystemLibs)%(AdditionalDependencies)</AdditionalDependencies>
              <AdditionalOptions>$(Conan{{name}}LinkerFlags) %(AdditionalOptions)</AdditionalOptions>
            </Link>
            <Midl>
              <AdditionalIncludeDirectories>$(Conan{{name}}IncludeDirectories)%(AdditionalIncludeDirectories)</AdditionalIncludeDirectories>
            </Midl>
            <ResourceCompile>
              <AdditionalIncludeDirectories>$(Conan{{name}}IncludeDirectories)%(AdditionalIncludeDirectories)</AdditionalIncludeDirectories>
              <PreprocessorDefinitions>$(Conan{{name}}PreprocessorDefinitions)%(PreprocessorDefinitions)</PreprocessorDefinitions>
              <AdditionalOptions>$(Conan{{name}}CompilerFlags) %(AdditionalOptions)</AdditionalOptions>
            </ResourceCompile>
          </ItemDefinitionGroup>
          {% else %}
          <PropertyGroup>
            <ExecutablePath>$(Conan{{name}}BinaryDirectories)$(ExecutablePath)</ExecutablePath>
          </PropertyGroup>
          {% endif %}
        </Project>
        """)

    def __init__(self, conanfile):
        """
        :param conanfile: ``< ConanFile object >`` The current recipe object. Always use ``self``.
        """
        self._conanfile = conanfile
        #: Defines the build type. By default, ``settings.build_type``.
        self.configuration = conanfile.settings.build_type
        # TODO: This platform is not exactly the same as ``msbuild_arch``, because it differs
        # in x86=>Win32
        #: Platform name, e.g., ``Win32`` if ``settings.arch == "x86"``.
        self.platform = {'x86': 'Win32',
                         'x86_64': 'x64',
                         'armv7': 'ARM',
                         'armv8': 'ARM64'}.get(str(conanfile.settings.arch))
        ca_exclude = "tools.microsoft.msbuilddeps:exclude_code_analysis"
        #: List of packages names patterns to add Visual Studio ``CAExcludePath`` property
        #: to each match as part of its ``conan_[DEP]_[CONFIG].props``. By default, value given by
        #: ``tools.microsoft.msbuilddeps:exclude_code_analysis`` configuration.
        self.exclude_code_analysis = self._conanfile.conf.get(ca_exclude, check_type=list)

    def generate(self):
        """
        Generates ``conan_<pkg>_<config>_vars.props``, ``conan_<pkg>_<config>.props``,
        and ``conan_<pkg>.props`` files into the ``conanfile.generators_folder``.
        """
        if self.configuration is None:
            raise ConanException("MSBuildDeps.configuration is None, it should have a value")
        if self.platform is None:
            raise ConanException("MSBuildDeps.platform is None, it should have a value")
        generator_files = self._content()
        for generator_file, content in generator_files.items():
            save(generator_file, content)

    def _config_filename(self):
        props = [("Configuration", self.configuration),
                 ("Platform", self.platform)]
        name = "".join("_%s" % v for _, v in props)
        return name.lower()

    def _condition(self):
        props = [("Configuration", self.configuration),
                 ("Platform", self.platform)]
        condition = " And ".join("'$(%s)' == '%s'" % (k, v) for k, v in props)
        return condition

    @staticmethod
    def _dep_name(dep, build):
        dep_name = dep.ref.name
        if build:  # dep.context == CONTEXT_BUILD:
            dep_name += "_build"
        return MSBuildDeps._get_valid_xml_format(dep_name)

    @staticmethod
    def _get_valid_xml_format(name):
        return re.compile(r"[.+]").sub("_", name)

<<<<<<< HEAD
    def _vars_props_file(self, require, dep, name, cpp_info, deps, build):
=======
    def _vars_props_file(self, dep, name, cpp_info, build):
>>>>>>> de0d1b97
        """
        content for conan_vars_poco_x86_release.props, containing the variables for 1 config
        This will be for 1 package or for one component of a package
        :return: varfile content
        """

        def add_valid_ext(libname):
            ext = os.path.splitext(libname)[1]
            return '%s;' % libname if ext in VALID_LIB_EXTENSIONS else '%s.lib;' % libname

        pkg_placeholder = "$(Conan{}RootFolder)".format(name)

        def escape_path(path):
            # https://docs.microsoft.com/en-us/visualstudio/msbuild/
            #                          how-to-escape-special-characters-in-msbuild
            # https://docs.microsoft.com/en-us/visualstudio/msbuild/msbuild-special-characters
            return path.replace("\\", "/").lstrip("/")

        def join_paths(paths):
            # TODO: ALmost copied from CMakeDeps TargetDataContext
            ret = []
            for p in paths:
                assert os.path.isabs(p), "{} is not absolute".format(p)
                full_path = escape_path(p)
                if full_path.startswith(package_folder):
                    rel = full_path[len(package_folder)+1:]
                    full_path = ("%s/%s" % (pkg_placeholder, rel))
                ret.append(full_path)
            return "".join("{};".format(e) for e in ret)

        package_folder = escape_path(dep.package_folder)

        bin_dirs = join_paths(cpp_info.bindirs)
        res_dirs = join_paths(cpp_info.resdirs)
        include_dirs = join_paths(cpp_info.includedirs)
        lib_dirs = join_paths(cpp_info.libdirs)
        libs = "".join([add_valid_ext(lib) for lib in cpp_info.libs])
        # TODO: Missing objects
        system_libs = "".join([add_valid_ext(sys_dep) for sys_dep in cpp_info.system_libs])
        definitions = "".join("%s;" % d for d in cpp_info.defines)
        compiler_flags = " ".join(cpp_info.cxxflags + cpp_info.cflags)
        linker_flags = " ".join(cpp_info.sharedlinkflags + cpp_info.exelinkflags)

        # traits logic
        if require and not require.headers:
            include_dirs = ""
        if require and not require.libs:
            lib_dirs = ""
            libs = ""
            system_libs = ""
        if require and not require.libs and not require.headers:
            definitions = ""
            compiler_flags = ""
            linker_flags = ""
        if require and not require.run:
            bin_dirs = ""

        fields = {
            'name': name,
            'root_folder': package_folder,
            'bin_dirs': bin_dirs,
            'res_dirs': res_dirs,
            'include_dirs': include_dirs,
            'lib_dirs': lib_dirs,
            'libs': libs,
            # TODO: Missing objects
<<<<<<< HEAD
            'system_libs': system_libs,
            'definitions': definitions,
            'compiler_flags': compiler_flags,
            'linker_flags': linker_flags,
            'dependencies': ";".join(deps),
=======
            'system_libs': "".join([add_valid_ext(sys_dep) for sys_dep in cpp_info.system_libs]),
            'definitions': "".join("%s;" % d for d in cpp_info.defines),
            'compiler_flags': " ".join(cpp_info.cxxflags + cpp_info.cflags),
            'linker_flags': " ".join(cpp_info.sharedlinkflags + cpp_info.exelinkflags),
>>>>>>> de0d1b97
            'host_context': not build
        }
        formatted_template = Template(self._vars_props, trim_blocks=True,
                                      lstrip_blocks=True).render(**fields)
        return formatted_template

    def _activate_props_file(self, dep_name, vars_filename, deps, build):
        """
        Actual activation of the VS variables, per configuration
            - conan_pkgname_x86_release.props / conan_pkgname_compname_x86_release.props
        :param dep_name: pkgname / pkgname_compname
        :param deps: the name of other things to be included: [dep1, dep2:compA, ...]
        :param build: if it is a build require or not
        """

        # TODO: This must include somehow the user/channel, most likely pattern to exclude/include
        # Probably also the negation pattern, exclude all not @mycompany/*
        ca_exclude = any(fnmatch.fnmatch(dep_name, p) for p in self.exclude_code_analysis or ())
        template = Template(self._conf_props, trim_blocks=True, lstrip_blocks=True)
        content_multi = template.render(host_context=not build, name=dep_name, ca_exclude=ca_exclude,
                                        vars_filename=vars_filename, deps=deps)
        return content_multi

    @staticmethod
    def _dep_props_file(dep_name, filename, aggregated_filename, condition, content=None):
        """
        The file aggregating all configurations for a given pkg / component
            - conan_pkgname.props
        """
        # Current directory is the generators_folder
        if content:
            content_multi = content  # Useful for aggregating multiple components in one pass
        elif os.path.isfile(filename):
            content_multi = load(filename)
        else:
            content_multi = textwrap.dedent("""\
            <?xml version="1.0" encoding="utf-8"?>
            <Project ToolsVersion="4.0" xmlns="http://schemas.microsoft.com/developer/msbuild/2003">
              <ImportGroup Label="PropertySheets">
              </ImportGroup>
              <PropertyGroup>
                <conan_{{name}}_props_imported>True</conan_{{name}}_props_imported>
              </PropertyGroup>
            </Project>
            """)
            content_multi = Template(content_multi).render({"name": dep_name})
        # parse the multi_file and add new import statement if needed
        dom = minidom.parseString(content_multi)
        import_vars = dom.getElementsByTagName('ImportGroup')[0]

        # Current vars
        children = import_vars.getElementsByTagName("Import")
        for node in children:
            if aggregated_filename == node.getAttribute("Project") \
                    and condition == node.getAttribute("Condition"):
                break
        else:  # create a new import statement
            import_node = dom.createElement('Import')
            import_node.setAttribute('Condition', condition)
            import_node.setAttribute('Project', aggregated_filename)
            import_vars.appendChild(import_node)

        content_multi = dom.toprettyxml()
        content_multi = "\n".join(line for line in content_multi.splitlines() if line.strip())
        return content_multi

    def _conandeps(self):
        """ this is a .props file including direct declared dependencies
        """
        # Current directory is the generators_folder
        conandeps_filename = "conandeps.props"
        direct_deps = self._conanfile.dependencies.filter({"direct": True})
        pkg_aggregated_content = textwrap.dedent("""\
            <?xml version="1.0" encoding="utf-8"?>
            <Project ToolsVersion="4.0" xmlns="http://schemas.microsoft.com/developer/msbuild/2003">
              <ImportGroup Label="PropertySheets">
              </ImportGroup>
            </Project>
            """)
        for req, dep in direct_deps.items():
            dep_name = self._dep_name(dep, req.build)
            filename = "conan_%s.props" % dep_name
            comp_condition = "'$(conan_%s_props_imported)' != 'True'" % dep_name
            pkg_aggregated_content = self._dep_props_file("", conandeps_filename, filename,
                                                          condition=comp_condition,
                                                          content=pkg_aggregated_content)
        return {conandeps_filename: pkg_aggregated_content}

    def _package_props_files(self, require, dep, build=False):
        """ all the files for a given package:
        - conan_pkgname_vars_config.props: definition of variables, one per config
        - conan_pkgname_config.props: The one using those variables. This is very different for
                                      Host and build, build only activate <ExecutablePath>
        - conan_pkgname.props: Conditional aggregate xxx_config.props based on active config
        """
        conf_name = self._config_filename()
        condition = self._condition()
        dep_name = self._dep_name(dep, build)
        result = {}
        if dep.cpp_info.has_components:
            pkg_aggregated_content = None
            for comp_name, comp_info in dep.cpp_info.components.items():
                if comp_name is None:
                    continue
                full_comp_name = "{}_{}".format(dep_name, self._get_valid_xml_format(comp_name))
                vars_filename = "conan_%s_vars%s.props" % (full_comp_name, conf_name)
                activate_filename = "conan_%s%s.props" % (full_comp_name, conf_name)
                comp_filename = "conan_%s.props" % full_comp_name
                pkg_filename = "conan_%s.props" % dep_name

                public_deps = []  # To store the xml dependencies/file names
                for r in comp_info.requires:
                    if "::" in r:  # Points to a component of a different package
                        pkg, cmp_name = r.split("::")
                        public_deps.append(pkg if pkg == cmp_name else "{}_{}".format(pkg, cmp_name))
                    else:  # Points to a component of same package
                        public_deps.append("{}_{}".format(dep_name, r))
<<<<<<< HEAD
                result[vars_filename] = self._vars_props_file(require, dep, full_comp_name,
                                                              comp_info, public_deps, build=build)
=======
                public_deps = [self._get_valid_xml_format(d) for d in public_deps]
                result[vars_filename] = self._vars_props_file(dep, full_comp_name, comp_info,
                                                              build=build)
>>>>>>> de0d1b97
                result[activate_filename] = self._activate_props_file(full_comp_name, vars_filename,
                                                                      public_deps, build=build)
                result[comp_filename] = self._dep_props_file(full_comp_name, comp_filename,
                                                             activate_filename, condition)
                comp_condition = "'$(conan_%s_props_imported)' != 'True'" % full_comp_name
                pkg_aggregated_content = self._dep_props_file(dep_name, pkg_filename, comp_filename,
                                                              condition=comp_condition,
                                                              content=pkg_aggregated_content)
                result[pkg_filename] = pkg_aggregated_content
        else:
            cpp_info = dep.cpp_info
            vars_filename = "conan_%s_vars%s.props" % (dep_name, conf_name)
            activate_filename = "conan_%s%s.props" % (dep_name, conf_name)
            pkg_filename = "conan_%s.props" % dep_name
<<<<<<< HEAD
            pkg_deps = get_transitive_requires(self._conanfile, dep)
            public_deps = [self._dep_name(d, build) for d in pkg_deps.values()]

            result[vars_filename] = self._vars_props_file(require, dep, dep_name, cpp_info,
                                                          public_deps, build=build)
=======
            public_deps = [self._dep_name(d, build)
                           for r, d in dep.dependencies.direct_host.items() if r.visible]
            result[vars_filename] = self._vars_props_file(dep, dep_name, cpp_info,
                                                          build=build)
>>>>>>> de0d1b97
            result[activate_filename] = self._activate_props_file(dep_name, vars_filename,
                                                                  public_deps, build=build)
            result[pkg_filename] = self._dep_props_file(dep_name, pkg_filename, activate_filename,
                                                        condition=condition)
        return result

    def _content(self):
        if not self._conanfile.settings.get_safe("build_type"):
            raise ConanException("The 'msbuild' generator requires a 'build_type' setting value")
        result = {}

        for req, dep in self._conanfile.dependencies.host.items():
            result.update(self._package_props_files(req, dep, build=False))
        for req, dep in self._conanfile.dependencies.test.items():
            result.update(self._package_props_files(req, dep, build=False))
        for req, dep in self._conanfile.dependencies.build.items():
            result.update(self._package_props_files(req, dep, build=True))

        # Include all direct build_requires for host context. This might change
        result.update(self._conandeps())

        return result<|MERGE_RESOLUTION|>--- conflicted
+++ resolved
@@ -144,11 +144,7 @@
     def _get_valid_xml_format(name):
         return re.compile(r"[.+]").sub("_", name)
 
-<<<<<<< HEAD
-    def _vars_props_file(self, require, dep, name, cpp_info, deps, build):
-=======
-    def _vars_props_file(self, dep, name, cpp_info, build):
->>>>>>> de0d1b97
+    def _vars_props_file(self, require, dep, name, cpp_info, build):
         """
         content for conan_vars_poco_x86_release.props, containing the variables for 1 config
         This will be for 1 package or for one component of a package
@@ -215,18 +211,10 @@
             'lib_dirs': lib_dirs,
             'libs': libs,
             # TODO: Missing objects
-<<<<<<< HEAD
             'system_libs': system_libs,
             'definitions': definitions,
             'compiler_flags': compiler_flags,
             'linker_flags': linker_flags,
-            'dependencies': ";".join(deps),
-=======
-            'system_libs': "".join([add_valid_ext(sys_dep) for sys_dep in cpp_info.system_libs]),
-            'definitions': "".join("%s;" % d for d in cpp_info.defines),
-            'compiler_flags': " ".join(cpp_info.cxxflags + cpp_info.cflags),
-            'linker_flags': " ".join(cpp_info.sharedlinkflags + cpp_info.exelinkflags),
->>>>>>> de0d1b97
             'host_context': not build
         }
         formatted_template = Template(self._vars_props, trim_blocks=True,
@@ -344,14 +332,9 @@
                         public_deps.append(pkg if pkg == cmp_name else "{}_{}".format(pkg, cmp_name))
                     else:  # Points to a component of same package
                         public_deps.append("{}_{}".format(dep_name, r))
-<<<<<<< HEAD
+                public_deps = [self._get_valid_xml_format(d) for d in public_deps]
                 result[vars_filename] = self._vars_props_file(require, dep, full_comp_name,
-                                                              comp_info, public_deps, build=build)
-=======
-                public_deps = [self._get_valid_xml_format(d) for d in public_deps]
-                result[vars_filename] = self._vars_props_file(dep, full_comp_name, comp_info,
-                                                              build=build)
->>>>>>> de0d1b97
+                                                              comp_info, build=build)
                 result[activate_filename] = self._activate_props_file(full_comp_name, vars_filename,
                                                                       public_deps, build=build)
                 result[comp_filename] = self._dep_props_file(full_comp_name, comp_filename,
@@ -366,18 +349,11 @@
             vars_filename = "conan_%s_vars%s.props" % (dep_name, conf_name)
             activate_filename = "conan_%s%s.props" % (dep_name, conf_name)
             pkg_filename = "conan_%s.props" % dep_name
-<<<<<<< HEAD
             pkg_deps = get_transitive_requires(self._conanfile, dep)
             public_deps = [self._dep_name(d, build) for d in pkg_deps.values()]
 
             result[vars_filename] = self._vars_props_file(require, dep, dep_name, cpp_info,
-                                                          public_deps, build=build)
-=======
-            public_deps = [self._dep_name(d, build)
-                           for r, d in dep.dependencies.direct_host.items() if r.visible]
-            result[vars_filename] = self._vars_props_file(dep, dep_name, cpp_info,
                                                           build=build)
->>>>>>> de0d1b97
             result[activate_filename] = self._activate_props_file(dep_name, vars_filename,
                                                                   public_deps, build=build)
             result[pkg_filename] = self._dep_props_file(dep_name, pkg_filename, activate_filename,
