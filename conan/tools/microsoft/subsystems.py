--- conflicted
+++ resolved
@@ -1,127 +1,8 @@
 from conans.client.subsystems import deduce_subsystem, subsystem_path
 
 
-<<<<<<< HEAD
-WINDOWS = "windows"
-MSYS2 = 'msys2'
-MSYS = 'msys'
-CYGWIN = 'cygwin'
-WSL = 'wsl'  # Windows Subsystem for Linux
-SFU = 'sfu'  # Windows Services for UNIX
-
-
-def run_in_windows_bash(conanfile, command, cwd=None, env=None):
-    from conan.tools.env import Environment
-    from conan.tools.env.environment import environment_wrap_command
-    """ Will run a unix command inside a bash terminal It requires to have MSYS2, CYGWIN, or WSL"""
-    if env:
-        # Passing env invalidates the conanfile.environment_scripts
-        env_win = [env] if not isinstance(env, list) else env
-        env_shell = []
-    else:
-        env_shell = ["conanbuild.sh"]
-        env_win = ["conanbuild.bat"]
-
-    subsystem = conanfile.conf.get("tools.microsoft.bash:subsystem")
-    shell_path = conanfile.conf.get("tools.microsoft.bash:path")
-
-    if not platform.system() == "Windows":
-        raise ConanException("Command only for Windows operating system")
-
-    if not subsystem or not shell_path:
-        raise ConanException("The config 'tools.microsoft.bash:subsystem' and "
-                             "'tools.microsoft.bash:path' are "
-                             "needed to run commands in a Windows subsystem")
-    if subsystem == MSYS2:
-        # Configure MSYS2 to inherith the PATH
-        msys2_mode_env = Environment()
-        _msystem = {"x86": "MINGW32"}.get(conanfile.settings.get_safe("arch"), "MINGW64")
-        msys2_mode_env.define("MSYSTEM", _msystem)
-        msys2_mode_env.define("MSYS2_PATH_TYPE", "inherit")
-        path = os.path.join(conanfile.generators_folder, "msys2_mode.bat")
-        msys2_mode_env.vars(conanfile, "build").save_bat(path)
-        env_win.append(path)
-
-    # Needed to change to that dir inside the bash shell
-    wrapped_shell = '"%s"' % shell_path if " " in shell_path else shell_path
-    if env_win:
-        wrapped_shell = environment_wrap_command(env_win, shell_path,
-                                                 cwd=conanfile.generators_folder)
-
-    cwd = cwd or os.getcwd()
-    if not os.path.isabs(cwd):
-        cwd = os.path.join(os.getcwd(), cwd)
-    cwd_inside = subsystem_path(subsystem, cwd)
-    wrapped_user_cmd = command
-    if env_shell:
-        # Wrapping the inside_command enable to prioritize our environment, otherwise /usr/bin go
-        # first and there could be commands that we want to skip
-        wrapped_user_cmd = environment_wrap_command(env_shell, command,
-                                                    cwd=conanfile.generators_folder)
-    inside_command = 'cd "{cwd_inside}" && ' \
-                     '{wrapped_user_cmd}'.format(cwd_inside=cwd_inside,
-                                                 wrapped_user_cmd=wrapped_user_cmd)
-
-    inside_command = escape_windows_cmd(inside_command)
-
-    final_command = 'cd "{cwd}" && {wrapped_shell} --login -c {inside_command}'.format(
-        cwd=cwd,
-        wrapped_shell=wrapped_shell,
-        inside_command=inside_command)
-    conanfile.output.info('Running in windows bash: %s' % final_command)
-    from conans.util.runners import conan_run
-    return conan_run(final_command)
-
-
-def escape_windows_cmd(command):
-    """ To use in a regular windows cmd.exe
-        1. Adds escapes so the argument can be unpacked by CommandLineToArgvW()
-        2. Adds escapes for cmd.exe so the argument survives cmd.exe's substitutions.
-
-        Useful to escape commands to be executed in a windows bash (msys2, cygwin etc)
-    """
-    quoted_arg = subprocess.list2cmdline([command])
-    return "".join(["^%s" % arg if arg in r'()%!^"<>&|' else arg for arg in quoted_arg])
-
-
-def deduce_subsystem(conanfile, scope):
-    if scope.startswith("build"):
-        if hasattr(conanfile, "settings_build"):
-            the_os = conanfile.settings_build.get_safe("os")
-            subsystem = conanfile.settings_build.get_safe("os.subsystem")
-        else:
-            the_os = platform.system()  # FIXME: Temporary fallback until 2.0
-            subsystem = None
-    else:
-        the_os = conanfile.settings.get_safe("os")
-        subsystem = conanfile.settings.get_safe("os.subsystem")
-
-    if not str(the_os).startswith("Windows"):
-        return None
-
-    if subsystem is None and not scope.startswith("build"):  # "run" scope do not follow win_bash
-        return WINDOWS
-
-    if subsystem is None:  # Not defined by settings, so native windows
-        if not conanfile.win_bash:
-            return WINDOWS
-
-        subsystem = conanfile.conf.get("tools.microsoft.bash:subsystem")
-        if not subsystem:
-            raise ConanException("The config 'tools.microsoft.bash:subsystem' is "
-                                 "needed to run commands in a Windows subsystem")
-    return subsystem
-
-
-def subsystem_path(subsystem, path):
-    """"Used to translate windows paths to MSYS unix paths like
-    c/users/path/to/file. Not working in a regular console or MinGW!
-    """
-    if subsystem is None or subsystem == WINDOWS:
-=======
 def unix_path(conanfile, path):
     if not conanfile.win_bash:
->>>>>>> ae663434
         return path
     subsystem = deduce_subsystem(conanfile, scope="build")
     return subsystem_path(subsystem, path)