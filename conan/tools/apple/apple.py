--- conflicted
+++ resolved
@@ -83,29 +83,20 @@
     XCRun is a wrapper for the Apple **xcrun** tool used to get information for building.
     """
 
-<<<<<<< HEAD
-    def __init__(self, conanfile, sdk=None):
+    def __init__(self, conanfile, sdk=None, use_settings_target=False):
         """
         :param conanfile: Conanfile instance.
         :param sdk: Will skip the flag when ``False`` is passed and will try to adjust the
             sdk it automatically if ``None`` is passed.
+        :param target_settings: Try to use ``settings_target`` in case they exist (``False`` by default)
         """
-        if sdk is None and conanfile and conanfile.settings:
-            sdk = conanfile.settings.get_safe('os.sdk')
-=======
-    def __init__(self, conanfile, sdk=None, use_settings_target=False):
-        """sdk=False will skip the flag
-           sdk=None will try to adjust it automatically
-           target_settings=True try to use settings_target in case they exist"""
-
-        # FIXME: 2.0: remove "hasattr()" condition
+
         settings = conanfile.settings
-        if use_settings_target and hasattr(conanfile, "settings_target") and conanfile.settings_target is not None:
+        if use_settings_target and conanfile.settings_target is not None:
             settings = conanfile.settings_target
 
         if sdk is None and settings:
-            sdk = apple_sdk_name(settings)
->>>>>>> 437dc5d5
+            sdk = settings.get_safe('os.sdk')
         self.sdk = sdk
 
     def _invoke(self, args):
@@ -287,7 +278,7 @@
     if is_apple_os(conanfile) and conanfile.options.get_safe("shared", False):
         substitutions = _fix_dylib_files(conanfile)
 
-        # Only "fix" executables if dylib files were patched, otherwise 
+        # Only "fix" executables if dylib files were patched, otherwise
         # there is nothing to do.
         if substitutions:
             _fix_executables(conanfile, substitutions)