import logging
import os

import patch_ng

from conans.errors import ConanException

try:
    from collections.abc import Iterable
except ImportError:
    from collections import Iterable


class PatchLogHandler(logging.Handler):
    def __init__(self, scoped_output, patch_file):
        logging.Handler.__init__(self, logging.DEBUG)
        self._scoped_output = scoped_output
        self.patchname = patch_file or "patch_ng"

    def emit(self, record):
        logstr = self.format(record)
        if record.levelno == logging.WARN:
            self._scoped_output.warning("%s: %s" % (self.patchname, logstr))
        else:
            self._scoped_output.info("%s: %s" % (self.patchname, logstr))


def patch(conanfile, base_path=None, patch_file=None, patch_string=None, strip=0, fuzz=False, **kwargs):
    """
    Applies a diff from file (patch_file) or string (patch_string) in the conanfile.source_folder
    directory. The folder containing the sources can be customized with the self.folders attribute
    in the layout(self) method.

    :param base_path: The path is a relative path to conanfile.export_sources_folder unless an
           absolute path is provided.
    :param patch_file: Patch file that should be applied. The path is relative to the
           conanfile.source_folder unless an absolute path is provided.
    :param patch_string: Patch string that should be applied.
    :param strip: Number of folders to be stripped from the path.
    :param output: Stream object.
    :param fuzz: Should accept fuzzy patches.
    :param kwargs: Extra parameters that can be added and will contribute to output information
    """

    patch_type = kwargs.get('patch_type')
    patch_description = kwargs.get('patch_description')

    if patch_type or patch_description:
        patch_type_str = ' ({})'.format(patch_type) if patch_type else ''
        patch_description_str = ': {}'.format(patch_description) if patch_description else ''
        conanfile.output.info('Apply patch{}{}'.format(patch_type_str, patch_description_str))

    patchlog = logging.getLogger("patch_ng")
    patchlog.handlers = []
    patchlog.addHandler(PatchLogHandler(conanfile.output, patch_file))

    if patch_file:
        # trick *1: patch_file path could be absolute (e.g. conanfile.build_folder), in that case
        # the join does nothing and works.
        patch_path = os.path.join(conanfile.export_sources_folder, patch_file)
        patchset = patch_ng.fromfile(patch_path)
    else:
        patchset = patch_ng.fromstring(patch_string.encode())

    if not patchset:
        raise ConanException("Failed to parse patch: %s" % (patch_file if patch_file else "string"))

    # trick *1
    root = os.path.join(conanfile.source_folder, base_path) if base_path else conanfile.source_folder
    if not patchset.apply(strip=strip, root=root, fuzz=fuzz):
        raise ConanException("Failed to apply patch: %s" % patch_file)


def apply_conandata_patches(conanfile):
    """
    Applies patches stored in ``conanfile.conan_data`` (read from ``conandata.yml`` file).
    It will apply all the patches under ``patches`` entry that matches the given
    ``conanfile.version``. If versions are not defined in ``conandata.yml`` it will apply all the
    patches directly under ``patches`` keyword.

    The key entries will be passed as kwargs to the ``patch`` function.
    """

    patches = conanfile.conan_data.get('patches')

    if isinstance(patches, dict):
        assert conanfile.version, "Can only be applied if conanfile.version is already defined"
        entries = patches.get(str(conanfile.version), [])
    elif isinstance(patches, Iterable):
        entries = patches
    else:
        return
    for it in entries:
        if "patch_file" in it:
            # The patch files are located in the root src
<<<<<<< HEAD
            patch_file = os.path.join(conanfile.export_sources_folder, it.pop("patch_file"))
            patch(conanfile, patch_file=patch_file, **it)
=======
            entry = it.copy()
            patch_file = os.path.join(conanfile.folders.base_source, entry.pop("patch_file"))
            patch(conanfile, patch_file=patch_file, **entry)
>>>>>>> 81d4fed6
        elif "patch_string" in it:
            patch(conanfile, **it)
        else:
            raise ConanException("The 'conandata.yml' file needs a 'patch_file' or 'patch_string'"
                                 " entry for every patch to be applied")<|MERGE_RESOLUTION|>--- conflicted
+++ resolved
@@ -93,14 +93,9 @@
     for it in entries:
         if "patch_file" in it:
             # The patch files are located in the root src
-<<<<<<< HEAD
-            patch_file = os.path.join(conanfile.export_sources_folder, it.pop("patch_file"))
-            patch(conanfile, patch_file=patch_file, **it)
-=======
             entry = it.copy()
-            patch_file = os.path.join(conanfile.folders.base_source, entry.pop("patch_file"))
+            patch_file = os.path.join(conanfile.export_sources_folder, entry.pop("patch_file"))
             patch(conanfile, patch_file=patch_file, **entry)
->>>>>>> 81d4fed6
         elif "patch_string" in it:
             patch(conanfile, **it)
         else:
