import os

from conans.errors import ConanException


<<<<<<< HEAD
def cmake_layout(conanfile, generator=None, src_folder="."):
    """

    :param conanfile: The current recipe object. Always use ``self``.
    :param generator: Allow defining the CMake generator. In most cases it doesn't need to be passed, as it will get the value from the configuration              ``tools.cmake.cmaketoolchain:generator``, or it will automatically deduce the generator from the ``settings``
    :param src_folder: Value for ``conanfile.folders.source``, change it if your source code
                       (and CMakeLists.txt) is in a subfolder.
    """
=======
def cmake_layout(conanfile, generator=None, src_folder=".", build_folder="build"):
>>>>>>> 81d4fed6
    gen = conanfile.conf.get("tools.cmake.cmaketoolchain:generator", default=generator)
    if gen:
        multi = "Visual" in gen or "Xcode" in gen or "Multi-Config" in gen
    else:
        compiler = conanfile.settings.get_safe("compiler")
        if compiler == "msvc":
            multi = True
        else:
            multi = False

    subproject = conanfile.folders.subproject
    conanfile.folders.source = src_folder if not subproject else os.path.join(subproject, src_folder)
    try:
        build_type = str(conanfile.settings.build_type)
    except ConanException:
        raise ConanException("'build_type' setting not defined, it is necessary for cmake_layout()")

    build_folder = build_folder if not subproject else os.path.join(subproject, build_folder)
    custom_conf = get_build_folder_custom_vars(conanfile)
    if custom_conf:
        build_folder = os.path.join(build_folder, custom_conf)

    if multi:
        conanfile.folders.build = build_folder
    else:
        conanfile.folders.build = os.path.join(build_folder, build_type)

    conanfile.folders.generators = os.path.join(build_folder, "generators")

    conanfile.cpp.source.includedirs = ["include"]

    if multi:
        conanfile.cpp.build.libdirs = ["{}".format(build_type)]
        conanfile.cpp.build.bindirs = ["{}".format(build_type)]
    else:
        conanfile.cpp.build.libdirs = ["."]
        conanfile.cpp.build.bindirs = ["."]


def get_build_folder_custom_vars(conanfile):

    build_vars = conanfile.conf.get("tools.cmake.cmake_layout:build_folder_vars",
                                    default=[], check_type=list)
    ret = []
    for s in build_vars:
        tmp = None
        if s.startswith("settings."):
            _, var = s.split("settings.", 1)
            if var == "build_type":
                raise ConanException("Error, don't include 'settings.build_type' in the "
                                     "'tools.cmake.cmake_layout:build_folder_vars' conf. It is "
                                     "managed by default because 'CMakeToolchain' and 'CMakeDeps' "
                                     "are multi-config generators.`")
            tmp = conanfile.settings.get_safe(var)
        elif s.startswith("options."):
            _, var = s.split("options.", 1)
            value = conanfile.options.get_safe(var)
            if value is not None:
                tmp = "{}_{}".format(var, value)
        else:
            raise ConanException("Invalid 'tools.cmake.cmake_layout:build_folder_vars' value, it has"
                                 " to start with 'settings.' or 'options.': {}".format(s))
        if tmp:
            ret.append(tmp.lower())

    return "-".join(ret)<|MERGE_RESOLUTION|>--- conflicted
+++ resolved
@@ -3,8 +3,7 @@
 from conans.errors import ConanException
 
 
-<<<<<<< HEAD
-def cmake_layout(conanfile, generator=None, src_folder="."):
+def cmake_layout(conanfile, generator=None, src_folder=".", build_folder="build"):
     """
 
     :param conanfile: The current recipe object. Always use ``self``.
@@ -12,9 +11,6 @@
     :param src_folder: Value for ``conanfile.folders.source``, change it if your source code
                        (and CMakeLists.txt) is in a subfolder.
     """
-=======
-def cmake_layout(conanfile, generator=None, src_folder=".", build_folder="build"):
->>>>>>> 81d4fed6
     gen = conanfile.conf.get("tools.cmake.cmaketoolchain:generator", default=generator)
     if gen:
         multi = "Visual" in gen or "Xcode" in gen or "Multi-Config" in gen
