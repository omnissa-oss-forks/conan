import os
import re
import textwrap
from collections import OrderedDict

from jinja2 import Template

<<<<<<< HEAD
from conan.tools.build.flags import architecture_flag, libcxx_flag
from conan.tools.build import build_jobs, use_win_mingw
=======
from conan.tools._check_build_profile import check_using_build_profile
from conan.tools._compilers import architecture_flag, use_win_mingw
from conan.tools.apple.apple import is_apple_os
from conan.tools.build import build_jobs
>>>>>>> 861170cd
from conan.tools.cmake.utils import is_multi_configuration
from conan.tools.cross_building import cross_building
from conan.tools.files import save_toolchain_args
from conan.tools.intel import IntelCC
from conan.tools.microsoft import VCVars
from conan.tools.microsoft.visual import vs_ide_version, is_msvc
from conans.errors import ConanException
from conans.util.files import load, save


class Variables(OrderedDict):
    _configuration_types = None  # Needed for py27 to avoid infinite recursion

    def __init__(self):
        super(Variables, self).__init__()
        self._configuration_types = {}

    def __getattribute__(self, config):
        try:
            return super(Variables, self).__getattribute__(config)
        except AttributeError:
            return self._configuration_types.setdefault(config, OrderedDict())

    @property
    def configuration_types(self):
        # Reverse index for the configuration_types variables
        ret = OrderedDict()
        for conf, definitions in self._configuration_types.items():
            for k, v in definitions.items():
                ret.setdefault(k, []).append((conf, v))
        return ret

    def quote_preprocessor_strings(self):
        for key, var in self.items():
            if isinstance(var, str):
                self[key] = '"{}"'.format(var)
        for config, data in self._configuration_types.items():
            for key, var in data.items():
                if isinstance(var, str):
                    data[key] = '"{}"'.format(var)


class Block(object):
    def __init__(self, conanfile, toolchain):
        self._conanfile = conanfile
        self._toolchain = toolchain
        self._context_values = None

    @property
    def values(self):
        if self._context_values is None:
            self._context_values = self.context()
        return self._context_values

    @values.setter
    def values(self, context_values):
        self._context_values = context_values

    def get_rendered_content(self):
        context = self.values
        if context is None:
            return

        def cmake_value(value):
            if isinstance(value, bool):
                return "ON" if value else "OFF"
            else:
                return '"{}"'.format(value)

        template = Template(self.template, trim_blocks=True, lstrip_blocks=True)
        template.environment.filters["cmake_value"] = cmake_value
        return template.render(**context)

    def context(self):
        return {}

    @property
    def template(self):
        raise NotImplementedError()


class VSRuntimeBlock(Block):
    template = textwrap.dedent("""
        # Definition of VS runtime, defined from build_type, compiler.runtime, compiler.runtime_type
        {% set genexpr = namespace(str='') %}
        {% for config, value in vs_runtimes.items() %}
            {% set genexpr.str = genexpr.str +
                                  '$<$<CONFIG:' + config + '>:' + value|string + '>' %}
        {% endfor %}
        set(CMAKE_MSVC_RUNTIME_LIBRARY "{{ genexpr.str }}")
        """)

    def context(self):
        # Parsing existing toolchain file to get existing configured runtimes
        settings = self._conanfile.settings
        compiler = settings.get_safe("compiler")
        if compiler not in ("Visual Studio", "msvc", "intel-cc"):
            return

        config_dict = {}
        if os.path.exists(CMakeToolchain.filename):
            existing_include = load(CMakeToolchain.filename)
            msvc_runtime_value = re.search(r"set\(CMAKE_MSVC_RUNTIME_LIBRARY \"([^)]*)\"\)",
                                           existing_include)
            if msvc_runtime_value:
                capture = msvc_runtime_value.group(1)
                matches = re.findall(r"\$<\$<CONFIG:([A-Za-z]*)>:([A-Za-z]*)>", capture)
                config_dict = dict(matches)

        build_type = settings.get_safe("build_type")  # FIXME: change for configuration
        if build_type is None:
            return None
        runtime = settings.get_safe("compiler.runtime")
        if compiler == "Visual Studio":
            config_dict[build_type] = {"MT": "MultiThreaded",
                                       "MTd": "MultiThreadedDebug",
                                       "MD": "MultiThreadedDLL",
                                       "MDd": "MultiThreadedDebugDLL"}[runtime]
        if compiler == "msvc" or compiler == "intel-cc":
            runtime_type = settings.get_safe("compiler.runtime_type")
            rt = "MultiThreadedDebug" if runtime_type == "Debug" else "MultiThreaded"
            if runtime != "static":
                rt += "DLL"
            config_dict[build_type] = rt
        return {"vs_runtimes": config_dict}


class FPicBlock(Block):
    template = textwrap.dedent("""
        {% if fpic %}
        message(STATUS "Conan toolchain: Setting CMAKE_POSITION_INDEPENDENT_CODE={{ fpic }} (options.fPIC)")
        set(CMAKE_POSITION_INDEPENDENT_CODE {{ fpic }})
        {% endif %}
        """)

    def context(self):
        fpic = self._conanfile.options.get_safe("fPIC")
        if fpic is None:
            return None
        os_ = self._conanfile.settings.get_safe("os")
        if os_ and "Windows" in os_:
            self._conanfile.output.warning("Toolchain: Ignoring fPIC option defined for Windows")
            return None
        return {"fpic": "ON" if fpic else "OFF"}


class GLibCXXBlock(Block):
    template = textwrap.dedent("""
        {% if set_libcxx %}
        string(APPEND CONAN_CXX_FLAGS " {{ set_libcxx }}")
        {% endif %}
        {% if glibcxx %}
        add_definitions(-D_GLIBCXX_USE_CXX11_ABI={{ glibcxx }})
        {% endif %}
        """)

    def context(self):
        libcxx = self._conanfile.settings.get_safe("compiler.libcxx")
        if not libcxx:
            return None
        lib = libcxx_flag(self._conanfile)
        compiler = self._conanfile.settings.get_safe("compiler")
        glib = None
        if compiler in ['clang', 'apple-clang', 'gcc']:
            # we might want to remove this "1", it is the default in most distros
            if libcxx == "libstdc++":
                glib = "0"
            elif libcxx == "libstdc++11" and self._conanfile.conf["tools.gnu:define_libcxx11_abi"]:
                glib = "1"
        return {"set_libcxx": lib, "glibcxx": glib}


class SkipRPath(Block):
    template = textwrap.dedent("""
        {% if skip_rpath %}
        set(CMAKE_SKIP_RPATH 1 CACHE BOOL "rpaths" FORCE)
        # Policy CMP0068
        # We want the old behavior, in CMake >= 3.9 CMAKE_SKIP_RPATH won't affect install_name in OSX
        set(CMAKE_INSTALL_NAME_DIR "")
        {% endif %}
        """)

    skip_rpath = False

    def context(self):
        return {"skip_rpath": self.skip_rpath}


class ArchitectureBlock(Block):
    template = textwrap.dedent("""
        string(APPEND CONAN_CXX_FLAGS " {{ arch_flag }}")
        string(APPEND CONAN_C_FLAGS " {{ arch_flag }}")
        string(APPEND CONAN_SHARED_LINKER_FLAGS " {{ arch_flag }}")
        string(APPEND CONAN_EXE_LINKER_FLAGS " {{ arch_flag }}")
        """)

    def context(self):
        arch_flag = architecture_flag(self._conanfile.settings)
        if not arch_flag:
            return
        return {"arch_flag": arch_flag}


class CppStdBlock(Block):
    template = textwrap.dedent("""
        message(STATUS "Conan toolchain: C++ Standard {{ cppstd }} with extensions {{ cppstd_extensions }}")
        set(CMAKE_CXX_STANDARD {{ cppstd }})
        set(CMAKE_CXX_EXTENSIONS {{ cppstd_extensions }})
        set(CMAKE_CXX_STANDARD_REQUIRED ON)
        """)

    def context(self):
        compiler_cppstd = self._conanfile.settings.get_safe("compiler.cppstd")
        if compiler_cppstd is None:
            return None

        if compiler_cppstd.startswith("gnu"):
            cppstd = compiler_cppstd[3:]
            cppstd_extensions = "ON"
        else:
            cppstd = compiler_cppstd
            cppstd_extensions = "OFF"
        return {"cppstd": cppstd, "cppstd_extensions": cppstd_extensions}


class SharedLibBock(Block):
    template = textwrap.dedent("""
        message(STATUS "Conan toolchain: Setting BUILD_SHARED_LIBS = {{ shared_libs }}")
        set(BUILD_SHARED_LIBS {{ shared_libs }})
        """)

    def context(self):
        try:
            shared_libs = "ON" if self._conanfile.options.shared else "OFF"
            return {"shared_libs": shared_libs}
        except ConanException:
            return None


class ParallelBlock(Block):
    template = textwrap.dedent("""
        string(APPEND CONAN_CXX_FLAGS " /MP{{ parallel }}")
        string(APPEND CONAN_C_FLAGS " /MP{{ parallel }}")
        """)

    def context(self):
        # TODO: Check this conf

        compiler = self._conanfile.settings.get_safe("compiler")
        if compiler not in ("Visual Studio", "msvc") or "Visual" not in self._toolchain.generator:
            return

        jobs = build_jobs(self._conanfile)
        if jobs:
            return {"parallel": jobs}


class AndroidSystemBlock(Block):

    template = textwrap.dedent("""
        # New toolchain things
        set(ANDROID_PLATFORM {{ ANDROID_PLATFORM }})
        set(ANDROID_STL {{ ANDROID_STL }})
        set(ANDROID_ABI {{ ANDROID_ABI }})
        include({{ ANDROID_NDK_PATH }}/build/cmake/android.toolchain.cmake)
        """)

    def context(self):
        os_ = self._conanfile.settings.get_safe("os")
        if os_ != "Android":
            return

        android_abi = {"x86": "x86",
                       "x86_64": "x86_64",
                       "armv7": "armeabi-v7a",
                       "armv8": "arm64-v8a"}.get(str(self._conanfile.settings.arch))

        # TODO: only 'c++_shared' y 'c++_static' supported?
        #  https://developer.android.com/ndk/guides/cpp-support
        libcxx_str = str(self._conanfile.settings.compiler.libcxx)

        android_ndk_path = self._conanfile.conf["tools.android:ndk_path"]
        if not android_ndk_path:
            raise ConanException('CMakeToolchain needs tools.android:ndk_path configuration defined')
        android_ndk_path = android_ndk_path.replace("\\", "/")

        ctxt_toolchain = {
            'ANDROID_PLATFORM': self._conanfile.settings.os.api_level,
            'ANDROID_ABI': android_abi,
            'ANDROID_STL': libcxx_str,
            'ANDROID_NDK_PATH': android_ndk_path,
        }
        return ctxt_toolchain


class AppleSystemBlock(Block):
    template = textwrap.dedent("""
        {% if CMAKE_SYSTEM_NAME is defined %}
        set(CMAKE_SYSTEM_NAME {{ CMAKE_SYSTEM_NAME }})
        {% endif %}
        {% if CMAKE_SYSTEM_VERSION is defined %}
        set(CMAKE_SYSTEM_VERSION {{ CMAKE_SYSTEM_VERSION }})
        {% endif %}
        # Set the architectures for which to build.
        set(CMAKE_OSX_ARCHITECTURES {{ CMAKE_OSX_ARCHITECTURES }} CACHE STRING "" FORCE)
        # Setting CMAKE_OSX_SYSROOT SDK, when using Xcode generator the name is enough
        # but full path is necessary for others
        set(CMAKE_OSX_SYSROOT {{ CMAKE_OSX_SYSROOT }} CACHE STRING "" FORCE)
        {% if CMAKE_OSX_DEPLOYMENT_TARGET is defined %}
        # Setting CMAKE_OSX_DEPLOYMENT_TARGET if "os.version" is defined by the used conan profile
        set(CMAKE_OSX_DEPLOYMENT_TARGET "{{ CMAKE_OSX_DEPLOYMENT_TARGET }}" CACHE STRING "")
        {% endif %}
        """)

    def _get_architecture(self):
        # check valid combinations of architecture - os ?
        # for iOS a FAT library valid for simulator and device
        # can be generated if multiple archs are specified:
        # "-DCMAKE_OSX_ARCHITECTURES=armv7;armv7s;arm64;i386;x86_64"
        arch = self._conanfile.settings.get_safe("arch")
        return {"x86": "i386",
                "x86_64": "x86_64",
                "armv8": "arm64",
                "armv8_32": "arm64_32"}.get(arch, arch)

    def _apple_sdk_name(self):
        """
        Returns the 'os.sdk' (SDK name) field value. Every user should specify it because
        there could be several ones depending on the OS architecture.

        Note: In case of MacOS it'll be the same for all the architectures.
        """
        os_ = self._conanfile.settings.get_safe('os')
        os_sdk = self._conanfile.settings.get_safe('os.sdk')
        if os_sdk:
            return os_sdk
        elif os_ == "Macos":  # it has only a single value for all the architectures for now
            return "macosx"
        else:
            raise ConanException("Please, specify a suitable value for os.sdk.")

    def context(self):
        os_ = self._conanfile.settings.get_safe("os")
        if os_ not in ['Macos', 'iOS', 'watchOS', 'tvOS']:
            return None

        host_architecture = self._get_architecture()
        host_os_version = self._conanfile.settings.get_safe("os.version")
        host_sdk_name = self._apple_sdk_name()

        ctxt_toolchain = {}
        if host_sdk_name:
            ctxt_toolchain["CMAKE_OSX_SYSROOT"] = host_sdk_name
        if host_architecture:
            ctxt_toolchain["CMAKE_OSX_ARCHITECTURES"] = host_architecture

        if os_ in ('iOS', "watchOS", "tvOS"):
            ctxt_toolchain["CMAKE_SYSTEM_NAME"] = os_
            ctxt_toolchain["CMAKE_SYSTEM_VERSION"] = host_os_version

        if host_os_version:
            # https://cmake.org/cmake/help/latest/variable/CMAKE_OSX_DEPLOYMENT_TARGET.html
            # Despite the OSX part in the variable name(s) they apply also to other SDKs than
            # macOS like iOS, tvOS, or watchOS.
            ctxt_toolchain["CMAKE_OSX_DEPLOYMENT_TARGET"] = host_os_version

        return ctxt_toolchain


class FindFiles(Block):
    template = textwrap.dedent("""
        {% if find_package_prefer_config %}
        set(CMAKE_FIND_PACKAGE_PREFER_CONFIG {{ find_package_prefer_config }})
        {% endif %}

        # Definition of CMAKE_MODULE_PATH
        {% if build_build_paths %}
        # Explicitly defined "buildirs" of "build" context dependencies
        list(PREPEND CMAKE_MODULE_PATH {{ build_build_paths }})
        {% endif %}
        {% if host_build_paths_noroot %}
        # Explicitly defined "builddirs" of "host" dependencies
        list(PREPEND CMAKE_MODULE_PATH {{ host_build_paths_noroot }})
        {% endif %}
        {% if host_build_paths_root %}
        # The root (which is the default builddirs) path of dependencies in the host context
        list(PREPEND CMAKE_MODULE_PATH {{ host_build_paths_root }})
        {% endif %}
        {% if generators_folder %}
        # the generators folder (where conan generates files, like this toolchain)
        list(PREPEND CMAKE_MODULE_PATH {{ generators_folder }})
        {% endif %}

        # Definition of CMAKE_PREFIX_PATH, CMAKE_XXXXX_PATH
        {% if host_build_paths_noroot %}
        # The explicitly defined "builddirs" of "host" context dependencies must be in PREFIX_PATH
        list(PREPEND CMAKE_PREFIX_PATH {{ host_build_paths_noroot }})
        {% endif %}
        {% if generators_folder %}
        # The Conan local "generators" folder, where this toolchain is saved.
        list(PREPEND CMAKE_PREFIX_PATH {{ generators_folder }} )
        {% endif %}
        {% if cmake_program_path %}
        list(PREPEND CMAKE_PROGRAM_PATH {{ cmake_program_path }})
        {% endif %}
        {% if cmake_library_path %}
        list(PREPEND CMAKE_LIBRARY_PATH {{ cmake_library_path }})
        {% endif %}
        {% if is_apple and cmake_framework_path %}
        list(PREPEND CMAKE_FRAMEWORK_PATH {{ cmake_framework_path }})
        {% endif %}
        {% if cmake_include_path %}
        list(PREPEND CMAKE_INCLUDE_PATH {{ cmake_include_path }})
        {% endif %}

        {% if cross_building %}
        if(NOT DEFINED CMAKE_FIND_ROOT_PATH_MODE_PACKAGE OR CMAKE_FIND_ROOT_PATH_MODE_PACKAGE STREQUAL "ONLY")
            set(CMAKE_FIND_ROOT_PATH_MODE_PACKAGE "BOTH")
        endif()
        if(NOT DEFINED CMAKE_FIND_ROOT_PATH_MODE_PROGRAM OR CMAKE_FIND_ROOT_PATH_MODE_PROGRAM STREQUAL "ONLY")
            set(CMAKE_FIND_ROOT_PATH_MODE_PROGRAM "BOTH")
        endif()
        if(NOT DEFINED CMAKE_FIND_ROOT_PATH_MODE_LIBRARY OR CMAKE_FIND_ROOT_PATH_MODE_LIBRARY STREQUAL "ONLY")
            set(CMAKE_FIND_ROOT_PATH_MODE_LIBRARY "BOTH")
        endif()
        {% if is_apple %}
        if(NOT DEFINED CMAKE_FIND_ROOT_PATH_MODE_FRAMEWORK OR CMAKE_FIND_ROOT_PATH_MODE_FRAMEWORK STREQUAL "ONLY")
            set(CMAKE_FIND_ROOT_PATH_MODE_FRAMEWORK "BOTH")
        endif()
        {% endif %}
        if(NOT DEFINED CMAKE_FIND_ROOT_PATH_MODE_INCLUDE OR CMAKE_FIND_ROOT_PATH_MODE_INCLUDE STREQUAL "ONLY")
            set(CMAKE_FIND_ROOT_PATH_MODE_INCLUDE "BOTH")
        endif()
        {% endif %}
    """)

    @staticmethod
    def _join_paths(paths):
        return " ".join(['"{}"'.format(p.replace('\\', '/')
                                        .replace('$', '\\$')
                                        .replace('"', '\\"')) for p in paths])

    def context(self):
        # To find the generated cmake_find_package finders
        # TODO: Change this for parameterized output location of CMakeDeps
        find_package_prefer_config = "ON"  # assume ON by default if not specified in conf
        prefer_config = self._conanfile.conf["tools.cmake.cmaketoolchain:find_package_prefer_config"]
        if prefer_config is not None and prefer_config.lower() in ("false", "0", "off"):
            find_package_prefer_config = "OFF"

        os_ = self._conanfile.settings.get_safe("os")
        is_apple_ = is_apple_os(os_)

        # Read information from host context
        host_req = self._conanfile.dependencies.host.values()
        host_build_paths_root = []
        host_build_paths_noroot = []
        host_lib_paths = []
        host_framework_paths = []
        host_include_paths = []
        for req in host_req:
            cppinfo = req.cpp_info.aggregated_components()
            # If the builddir is the package_folder, then it is the default "root" one
            nf = os.path.normpath(req.package_folder)
            host_build_paths_root.extend(p for p in cppinfo.builddirs if os.path.normpath(p) == nf)
            host_build_paths_noroot.extend(p for p in cppinfo.builddirs if os.path.normpath(p) != nf)
            host_lib_paths.extend(cppinfo.libdirs)
            if is_apple_:
                host_framework_paths.extend(cppinfo.frameworkdirs)
            host_include_paths.extend(cppinfo.includedirs)

        # Read information from build context
        build_req = self._conanfile.dependencies.build.values()
        build_build_paths = []
        build_bin_paths = []
        for req in build_req:
            cppinfo = req.cpp_info.aggregated_components()
            build_build_paths.extend(cppinfo.builddirs)
            build_bin_paths.extend(cppinfo.bindirs)

        return {
            "find_package_prefer_config": find_package_prefer_config,
            "generators_folder": "${CMAKE_CURRENT_LIST_DIR}",
            "host_build_paths_root": self._join_paths(host_build_paths_root),
            "host_build_paths_noroot": self._join_paths(host_build_paths_noroot),
            "build_build_paths": self._join_paths(build_build_paths),
            "cmake_program_path": self._join_paths(build_bin_paths),
            "cmake_library_path": self._join_paths(host_lib_paths),
            "cmake_framework_path": self._join_paths(host_framework_paths),
            "cmake_include_path": self._join_paths(host_include_paths),
            "is_apple": is_apple_,
            "cross_building": cross_building(self._conanfile),
        }


class UserToolchain(Block):
    template = textwrap.dedent("""
        {% for user_toolchain in paths %}
        include("{{user_toolchain}}")
        {% endfor %}
        """)

    def context(self):
        # This is global [conf] injection of extra toolchain files
        user_toolchain = self._conanfile.conf["tools.cmake.cmaketoolchain:user_toolchain"]
        toolchains = [user_toolchain.replace("\\", "/")] if user_toolchain else []
        return {"paths": toolchains if toolchains else []}


class CMakeFlagsInitBlock(Block):
    template = textwrap.dedent("""
        if(DEFINED CONAN_CXX_FLAGS)
          string(APPEND CMAKE_CXX_FLAGS_INIT " ${CONAN_CXX_FLAGS}")
        endif()
        if(DEFINED CONAN_C_FLAGS)
          string(APPEND CMAKE_C_FLAGS_INIT " ${CONAN_C_FLAGS}")
        endif()
        if(DEFINED CONAN_SHARED_LINKER_FLAGS)
          string(APPEND CMAKE_SHARED_LINKER_FLAGS_INIT " ${CONAN_SHARED_LINKER_FLAGS}")
        endif()
        if(DEFINED CONAN_EXE_LINKER_FLAGS)
          string(APPEND CMAKE_EXE_LINKER_FLAGS_INIT " ${CONAN_EXE_LINKER_FLAGS}")
        endif()
        """)


class TryCompileBlock(Block):
    template = textwrap.dedent("""
        get_property( _CMAKE_IN_TRY_COMPILE GLOBAL PROPERTY IN_TRY_COMPILE )
        if(_CMAKE_IN_TRY_COMPILE)
            message(STATUS "Running toolchain IN_TRY_COMPILE")
            return()
        endif()
        """)


class GenericSystemBlock(Block):
    template = textwrap.dedent("""
        {% if cmake_system_name %}
        # Cross building
        set(CMAKE_SYSTEM_NAME {{ cmake_system_name }})
        {% endif %}
        {% if cmake_system_version %}
        # Cross building
        set(CMAKE_SYSTEM_VERSION {{ cmake_system_version }})
        {% endif %}
        {% if cmake_system_processor %}
        set(CMAKE_SYSTEM_PROCESSOR {{ cmake_system_processor }})
        {% endif %}

        {% if generator_platform %}
        set(CMAKE_GENERATOR_PLATFORM "{{ generator_platform }}" CACHE STRING "" FORCE)
        {% endif %}
        {% if toolset %}
        set(CMAKE_GENERATOR_TOOLSET "{{ toolset }}" CACHE STRING "" FORCE)
        {% endif %}
        {% if compiler %}
        if(NOT DEFINED ENV{CC})
        set(CMAKE_C_COMPILER {{ compiler }})
        endif()
        {% endif %}
        {% if compiler_cpp %}
        if(NOT DEFINED ENV{CXX})
        set(CMAKE_CXX_COMPILER {{ compiler_cpp }})
        endif()
        {% endif %}
        {% if compiler_rc %}
        if(NOT DEFINED ENV{RC})
        set(CMAKE_RC_COMPILER {{ compiler_rc }})
        endif()
        {% endif %}
        {% if build_type %}
        set(CMAKE_BUILD_TYPE "{{ build_type }}" CACHE STRING "Choose the type of build." FORCE)
        {% endif %}
        """)

    def _get_toolset(self, generator):
        if generator is None or ("Visual" not in generator and "Xcode" not in generator):
            return None
        settings = self._conanfile.settings
        compiler = settings.get_safe("compiler")
        compiler_base = settings.get_safe("compiler.base")
        if compiler == "Visual Studio":
            subs_toolset = settings.get_safe("compiler.toolset")
            if subs_toolset:
                return subs_toolset
        elif compiler == "intel" and compiler_base == "Visual Studio" and "Visual" in generator:
            # TODO: This intel toolset needs to be validated too
            compiler_version = settings.get_safe("compiler.version")
            if compiler_version:
                compiler_version = compiler_version if "." in compiler_version else \
                    "%s.0" % compiler_version
                return "Intel C++ Compiler " + compiler_version
        elif compiler == "intel-cc":
            return IntelCC(self._conanfile).ms_toolset
        elif compiler == "msvc":
            compiler_version = str(settings.compiler.version)
            compiler_update = str(settings.compiler.update)
            if compiler_update != "None":  # It is full one(19.28), not generic 19.2X
                # The equivalent of compiler 19.26 is toolset 14.26
                return "version=14.{}{}".format(compiler_version[-1], compiler_update)
            else:
                return "v14{}".format(compiler_version[-1])
        elif compiler == "clang":
            if generator and "Visual" in generator:
                if "Visual Studio 16" in generator:
                    return "ClangCL"
                else:
                    raise ConanException("CMakeToolchain compiler=clang only supported VS 16")
        return None

    def _get_generator_platform(self, generator):
        settings = self._conanfile.settings
        # Returns the generator platform to be used by CMake
        compiler = settings.get_safe("compiler")
        compiler_base = settings.get_safe("compiler.base")
        arch = settings.get_safe("arch")

        if settings.get_safe("os") == "WindowsCE":
            return settings.get_safe("os.platform")

        if (compiler in ("Visual Studio", "msvc") or compiler_base == "Visual Studio") and \
                generator and "Visual" in generator:
            return {"x86": "Win32",
                    "x86_64": "x64",
                    "armv7": "ARM",
                    "armv8": "ARM64"}.get(arch)
        return None

    def _get_cross_build(self):
        user_toolchain = self._conanfile.conf["tools.cmake.cmaketoolchain:user_toolchain"]
        if user_toolchain is not None:
            return None, None, None  # Will be provided by user_toolchain

        system_name = self._conanfile.conf["tools.cmake.cmaketoolchain:system_name"]
        system_version = self._conanfile.conf["tools.cmake.cmaketoolchain:system_version"]
        system_processor = self._conanfile.conf["tools.cmake.cmaketoolchain:system_processor"]

        settings = self._conanfile.settings
        assert hasattr(self._conanfile, "settings_build")
        os_ = settings.get_safe("os")
        arch = settings.get_safe("arch")
        settings_build = self._conanfile.settings_build
        os_build = settings_build.get_safe("os")
        arch_build = settings_build.get_safe("arch")

        if system_name is None:  # Try to deduce
            # Handled by AppleBlock, or AndroidBlock, not here
            if os_ not in ('Macos', 'iOS', 'watchOS', 'tvOS', 'Android'):
                cmake_system_name_map = {"Neutrino": "QNX",
                                         "": "Generic",
                                         None: "Generic"}
                if os_ != os_build:
                    system_name = cmake_system_name_map.get(os_, os_)
                elif arch is not None and arch != arch_build:
                    if not ((arch_build == "x86_64") and (arch == "x86") or
                            (arch_build == "sparcv9") and (arch == "sparc") or
                            (arch_build == "ppc64") and (arch == "ppc32")):
                        system_name = cmake_system_name_map.get(os_, os_)

        if system_name is not None and system_version is None:
            system_version = settings.get_safe("os.version")

        if system_name is not None and system_processor is None:
            if arch != arch_build:
                system_processor = arch

        return system_name, system_version, system_processor

    def _get_compiler(self, generator):
        compiler = self._conanfile.settings.get_safe("compiler")
        os_ = self._conanfile.settings.get_safe("os")

        compiler_c = compiler_cpp = compiler_rc = None

        # TODO: Check if really necessary now that conanvcvars is used
        if "Ninja" in str(generator) and is_msvc(self._conanfile):
            compiler_c = compiler_cpp = "cl"
        elif os_ == "Windows" and compiler == "clang" and "Visual" not in str(generator):
            compiler_rc = "clang"
            compiler_c = "clang"
            compiler_cpp = "clang++"

        return compiler_c, compiler_cpp, compiler_rc

    def context(self):
        # build_type (Release, Debug, etc) is only defined for single-config generators
        generator = self._toolchain.generator
        generator_platform = self._get_generator_platform(generator)
        toolset = self._get_toolset(generator)

        compiler, compiler_cpp, compiler_rc = self._get_compiler(generator)

        build_type = self._conanfile.settings.get_safe("build_type")
        build_type = build_type if not is_multi_configuration(generator) else None

        system_name, system_version, system_processor = self._get_cross_build()

        return {"compiler": compiler,
                "compiler_rc": compiler_rc,
                "compiler_cpp": compiler_cpp,
                "toolset": toolset,
                "generator_platform": generator_platform,
                "build_type": build_type,
                "cmake_system_name": system_name,
                "cmake_system_version": system_version,
                "cmake_system_processor": system_processor}


class ToolchainBlocks:
    def __init__(self, conanfile, toolchain, items=None):
        self._blocks = OrderedDict()
        self._conanfile = conanfile
        self._toolchain = toolchain
        if items:
            for name, block in items:
                self._blocks[name] = block(conanfile, toolchain)

    def remove(self, name):
        del self._blocks[name]

    def __setitem__(self, name, block_type):
        # Create a new class inheriting Block with the elements of the provided one
        block_type = type('proxyUserBlock', (Block,), dict(block_type.__dict__))
        self._blocks[name] = block_type(self._conanfile, self._toolchain)

    def __getitem__(self, name):
        return self._blocks[name]

    def process_blocks(self):
        result = []
        for b in self._blocks.values():
            content = b.get_rendered_content()
            if content:
                result.append(content)
        return result


class CMakeToolchain(object):
    filename = "conan_toolchain.cmake"

    _template = textwrap.dedent("""
        {% macro iterate_configs(var_config, action) %}
            {% for it, values in var_config.items() %}
                {% set genexpr = namespace(str='') %}
                {% for conf, value in values -%}
                    {% set genexpr.str = genexpr.str +
                                          '$<IF:$<CONFIG:' + conf + '>,' + value|string + ',' %}
                    {% if loop.last %}{% set genexpr.str = genexpr.str + '""' -%}{%- endif -%}
                {% endfor %}
                {% for i in range(values|count) %}{% set genexpr.str = genexpr.str + '>' %}
                {% endfor %}
                {% if action=='set' %}
                set({{ it }} {{ genexpr.str }} CACHE STRING
                    "Variable {{ it }} conan-toolchain defined")
                {% elif action=='add_definitions' %}
                add_definitions(-D{{ it }}={{ genexpr.str }})
                {% endif %}
            {% endfor %}
        {% endmacro %}

        # Conan automatically generated toolchain file
        # DO NOT EDIT MANUALLY, it will be overwritten

        # Avoid including toolchain file several times (bad if appending to variables like
        #   CMAKE_CXX_FLAGS. See https://github.com/android/ndk/issues/323
        include_guard()

        if(CMAKE_TOOLCHAIN_FILE)
            message("Using Conan toolchain: ${CMAKE_TOOLCHAIN_FILE}.")
        endif()

        {% for conan_block in conan_blocks %}
        {{ conan_block }}
        {% endfor %}

        # Variables
        {% for it, value in variables.items() %}
        set({{ it }} {{ value|cmake_value }} CACHE STRING "Variable {{ it }} conan-toolchain defined")
        {% endfor %}
        # Variables  per configuration
        {{ iterate_configs(variables_config, action='set') }}

        # Preprocessor definitions
        {% for it, value in preprocessor_definitions.items() %}
        # add_compile_definitions only works in cmake >= 3.12
        add_definitions(-D{{ it }}={{ value }})
        {% endfor %}
        # Preprocessor definitions per configuration
        {{ iterate_configs(preprocessor_definitions_config, action='add_definitions') }}
        """)

    def __init__(self, conanfile, generator=None, namespace=None):
        self._conanfile = conanfile
        self.generator = self._get_generator(generator)
        self._namespace = namespace
        self.variables = Variables()
        self.preprocessor_definitions = Variables()

        self.blocks = ToolchainBlocks(self._conanfile, self,
                                      [("user_toolchain", UserToolchain),
                                       ("generic_system", GenericSystemBlock),
                                       ("android_system", AndroidSystemBlock),
                                       ("apple_system", AppleSystemBlock),
                                       ("fpic", FPicBlock),
                                       ("arch_flags", ArchitectureBlock),
                                       ("libcxx", GLibCXXBlock),
                                       ("vs_runtime", VSRuntimeBlock),
                                       ("cppstd", CppStdBlock),
                                       ("parallel", ParallelBlock),
                                       ("cmake_flags_init", CMakeFlagsInitBlock),
                                       ("try_compile", TryCompileBlock),
                                       ("find_paths", FindFiles),
                                       ("rpath", SkipRPath),
                                       ("shared", SharedLibBock)])

<<<<<<< HEAD
        # Set the CMAKE_MODULE_PATH and CMAKE_PREFIX_PATH to the deps .builddirs
        self.find_builddirs = True
=======
        check_using_build_profile(self._conanfile)
>>>>>>> 861170cd

    def _context(self):
        """ Returns dict, the context for the template
        """
        self.preprocessor_definitions.quote_preprocessor_strings()
        blocks = self.blocks.process_blocks()
        ctxt_toolchain = {
            "variables": self.variables,
            "variables_config": self.variables.configuration_types,
            "preprocessor_definitions": self.preprocessor_definitions,
            "preprocessor_definitions_config": self.preprocessor_definitions.configuration_types,
            "conan_blocks": blocks
        }

        return ctxt_toolchain

    @property
    def content(self):
        context = self._context()
        content = Template(self._template, trim_blocks=True, lstrip_blocks=True).render(**context)
        return content

    def generate(self):
        toolchain_file = self._conanfile.conf["tools.cmake.cmaketoolchain:toolchain_file"]
        if toolchain_file is None:  # The main toolchain file generated only if user dont define
            save(self.filename, self.content)
        # If we're using Intel oneAPI, we need to generate the environment file and run it
        if self._conanfile.settings.get_safe("compiler") == "intel-cc":
            IntelCC(self._conanfile).generate()
        # Generators like Ninja or NMake requires an active vcvars
        elif self.generator is not None and "Visual" not in self.generator:
            VCVars(self._conanfile).generate()
        self._writebuild(toolchain_file)

    def _writebuild(self, toolchain_file):
        result = {}
        # TODO: Lets do it compatible with presets soon
        if self.generator is not None:
            result["cmake_generator"] = self.generator

        result["cmake_toolchain_file"] = toolchain_file or self.filename

        if result:
            save_toolchain_args(result, namespace=self._namespace)

    def _get_generator(self, recipe_generator):
        # Returns the name of the generator to be used by CMake
        conanfile = self._conanfile

        # Downstream consumer always higher priority
        generator_conf = conanfile.conf["tools.cmake.cmaketoolchain:generator"]
        if generator_conf:
            return generator_conf

        # second priority: the recipe one:
        if recipe_generator:
            return recipe_generator

        # if not defined, deduce automatically the default one
        compiler = conanfile.settings.get_safe("compiler")
        compiler_version = conanfile.settings.get_safe("compiler.version")

        cmake_years = {'8': '8 2005',
                       '9': '9 2008',
                       '10': '10 2010',
                       '11': '11 2012',
                       '12': '12 2013',
                       '14': '14 2015',
                       '15': '15 2017',
                       '16': '16 2019',
                       '17': '17 2022'}

        if compiler == "msvc":
            if compiler_version is None:
                raise ConanException("compiler.version must be defined")
            vs_version = vs_ide_version(self._conanfile)
            return "Visual Studio %s" % cmake_years[vs_version]

        compiler_base = conanfile.settings.get_safe("compiler.base")
        compiler_base_version = conanfile.settings.get_safe("compiler.base.version")

        if compiler == "Visual Studio" or compiler_base == "Visual Studio":
            version = compiler_base_version or compiler_version
            major_version = version.split('.', 1)[0]
            base = "Visual Studio %s" % cmake_years[major_version]
            return base

        if use_win_mingw(conanfile):
            return "MinGW Makefiles"

        return "Unix Makefiles"<|MERGE_RESOLUTION|>--- conflicted
+++ resolved
@@ -5,17 +5,10 @@
 
 from jinja2 import Template
 
-<<<<<<< HEAD
+from conan.tools.apple.apple import is_apple_os
 from conan.tools.build.flags import architecture_flag, libcxx_flag
-from conan.tools.build import build_jobs, use_win_mingw
-=======
-from conan.tools._check_build_profile import check_using_build_profile
-from conan.tools._compilers import architecture_flag, use_win_mingw
-from conan.tools.apple.apple import is_apple_os
-from conan.tools.build import build_jobs
->>>>>>> 861170cd
+from conan.tools.build import build_jobs, use_win_mingw, cross_building
 from conan.tools.cmake.utils import is_multi_configuration
-from conan.tools.cross_building import cross_building
 from conan.tools.files import save_toolchain_args
 from conan.tools.intel import IntelCC
 from conan.tools.microsoft import VCVars
@@ -830,12 +823,8 @@
                                        ("rpath", SkipRPath),
                                        ("shared", SharedLibBock)])
 
-<<<<<<< HEAD
         # Set the CMAKE_MODULE_PATH and CMAKE_PREFIX_PATH to the deps .builddirs
         self.find_builddirs = True
-=======
-        check_using_build_profile(self._conanfile)
->>>>>>> 861170cd
 
     def _context(self):
         """ Returns dict, the context for the template
