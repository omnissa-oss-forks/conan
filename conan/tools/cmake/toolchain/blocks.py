--- conflicted
+++ resolved
@@ -443,17 +443,9 @@
         os_ = self._conanfile.settings.get_safe("os")
         is_apple_ = is_apple_os(self._conanfile)
 
-<<<<<<< HEAD
         # Read information from host context
-        host_req = self._conanfile.dependencies.host.values()
+        host_req = self._conanfile.dependencies.filter({"build": False, "skip": False}).values()
         build_paths = []
-=======
-        # Read information from host context, also including test_requires, which are in host
-        # TODO: Add here in 2.0 the "skip": False trait
-        host_req = self._conanfile.dependencies.filter({"build": False}).values()
-        host_build_paths_root = []
-        host_build_paths_noroot = []
->>>>>>> 3bf4462d
         host_lib_paths = []
         host_framework_paths = []
         host_include_paths = []
