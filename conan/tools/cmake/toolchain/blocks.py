import os
import re
import textwrap
from collections import OrderedDict

from jinja2 import Template

from conan.tools.apple.apple import is_apple_os, to_apple_arch, get_apple_sdk_fullname
from conan.tools.build import build_jobs
from conan.tools.build.flags import architecture_flag, libcxx_flag
from conan.tools.build.cross_building import cross_building
from conan.tools.cmake.toolchain import CONAN_TOOLCHAIN_FILENAME
from conan.tools.intel import IntelCC
from conan.tools.microsoft.visual import is_msvc, msvc_version_to_toolset_version
from conans.errors import ConanException
from conans.util.files import load


class Block(object):
    def __init__(self, conanfile, toolchain):
        self._conanfile = conanfile
        self._toolchain = toolchain
        self._context_values = None

    @property
    def values(self):
        if self._context_values is None:
            self._context_values = self.context()
        return self._context_values

    @values.setter
    def values(self, context_values):
        self._context_values = context_values

    def get_rendered_content(self):
        context = self.values
        if context is None:
            return

        def cmake_value(value):
            if isinstance(value, bool):
                return "ON" if value else "OFF"
            else:
                return '"{}"'.format(value)

        template = Template(self.template, trim_blocks=True, lstrip_blocks=True)
        template.environment.filters["cmake_value"] = cmake_value
        return template.render(**context)

    def context(self):
        return {}

    @property
    def template(self):
        raise NotImplementedError()


class VSRuntimeBlock(Block):
    template = textwrap.dedent("""
        # Definition of VS runtime, defined from build_type, compiler.runtime, compiler.runtime_type
        {% set genexpr = namespace(str='') %}
        {% for config, value in vs_runtimes.items() %}
            {% set genexpr.str = genexpr.str +
                                  '$<$<CONFIG:' + config + '>:' + value|string + '>' %}
        {% endfor %}
        cmake_policy(GET CMP0091 POLICY_CMP0091)
        if(NOT "${POLICY_CMP0091}" STREQUAL NEW)
            message(FATAL_ERROR "The CMake policy CMP0091 must be NEW, but is '${POLICY_CMP0091}'")
        endif()
        set(CMAKE_MSVC_RUNTIME_LIBRARY "{{ genexpr.str }}")
        """)

    def context(self):
        # Parsing existing toolchain file to get existing configured runtimes
        settings = self._conanfile.settings
        compiler = settings.get_safe("compiler")
        if compiler not in ("msvc", "intel-cc"):
            return

        config_dict = {}
        if os.path.exists(CONAN_TOOLCHAIN_FILENAME):
            existing_include = load(CONAN_TOOLCHAIN_FILENAME)
            msvc_runtime_value = re.search(r"set\(CMAKE_MSVC_RUNTIME_LIBRARY \"([^)]*)\"\)",
                                           existing_include)
            if msvc_runtime_value:
                capture = msvc_runtime_value.group(1)
                matches = re.findall(r"\$<\$<CONFIG:([A-Za-z]*)>:([A-Za-z]*)>", capture)
                config_dict = dict(matches)

        build_type = settings.get_safe("build_type")  # FIXME: change for configuration
        if build_type is None:
            return None
        runtime = settings.get_safe("compiler.runtime")
        if compiler == "msvc" or compiler == "intel-cc":
            runtime_type = settings.get_safe("compiler.runtime_type")
            rt = "MultiThreadedDebug" if runtime_type == "Debug" else "MultiThreaded"
            if runtime != "static":
                rt += "DLL"
            config_dict[build_type] = rt
        return {"vs_runtimes": config_dict}


class FPicBlock(Block):
    template = textwrap.dedent("""
        {% if fpic %}
        message(STATUS "Conan toolchain: Setting CMAKE_POSITION_INDEPENDENT_CODE={{ fpic }} (options.fPIC)")
        set(CMAKE_POSITION_INDEPENDENT_CODE {{ fpic }})
        {% endif %}
        """)

    def context(self):
        fpic = self._conanfile.options.get_safe("fPIC")
        if fpic is None:
            return None
        os_ = self._conanfile.settings.get_safe("os")
        if os_ and "Windows" in os_:
            self._conanfile.output.warning("Toolchain: Ignoring fPIC option defined for Windows")
            return None
        return {"fpic": "ON" if fpic else "OFF"}


class GLibCXXBlock(Block):
    template = textwrap.dedent("""
        {% if set_libcxx %}
        string(APPEND CONAN_CXX_FLAGS " {{ set_libcxx }}")
        {% endif %}
        {% if glibcxx %}
        add_compile_definitions(_GLIBCXX_USE_CXX11_ABI={{ glibcxx }})
        {% endif %}
        """)

    def context(self):
        libcxx = self._conanfile.settings.get_safe("compiler.libcxx")
        if not libcxx:
            return None
        lib = libcxx_flag(self._conanfile)
        compiler = self._conanfile.settings.get_safe("compiler")
        glib = None
        if compiler in ['clang', 'apple-clang', 'gcc']:
            # we might want to remove this "1", it is the default in most distros
            if libcxx == "libstdc++":
                glib = "0"
            elif libcxx == "libstdc++11" and \
                self._conanfile.conf.get("tools.gnu:define_libcxx11_abi", check_type=bool):
                glib = "1"
        return {"set_libcxx": lib, "glibcxx": glib}


class SkipRPath(Block):
    template = textwrap.dedent("""
        {% if skip_rpath %}
        set(CMAKE_SKIP_RPATH 1 CACHE BOOL "rpaths" FORCE)
        # Policy CMP0068
        # We want the old behavior, in CMake >= 3.9 CMAKE_SKIP_RPATH won't affect install_name in OSX
        set(CMAKE_INSTALL_NAME_DIR "")
        {% endif %}
        """)

    skip_rpath = False

    def context(self):
        return {"skip_rpath": self.skip_rpath}


class ArchitectureBlock(Block):
    template = textwrap.dedent("""
        string(APPEND CONAN_CXX_FLAGS " {{ arch_flag }}")
        string(APPEND CONAN_C_FLAGS " {{ arch_flag }}")
        string(APPEND CONAN_SHARED_LINKER_FLAGS " {{ arch_flag }}")
        string(APPEND CONAN_EXE_LINKER_FLAGS " {{ arch_flag }}")
        """)

    def context(self):
        arch_flag = architecture_flag(self._conanfile.settings)
        if not arch_flag:
            return
        return {"arch_flag": arch_flag}


class CppStdBlock(Block):
    template = textwrap.dedent("""
        message(STATUS "Conan toolchain: C++ Standard {{ cppstd }} with extensions {{ cppstd_extensions }}")
        set(CMAKE_CXX_STANDARD {{ cppstd }})
        set(CMAKE_CXX_EXTENSIONS {{ cppstd_extensions }})
        set(CMAKE_CXX_STANDARD_REQUIRED ON)
        """)

    def context(self):
        compiler_cppstd = self._conanfile.settings.get_safe("compiler.cppstd")
        if compiler_cppstd is None:
            return None

        if compiler_cppstd.startswith("gnu"):
            cppstd = compiler_cppstd[3:]
            cppstd_extensions = "ON"
        else:
            cppstd = compiler_cppstd
            cppstd_extensions = "OFF"
        return {"cppstd": cppstd, "cppstd_extensions": cppstd_extensions}


class SharedLibBock(Block):
    template = textwrap.dedent("""
        message(STATUS "Conan toolchain: Setting BUILD_SHARED_LIBS = {{ shared_libs }}")
        set(BUILD_SHARED_LIBS {{ shared_libs }})
        """)

    def context(self):
        try:
            shared_libs = "ON" if self._conanfile.options.shared else "OFF"
            return {"shared_libs": shared_libs}
        except ConanException:
            return None


class ParallelBlock(Block):
    template = textwrap.dedent("""
        string(APPEND CONAN_CXX_FLAGS " /MP{{ parallel }}")
        string(APPEND CONAN_C_FLAGS " /MP{{ parallel }}")
        """)

    def context(self):
        # TODO: Check this conf

        compiler = self._conanfile.settings.get_safe("compiler")
        if compiler != "msvc" or "Visual" not in self._toolchain.generator:
            return

        jobs = build_jobs(self._conanfile)
        if jobs:
            return {"parallel": jobs}


class AndroidSystemBlock(Block):

    template = textwrap.dedent("""
        # New toolchain things
        set(ANDROID_PLATFORM {{ android_platform }})
        set(ANDROID_STL {{ android_stl }})
        set(ANDROID_ABI {{ android_abi }})
        include({{ android_ndk_path }}/build/cmake/android.toolchain.cmake)
        """)

    def context(self):
        os_ = self._conanfile.settings.get_safe("os")
        if os_ != "Android":
            return

        android_abi = {"x86": "x86",
                       "x86_64": "x86_64",
                       "armv7": "armeabi-v7a",
                       "armv8": "arm64-v8a"}.get(str(self._conanfile.settings.arch))

        # TODO: only 'c++_shared' y 'c++_static' supported?
        #  https://developer.android.com/ndk/guides/cpp-support
        libcxx_str = str(self._conanfile.settings.compiler.libcxx)

        android_ndk_path = self._conanfile.conf.get("tools.android:ndk_path")
        if not android_ndk_path:
            raise ConanException('CMakeToolchain needs tools.android:ndk_path configuration defined')
        android_ndk_path = android_ndk_path.replace("\\", "/")

        ctxt_toolchain = {
            'android_platform': self._conanfile.settings.os.api_level,
            'android_abi': android_abi,
            'android_stl': libcxx_str,
            'android_ndk_path': android_ndk_path,
        }
        return ctxt_toolchain


class AppleSystemBlock(Block):
    template = textwrap.dedent("""
        # Set the architectures for which to build.
        set(CMAKE_OSX_ARCHITECTURES {{ cmake_osx_architectures }} CACHE STRING "" FORCE)
        # Setting CMAKE_OSX_SYSROOT SDK, when using Xcode generator the name is enough
        # but full path is necessary for others
        set(CMAKE_OSX_SYSROOT {{ cmake_osx_sysroot }} CACHE STRING "" FORCE)
        {% if cmake_osx_deployment_target is defined %}
        # Setting CMAKE_OSX_DEPLOYMENT_TARGET if "os.version" is defined by the used conan profile
        set(CMAKE_OSX_DEPLOYMENT_TARGET "{{ cmake_osx_deployment_target }}" CACHE STRING "")
        {% endif %}
        set(BITCODE "")
        set(FOBJC_ARC "")
        set(VISIBILITY "")
        {% if enable_bitcode %}
        # Bitcode ON
        set(CMAKE_XCODE_ATTRIBUTE_ENABLE_BITCODE "YES")
        set(CMAKE_XCODE_ATTRIBUTE_BITCODE_GENERATION_MODE "bitcode")
        {% if enable_bitcode_marker %}
        set(BITCODE "-fembed-bitcode-marker")
        {% else %}
        set(BITCODE "-fembed-bitcode")
        {% endif %}
        {% elif enable_bitcode is not none %}
        # Bitcode OFF
        set(CMAKE_XCODE_ATTRIBUTE_ENABLE_BITCODE "NO")
        {% endif %}
        {% if enable_arc %}
        # ARC ON
        set(FOBJC_ARC "-fobjc-arc")
        set(CMAKE_XCODE_ATTRIBUTE_CLANG_ENABLE_OBJC_ARC "YES")
        {% elif enable_arc is not none %}
        # ARC OFF
        set(FOBJC_ARC "-fno-objc-arc")
        set(CMAKE_XCODE_ATTRIBUTE_CLANG_ENABLE_OBJC_ARC "NO")
        {% endif %}
        {% if enable_visibility %}
        # Visibility ON
        set(CMAKE_XCODE_ATTRIBUTE_GCC_SYMBOLS_PRIVATE_EXTERN "NO")
        set(VISIBILITY "-fvisibility=default")
        {% elif enable_visibility is not none %}
        # Visibility OFF
        set(VISIBILITY "-fvisibility=hidden -fvisibility-inlines-hidden")
        set(CMAKE_XCODE_ATTRIBUTE_GCC_SYMBOLS_PRIVATE_EXTERN "YES")
        {% endif %}
        #Check if Xcode generator is used, since that will handle these flags automagically
        if(CMAKE_GENERATOR MATCHES "Xcode")
          message(DEBUG "Not setting any manual command-line buildflags, since Xcode is selected as generator.")
        else()
            string(APPEND CONAN_C_FLAGS " ${BITCODE} ${FOBJC_ARC}")
            string(APPEND CONAN_CXX_FLAGS " ${BITCODE} ${VISIBILITY} ${FOBJC_ARC}")
        endif()
        """)

    def context(self):
        os_ = self._conanfile.settings.get_safe("os")
        if not is_apple_os(os_):
            return None

        arch = self._conanfile.settings.get_safe("arch")
        # check valid combinations of architecture - os ?
        # for iOS a FAT library valid for simulator and device can be generated
        # if multiple archs are specified "-DCMAKE_OSX_ARCHITECTURES=armv7;armv7s;arm64;i386;x86_64"
        host_architecture = to_apple_arch(arch, default=arch)

        host_os_version = self._conanfile.settings.get_safe("os.version")
        host_sdk_name = self._conanfile.conf.get("tools.apple:sdk_path") or get_apple_sdk_fullname(self._conanfile)
        is_debug = self._conanfile.settings.get_safe('build_type') == "Debug"

        # Reading some configurations to enable or disable some Xcode toolchain flags and variables
        # Issue related: https://github.com/conan-io/conan/issues/9448
        # Based on https://github.com/leetal/ios-cmake repository
        enable_bitcode = self._conanfile.conf.get("tools.apple:enable_bitcode", check_type=bool)
        enable_arc = self._conanfile.conf.get("tools.apple:enable_arc", check_type=bool)
        enable_visibility = self._conanfile.conf.get("tools.apple:enable_visibility", check_type=bool)

        ctxt_toolchain = {
            "enable_bitcode": enable_bitcode,
            "enable_bitcode_marker": all([enable_bitcode, is_debug]),
            "enable_arc": enable_arc,
            "enable_visibility": enable_visibility
        }
        if host_sdk_name:
            ctxt_toolchain["cmake_osx_sysroot"] = host_sdk_name
        # this is used to initialize the OSX_ARCHITECTURES property on each target as it is created
        if host_architecture:
            ctxt_toolchain["cmake_osx_architectures"] = host_architecture

        if host_os_version:
            # https://cmake.org/cmake/help/latest/variable/CMAKE_OSX_DEPLOYMENT_TARGET.html
            # Despite the OSX part in the variable name(s) they apply also to other SDKs than
            # macOS like iOS, tvOS, or watchOS.
            ctxt_toolchain["cmake_osx_deployment_target"] = host_os_version

        return ctxt_toolchain


class FindFiles(Block):
    template = textwrap.dedent("""
        {% if find_package_prefer_config %}
        set(CMAKE_FIND_PACKAGE_PREFER_CONFIG {{ find_package_prefer_config }})
        {% endif %}

        # Definition of CMAKE_MODULE_PATH
        {% if build_paths %}
        list(PREPEND CMAKE_MODULE_PATH {{ build_paths }})
        {% endif %}
        {% if generators_folder %}
        # the generators folder (where conan generates files, like this toolchain)
        list(PREPEND CMAKE_MODULE_PATH {{ generators_folder }})
        {% endif %}

        # Definition of CMAKE_PREFIX_PATH, CMAKE_XXXXX_PATH
        {% if build_paths %}
        # The explicitly defined "builddirs" of "host" context dependencies must be in PREFIX_PATH
        list(PREPEND CMAKE_PREFIX_PATH {{ build_paths }})
        {% endif %}
        {% if generators_folder %}
        # The Conan local "generators" folder, where this toolchain is saved.
        list(PREPEND CMAKE_PREFIX_PATH {{ generators_folder }} )
        {% endif %}
        {% if cmake_program_path %}
        list(PREPEND CMAKE_PROGRAM_PATH {{ cmake_program_path }})
        {% endif %}
        {% if cmake_library_path %}
        list(PREPEND CMAKE_LIBRARY_PATH {{ cmake_library_path }})
        {% endif %}
        {% if is_apple and cmake_framework_path %}
        list(PREPEND CMAKE_FRAMEWORK_PATH {{ cmake_framework_path }})
        {% endif %}
        {% if cmake_include_path %}
        list(PREPEND CMAKE_INCLUDE_PATH {{ cmake_include_path }})
        {% endif %}

        {% if cross_building %}
        if(NOT DEFINED CMAKE_FIND_ROOT_PATH_MODE_PACKAGE OR CMAKE_FIND_ROOT_PATH_MODE_PACKAGE STREQUAL "ONLY")
            set(CMAKE_FIND_ROOT_PATH_MODE_PACKAGE "BOTH")
        endif()
        if(NOT DEFINED CMAKE_FIND_ROOT_PATH_MODE_PROGRAM OR CMAKE_FIND_ROOT_PATH_MODE_PROGRAM STREQUAL "ONLY")
            set(CMAKE_FIND_ROOT_PATH_MODE_PROGRAM "BOTH")
        endif()
        if(NOT DEFINED CMAKE_FIND_ROOT_PATH_MODE_LIBRARY OR CMAKE_FIND_ROOT_PATH_MODE_LIBRARY STREQUAL "ONLY")
            set(CMAKE_FIND_ROOT_PATH_MODE_LIBRARY "BOTH")
        endif()
        {% if is_apple %}
        if(NOT DEFINED CMAKE_FIND_ROOT_PATH_MODE_FRAMEWORK OR CMAKE_FIND_ROOT_PATH_MODE_FRAMEWORK STREQUAL "ONLY")
            set(CMAKE_FIND_ROOT_PATH_MODE_FRAMEWORK "BOTH")
        endif()
        {% endif %}
        if(NOT DEFINED CMAKE_FIND_ROOT_PATH_MODE_INCLUDE OR CMAKE_FIND_ROOT_PATH_MODE_INCLUDE STREQUAL "ONLY")
            set(CMAKE_FIND_ROOT_PATH_MODE_INCLUDE "BOTH")
        endif()
        {% endif %}
    """)

    @staticmethod
    def _join_paths(paths):
        return " ".join(['"{}"'.format(p.replace('\\', '/')
                                        .replace('$', '\\$')
                                        .replace('"', '\\"')) for p in paths])

    def context(self):
        # To find the generated cmake_find_package finders
        # TODO: Change this for parameterized output location of CMakeDeps
        find_package_prefer_config = "ON"  # assume ON by default if not specified in conf
        prefer_config = self._conanfile.conf.get("tools.cmake.cmaketoolchain:find_package_prefer_config",
                                                 check_type=bool)
        if prefer_config is False:
            find_package_prefer_config = "OFF"

        os_ = self._conanfile.settings.get_safe("os")
        is_apple_ = is_apple_os(os_)

        # Read information from host context
        host_req = self._conanfile.dependencies.host.values()
        build_paths = []
        host_lib_paths = []
        host_framework_paths = []
        host_include_paths = []
        for req in host_req:
            cppinfo = req.cpp_info.aggregated_components()
            build_paths.extend(cppinfo.builddirs)
            host_lib_paths.extend(cppinfo.libdirs)
            if is_apple_:
                host_framework_paths.extend(cppinfo.frameworkdirs)
            host_include_paths.extend(cppinfo.includedirs)

        # Read information from build context
        build_req = self._conanfile.dependencies.build.values()
        build_bin_paths = []
        for req in build_req:
            cppinfo = req.cpp_info.aggregated_components()
            build_paths.extend(cppinfo.builddirs)
            build_bin_paths.extend(cppinfo.bindirs)

        return {
            "find_package_prefer_config": find_package_prefer_config,
            "generators_folder": "${CMAKE_CURRENT_LIST_DIR}",
            "build_paths": self._join_paths(build_paths),
            "cmake_program_path": self._join_paths(build_bin_paths),
            "cmake_library_path": self._join_paths(host_lib_paths),
            "cmake_framework_path": self._join_paths(host_framework_paths),
            "cmake_include_path": self._join_paths(host_include_paths),
            "is_apple": is_apple_,
            "cross_building": cross_building(self._conanfile),
        }


class UserToolchain(Block):
    template = textwrap.dedent("""
        {% for user_toolchain in paths %}
        include("{{user_toolchain}}")
        {% endfor %}
        """)

    def context(self):
        # This is global [conf] injection of extra toolchain files
        user_toolchain = self._conanfile.conf.get("tools.cmake.cmaketoolchain:user_toolchain",
                                                  default=[], check_type=list)
        return {"paths": [ut.replace("\\", "/") for ut in user_toolchain]}


class ExtraFlagsBlock(Block):
    """This block is adding flags directly from user [conf] section"""

    template = textwrap.dedent("""
        # Extra c, cxx, linkflags and defines
        {% if cxxflags %}
        string(APPEND CONAN_CXX_FLAGS "{% for cxxflag in cxxflags %} {{ cxxflag }}{% endfor %}")
        {% endif %}
        {% if cflags %}
        string(APPEND CONAN_C_FLAGS "{% for cflag in cflags %} {{ cflag }}{% endfor %}")
        {% endif %}
        {% if sharedlinkflags %}
        string(APPEND CONAN_SHARED_LINKER_FLAGS "{% for sharedlinkflag in sharedlinkflags %} {{ sharedlinkflag }}{% endfor %}")
        {% endif %}
        {% if exelinkflags %}
        string(APPEND CONAN_EXE_LINKER_FLAGS "{% for exelinkflag in exelinkflags %} {{ exelinkflag }}{% endfor %}")
        {% endif %}
        {% if defines %}
        add_compile_definitions({% for define in defines %} "{{ define }}"{% endfor %})
        {% endif %}
    """)

    def context(self):
        # Now, it's time to get all the flags defined by the user
        cxxflags = self._conanfile.conf.get("tools.build:cxxflags", default=[], check_type=list)
        cflags = self._conanfile.conf.get("tools.build:cflags", default=[], check_type=list)
        sharedlinkflags = self._conanfile.conf.get("tools.build:sharedlinkflags", default=[], check_type=list)
        exelinkflags = self._conanfile.conf.get("tools.build:exelinkflags", default=[], check_type=list)
        defines = self._conanfile.conf.get("tools.build:defines", default=[], check_type=list)
        return {
            "cxxflags": cxxflags,
            "cflags": cflags,
            "sharedlinkflags": sharedlinkflags,
            "exelinkflags": exelinkflags,
            "defines": [define.replace('"', '\\"') for define in defines]
        }


class CMakeFlagsInitBlock(Block):
    template = textwrap.dedent("""
        if(DEFINED CONAN_CXX_FLAGS)
          string(APPEND CMAKE_CXX_FLAGS_INIT " ${CONAN_CXX_FLAGS}")
        endif()
        if(DEFINED CONAN_C_FLAGS)
          string(APPEND CMAKE_C_FLAGS_INIT " ${CONAN_C_FLAGS}")
        endif()
        if(DEFINED CONAN_SHARED_LINKER_FLAGS)
          string(APPEND CMAKE_SHARED_LINKER_FLAGS_INIT " ${CONAN_SHARED_LINKER_FLAGS}")
        endif()
        if(DEFINED CONAN_EXE_LINKER_FLAGS)
          string(APPEND CMAKE_EXE_LINKER_FLAGS_INIT " ${CONAN_EXE_LINKER_FLAGS}")
        endif()
        """)


class TryCompileBlock(Block):
    template = textwrap.dedent("""
        get_property( _CMAKE_IN_TRY_COMPILE GLOBAL PROPERTY IN_TRY_COMPILE )
        if(_CMAKE_IN_TRY_COMPILE)
            message(STATUS "Running toolchain IN_TRY_COMPILE")
            return()
        endif()
        """)


class GenericSystemBlock(Block):
    template = textwrap.dedent("""
        {% if cmake_system_name %}
        # Cross building
        set(CMAKE_SYSTEM_NAME {{ cmake_system_name }})
        {% endif %}
        {% if cmake_system_version %}
        set(CMAKE_SYSTEM_VERSION {{ cmake_system_version }})
        {% endif %}
        {% if cmake_system_processor %}
        set(CMAKE_SYSTEM_PROCESSOR {{ cmake_system_processor }})
        {% endif %}

        {% if generator_platform %}
        set(CMAKE_GENERATOR_PLATFORM "{{ generator_platform }}" CACHE STRING "" FORCE)
        {% endif %}
        {% if toolset %}
        set(CMAKE_GENERATOR_TOOLSET "{{ toolset }}" CACHE STRING "" FORCE)
        {% endif %}
        {% if compiler %}
        if(NOT DEFINED ENV{CC})
        set(CMAKE_C_COMPILER {{ compiler }})
        endif()
        {% endif %}
        {% if compiler_cpp %}
        if(NOT DEFINED ENV{CXX})
        set(CMAKE_CXX_COMPILER {{ compiler_cpp }})
        endif()
        {% endif %}
        {% if compiler_rc %}
        if(NOT DEFINED ENV{RC})
        set(CMAKE_RC_COMPILER {{ compiler_rc }})
        endif()
        {% endif %}
        """)

    def _get_toolset(self, generator):
        if generator is None or ("Visual" not in generator and "Xcode" not in generator):
            return None
        settings = self._conanfile.settings
        compiler = settings.get_safe("compiler")
<<<<<<< HEAD
        if compiler == "intel-cc":
=======
        compiler_base = settings.get_safe("compiler.base")
        toolset = None
        if compiler == "Visual Studio":
            toolset = settings.get_safe("compiler.toolset")
        elif compiler == "intel" and compiler_base == "Visual Studio" and "Visual" in generator:
            # TODO: This intel toolset needs to be validated too
            compiler_version = settings.get_safe("compiler.version")
            if compiler_version:
                compiler_version = compiler_version if "." in compiler_version else \
                    "%s.0" % compiler_version
                toolset = "Intel C++ Compiler " + compiler_version
        elif compiler == "intel-cc":
>>>>>>> 58bfcf0c
            return IntelCC(self._conanfile).ms_toolset
        elif compiler == "msvc":
            toolset = settings.get_safe("compiler.toolset")
            if toolset is None:
                compiler_version = str(settings.compiler.version)
                compiler_update = str(settings.compiler.update)
                if compiler_update != "None":  # It is full one(19.28), not generic 19.2X
                    # The equivalent of compiler 19.26 is toolset 14.26
                    toolset = "version=14.{}{}".format(compiler_version[-1], compiler_update)
                else:
                    toolset = msvc_version_to_toolset_version(compiler_version)
        elif compiler == "clang":
            if generator and "Visual" in generator:
                if "Visual Studio 16" in generator:
                    toolset = "ClangCL"
                else:
                    raise ConanException("CMakeToolchain compiler=clang only supported VS 16")
        toolset_arch = self._conanfile.conf.get("tools.cmake.cmaketoolchain:toolset_arch")
        if toolset_arch is not None:
            toolset_arch = "host={}".format(toolset_arch)
            toolset = toolset_arch if toolset is None else "{},{}".format(toolset, toolset_arch)
        return toolset

    def _get_generator_platform(self, generator):
        settings = self._conanfile.settings
        # Returns the generator platform to be used by CMake
        compiler = settings.get_safe("compiler")
        arch = settings.get_safe("arch")

        if settings.get_safe("os") == "WindowsCE":
            return settings.get_safe("os.platform")

        if compiler == "msvc" and generator and "Visual" in generator:
            return {"x86": "Win32",
                    "x86_64": "x64",
                    "armv7": "ARM",
                    "armv8": "ARM64"}.get(arch)
        return None

    def _get_cross_build(self):
        user_toolchain = self._conanfile.conf.get("tools.cmake.cmaketoolchain:user_toolchain")
        if user_toolchain is not None:
            return None, None, None  # Will be provided by user_toolchain

        system_name = self._conanfile.conf.get("tools.cmake.cmaketoolchain:system_name")
        system_version = self._conanfile.conf.get("tools.cmake.cmaketoolchain:system_version")
        system_processor = self._conanfile.conf.get("tools.cmake.cmaketoolchain:system_processor")

        settings = self._conanfile.settings
        assert hasattr(self._conanfile, "settings_build")
        os_ = settings.get_safe("os")
        arch = settings.get_safe("arch")
        settings_build = self._conanfile.settings_build
        os_build = settings_build.get_safe("os")
        arch_build = settings_build.get_safe("arch")

        if system_name is None:  # Try to deduce
            # Handled by AppleBlock, or AndroidBlock, not here
            if os_ not in ('Macos', 'iOS', 'watchOS', 'tvOS', 'Android'):
                cmake_system_name_map = {"Neutrino": "QNX",
                                         "": "Generic",
                                         None: "Generic"}
                if os_ != os_build:
                    system_name = cmake_system_name_map.get(os_, os_)
                elif arch is not None and arch != arch_build:
                    if not ((arch_build == "x86_64") and (arch == "x86") or
                            (arch_build == "sparcv9") and (arch == "sparc") or
                            (arch_build == "ppc64") and (arch == "ppc32")):
                        system_name = cmake_system_name_map.get(os_, os_)

        if system_name is not None and system_version is None:
            system_version = settings.get_safe("os.version")

        if system_name is not None and system_processor is None:
            if arch != arch_build:
                system_processor = arch

        return system_name, system_version, system_processor

    def _get_compiler(self, generator):
        compiler = self._conanfile.settings.get_safe("compiler")
        os_ = self._conanfile.settings.get_safe("os")

        compiler_c = compiler_cpp = compiler_rc = None

        # TODO: Check if really necessary now that conanvcvars is used
        if "Ninja" in str(generator) and is_msvc(self._conanfile):
            compiler_c = compiler_cpp = "cl"
        elif os_ == "Windows" and compiler == "clang" and "Visual" not in str(generator):
            compiler_rc = "clang"
            compiler_c = "clang"
            compiler_cpp = "clang++"

        return compiler_c, compiler_cpp, compiler_rc

    def _get_generic_system_name(self):
        os_host = self._conanfile.settings.get_safe("os")
        os_build = self._conanfile.settings_build.get_safe("os")
        arch_host = self._conanfile.settings.get_safe("arch")
        arch_build = self._conanfile.settings_build.get_safe("arch")
        cmake_system_name_map = {"Neutrino": "QNX",
                                 "": "Generic",
                                 None: "Generic"}
        if os_host != os_build:
            return cmake_system_name_map.get(os_host, os_host)
        elif arch_host is not None and arch_host != arch_build:
            if not ((arch_build == "x86_64") and (arch_host == "x86") or
                    (arch_build == "sparcv9") and (arch_host == "sparc") or
                    (arch_build == "ppc64") and (arch_host == "ppc32")):
                return cmake_system_name_map.get(os_host, os_host)

    def _is_apple_cross_building(self):
        os_host = self._conanfile.settings.get_safe("os")
        arch_host = self._conanfile.settings.get_safe("arch")
        arch_build = self._conanfile.settings_build.get_safe("arch")
        return os_host in ('iOS', 'watchOS', 'tvOS') or (
                os_host == 'Macos' and arch_host != arch_build)

    def _get_cross_build(self):
        user_toolchain = self._conanfile.conf.get("tools.cmake.cmaketoolchain:user_toolchain")
        if user_toolchain is not None:
            return None, None, None  # Will be provided by user_toolchain

        system_name = self._conanfile.conf.get("tools.cmake.cmaketoolchain:system_name")
        system_version = self._conanfile.conf.get("tools.cmake.cmaketoolchain:system_version")
        system_processor = self._conanfile.conf.get("tools.cmake.cmaketoolchain:system_processor")

        if hasattr(self._conanfile, "settings_build"):
            os_host = self._conanfile.settings.get_safe("os")
            arch_host = self._conanfile.settings.get_safe("arch")
            if system_name is None:  # Try to deduce
                _system_version = None
                _system_processor = None
                if self._is_apple_cross_building():
                    # cross-build in Macos also for M1
                    system_name = {'Macos': 'Darwin'}.get(os_host, os_host)
                    #  CMAKE_SYSTEM_VERSION for Apple sets the sdk version, not the os version
                    _system_version = self._conanfile.settings.get_safe("os.sdk_version")
                    _system_processor = to_apple_arch(arch_host)
                elif os_host != 'Android':
                    system_name = self._get_generic_system_name()
                    _system_version = self._conanfile.settings.get_safe("os.version")
                    _system_processor = arch_host

                if system_name is not None and system_version is None:
                    system_version = _system_version
                if system_name is not None and system_processor is None:
                    system_processor = _system_processor

        return system_name, system_version, system_processor

    def context(self):
        generator = self._toolchain.generator
        generator_platform = self._get_generator_platform(generator)
        toolset = self._get_toolset(generator)

        compiler, compiler_cpp, compiler_rc = self._get_compiler(generator)

        system_name, system_version, system_processor = self._get_cross_build()

        return {"compiler": compiler,
                "compiler_rc": compiler_rc,
                "compiler_cpp": compiler_cpp,
                "toolset": toolset,
                "generator_platform": generator_platform,
                "cmake_system_name": system_name,
                "cmake_system_version": system_version,
                "cmake_system_processor": system_processor}


class OutputDirsBlock(Block):

    @property
    def template(self):
        if not self._conanfile.package_folder:
            return ""

        return textwrap.dedent("""
           set(CMAKE_INSTALL_PREFIX "{{package_folder}}")
           set(CMAKE_INSTALL_BINDIR "{{default_bin}}")
           set(CMAKE_INSTALL_SBINDIR "{{default_bin}}")
           set(CMAKE_INSTALL_LIBEXECDIR "{{default_bin}}")
           set(CMAKE_INSTALL_LIBDIR "{{default_lib}}")
           set(CMAKE_INSTALL_INCLUDEDIR "{{default_include}}")
           set(CMAKE_INSTALL_OLDINCLUDEDIR "{{default_include}}")
           set(CMAKE_INSTALL_DATAROOTDIR "{{default_res}}")
        """)

    def _get_cpp_info_value(self, name):
        # Why not taking cpp.build? because this variables are used by the "cmake install"
        # that correspond to the package folder (even if the root is the build directory)
        elements = getattr(self._conanfile.cpp.package, name)
        return elements[0] if elements else None

    def context(self):
        if not self._conanfile.package_folder:
            return {}
        return {"package_folder": self._conanfile.package_folder.replace("\\", "/"),
                "default_bin": self._get_cpp_info_value("bindirs"),
                "default_lib": self._get_cpp_info_value("libdirs"),
                "default_include": self._get_cpp_info_value("includedirs"),
                "default_res": self._get_cpp_info_value("resdirs")}


class ToolchainBlocks:
    def __init__(self, conanfile, toolchain, items=None):
        self._blocks = OrderedDict()
        self._conanfile = conanfile
        self._toolchain = toolchain
        if items:
            for name, block in items:
                self._blocks[name] = block(conanfile, toolchain)

    def remove(self, name):
        del self._blocks[name]

    def __setitem__(self, name, block_type):
        # Create a new class inheriting Block with the elements of the provided one
        block_type = type('proxyUserBlock', (Block,), dict(block_type.__dict__))
        self._blocks[name] = block_type(self._conanfile, self._toolchain)

    def __getitem__(self, name):
        return self._blocks[name]

    def process_blocks(self):
        result = []
        for b in self._blocks.values():
            content = b.get_rendered_content()
            if content:
                result.append(content)
        return result<|MERGE_RESOLUTION|>--- conflicted
+++ resolved
@@ -597,22 +597,7 @@
             return None
         settings = self._conanfile.settings
         compiler = settings.get_safe("compiler")
-<<<<<<< HEAD
         if compiler == "intel-cc":
-=======
-        compiler_base = settings.get_safe("compiler.base")
-        toolset = None
-        if compiler == "Visual Studio":
-            toolset = settings.get_safe("compiler.toolset")
-        elif compiler == "intel" and compiler_base == "Visual Studio" and "Visual" in generator:
-            # TODO: This intel toolset needs to be validated too
-            compiler_version = settings.get_safe("compiler.version")
-            if compiler_version:
-                compiler_version = compiler_version if "." in compiler_version else \
-                    "%s.0" % compiler_version
-                toolset = "Intel C++ Compiler " + compiler_version
-        elif compiler == "intel-cc":
->>>>>>> 58bfcf0c
             return IntelCC(self._conanfile).ms_toolset
         elif compiler == "msvc":
             toolset = settings.get_safe("compiler.toolset")
