--- conflicted
+++ resolved
@@ -4,20 +4,9 @@
 import unittest
 from collections import OrderedDict
 
-<<<<<<< HEAD
-from mock import Mock
-from mock.mock import call
-=======
-import six
 from mock import Mock, call
->>>>>>> e4af39e1
 from parameterized import parameterized
 
-<<<<<<< HEAD
-
-=======
-from conans.client.graph.python_requires import ConanPythonRequire
->>>>>>> e4af39e1
 from conans.client.loader import ConanFileLoader, ConanFileTextLoader, _parse_conanfile
 from conans.client.tools.files import chdir
 from conans.errors import ConanException
@@ -33,11 +22,8 @@
 class ConanLoaderTest(unittest.TestCase):
 
     def test_inherit_short_paths(self):
-<<<<<<< HEAD
-        loader = ConanFileLoader(None, TestBufferConanOutput())
-=======
-        loader = ConanFileLoader(None, Mock(), ConanPythonRequire(None, None))
->>>>>>> e4af39e1
+        loader = ConanFileLoader(None, Mock())
+
         tmp_dir = temp_folder()
         conanfile_path = os.path.join(tmp_dir, "conanfile.py")
         conanfile = """from base_recipe import BasePackage
@@ -57,11 +43,7 @@
         self.assertEqual(result.short_paths, True)
 
     def test_requires_init(self):
-<<<<<<< HEAD
-        loader = ConanFileLoader(None, TestBufferConanOutput())
-=======
-        loader = ConanFileLoader(None, Mock(), ConanPythonRequire(None, None))
->>>>>>> e4af39e1
+        loader = ConanFileLoader(None, Mock())
         tmp_dir = temp_folder()
         conanfile_path = os.path.join(tmp_dir, "conanfile.py")
         conanfile = """from conans import ConanFile
@@ -93,12 +75,7 @@
         profile = Profile()
         profile.processed_settings = Settings({"os": ["Windows", "Linux"]})
         profile.package_settings = {"MyPackage": OrderedDict([("os", "Windows")])}
-<<<<<<< HEAD
-        loader = ConanFileLoader(None, TestBufferConanOutput())
-=======
-        loader = ConanFileLoader(None, Mock(), ConanPythonRequire(None, None))
->>>>>>> e4af39e1
-
+        loader = ConanFileLoader(None, Mock())
         recipe = loader.load_consumer(conanfile_path, profile)
         self.assertEqual(recipe.settings.os, "Windows")
 
@@ -218,13 +195,8 @@
         tmp_dir = temp_folder()
         file_path = os.path.join(tmp_dir, "file.txt")
         save(file_path, file_content)
-<<<<<<< HEAD
-        loader = ConanFileLoader(None, TestBufferConanOutput(), None)
+        loader = ConanFileLoader(None, Mock(), None)
         with self.assertRaisesRegex(ConanException, "The reference has too many '/'"):
-=======
-        loader = ConanFileLoader(None, Mock(), None)
-        with six.assertRaisesRegex(self, ConanException, "The reference has too many '/'"):
->>>>>>> e4af39e1
             loader.load_conanfile_txt(file_path, create_profile())
 
         file_content = '''[requires]
@@ -235,13 +207,8 @@
         tmp_dir = temp_folder()
         file_path = os.path.join(tmp_dir, "file.txt")
         save(file_path, file_content)
-<<<<<<< HEAD
-        loader = ConanFileLoader(None, TestBufferConanOutput(), None)
+        loader = ConanFileLoader(None, Mock(), None)
         with self.assertRaisesRegex(ConanException, "is too long. Valid names must contain"):
-=======
-        loader = ConanFileLoader(None, Mock(), None)
-        with six.assertRaisesRegex(self, ConanException, "is too long. Valid names must contain"):
->>>>>>> e4af39e1
             loader.load_conanfile_txt(file_path, create_profile())
 
     def test_load_imports_arguments(self):
@@ -277,13 +244,8 @@
         tmp_dir = temp_folder()
         file_path = os.path.join(tmp_dir, "file.txt")
         save(file_path, conanfile_txt)
-<<<<<<< HEAD
-        loader = ConanFileLoader(None, TestBufferConanOutput(), None)
+        loader = ConanFileLoader(None, Mock(), None)
         with self.assertRaisesRegex(ConanException,
-=======
-        loader = ConanFileLoader(None, Mock(), None)
-        with six.assertRaisesRegex(self, ConanException,
->>>>>>> e4af39e1
                                    r"Error while parsing \[options\] in conanfile\n"
                                    "Options should be specified as 'pkg:option=value'"):
             loader.load_conanfile_txt(file_path, create_profile())
