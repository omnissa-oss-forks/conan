--- conflicted
+++ resolved
@@ -178,121 +178,8 @@
         assert env.get("MyVar2", "$MyVar2") == 'MyValue2'
 
 
-<<<<<<< HEAD
-def test_env_files():
-    env = Environment()
-    env.define("MyVar", "MyValue")
-    env.define("MyVar1", "MyValue1")
-    env.append("MyVar2", "MyValue2")
-    env.prepend("MyVar3", "MyValue3")
-    env.unset("MyVar4")
-    env.define("MyVar5", "MyValue5 With Space5=More Space5;:More")
-    env.append("MyVar6", "MyValue6")  # Append, but previous not existing
-    env.define_path("MyPath1", "/Some/Path1/")
-    env.append_path("MyPath2", ["/Some/Path2/", "/Other/Path2/"])
-    env.prepend_path("MyPath3", "/Some/Path3/")
-    env.unset("MyPath4")
-    folder = temp_folder()
-
-    prevenv = {"MyVar1": "OldVar1",
-               "MyVar2": "OldVar2",
-               "MyVar3": "OldVar3",
-               "MyVar4": "OldVar4",
-               "MyPath1": "OldPath1",
-               "MyPath2": "OldPath2",
-               "MyPath3": "OldPath3",
-               "MyPath4": "OldPath4",
-               }
-
-    display_bat = textwrap.dedent("""\
-        @echo off
-        echo MyVar=%MyVar%!!
-        echo MyVar1=%MyVar1%!!
-        echo MyVar2=%MyVar2%!!
-        echo MyVar3=%MyVar3%!!
-        echo MyVar4=%MyVar4%!!
-        echo MyVar5=%MyVar5%!!
-        echo MyVar6=%MyVar6%!!
-        echo MyPath1=%MyPath1%!!
-        echo MyPath2=%MyPath2%!!
-        echo MyPath3=%MyPath3%!!
-        echo MyPath4=%MyPath4%!!
-        """)
-
-    display_sh = textwrap.dedent("""\
-        echo MyVar=$MyVar!!
-        echo MyVar1=$MyVar1!!
-        echo MyVar2=$MyVar2!!
-        echo MyVar3=$MyVar3!!
-        echo MyVar4=$MyVar4!!
-        echo MyVar5=$MyVar5!!
-        echo MyVar6=$MyVar6!!
-        echo MyPath1=$MyPath1!!
-        echo MyPath2=$MyPath2!!
-        echo MyPath3=$MyPath3!!
-        echo MyPath4=$MyPath4!!
-        """)
-
-    def check(cmd_):
-        out, _ = subprocess.Popen(cmd_, stdout=subprocess.PIPE, stderr=subprocess.STDOUT,
-                                  env=prevenv, shell=True).communicate()
-        out = out.decode()
-        assert "MyVar=MyValue!!" in out
-        assert "MyVar1=MyValue1!!" in out
-        assert "MyVar2=OldVar2 MyValue2!!" in out
-        assert "MyVar3=MyValue3 OldVar3!!" in out
-        assert "MyVar4=!!" in out
-        assert "MyVar5=MyValue5 With Space5=More Space5;:More!!" in out
-        assert "MyVar6= MyValue6!!" in out  # The previous is non existing, append has space
-        assert "MyPath1=/Some/Path1/!!" in out
-        assert os.pathsep.join(["MyPath2=OldPath2", "/Some/Path2/", "/Other/Path2/!!"]) in out
-        assert os.pathsep.join(["MyPath3=/Some/Path3/", "OldPath3!!"]) in out
-        assert "MyPath4=!!" in out
-
-        # This should be output when deactivated
-        assert "MyVar=!!" in out
-        assert "MyVar1=OldVar1!!" in out
-        assert "MyVar2=OldVar2!!" in out
-        assert "MyVar3=OldVar3!!" in out
-        assert "MyVar4=OldVar4!!" in out
-        assert "MyVar5=!!" in out
-        assert "MyVar6=!!" in out
-        assert "MyPath1=OldPath1!!" in out
-        assert "MyPath2=OldPath2!!" in out
-        assert "MyPath3=OldPath3!!" in out
-        assert "MyPath4=OldPath4!!" in out
-
-    with chdir(folder):
-        if platform.system() == "Windows":
-            env = env.vars(ConanFileMock())
-            env._subsystem = WINDOWS
-            env.save_bat("test.bat")
-
-            save("display.bat", display_bat)
-            cmd = "test.bat && display.bat && deactivate_test.bat && display.bat"
-            check(cmd)
-            # FIXME: Powershell still not working
-            # env.save_ps1("test.ps1", pathsep=":")
-            # cmd = 'powershell.exe -ExecutionPolicy ./test.ps1; gci env:'
-            # shell = subprocess.Popen(cmd, stdout=subprocess.PIPE, stderr=subprocess.PIPE)
-            # (stdout, stderr) = shell.communicate()
-            # stdout, stderr = decode_text(stdout), decode_text(stderr)
-            # check(cmd)
-        else:
-            env = env.vars(ConanFileMock())
-            env.save_sh("test.sh")
-            save("display.sh", display_sh)
-            os.chmod("display.sh", 0o777)
-            cmd = '. ./test.sh && ./display.sh && . ./deactivate_test.sh && ./display.sh'
-            check(cmd)
-
-
-@pytest.mark.skipif(platform.system() != "Windows", reason="Requires Windows")
-def test_windows_case_insensitive():
-=======
 @pytest.fixture
 def env():
->>>>>>> 284de1d7
     # Append and define operation over the same variable in Windows preserve order
     env = Environment()
     env.define("MyVar", "MyValueA")
