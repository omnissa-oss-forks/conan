import mock
import textwrap
import pytest

from conan.tools.microsoft import unix_path, unix_path_package_info_legacy
from conans.model.conf import ConfDefinition
from conans.test.utils.mocks import MockSettings, ConanFileMock

expected_results = [
    ("msys2", '/c/path/to/stuff'),
    ("msys", '/c/path/to/stuff'),
    ("cygwin", '/cygdrive/c/path/to/stuff'),
    ("wsl", '/mnt/c/path/to/stuff'),
    ("sfu", '/dev/fs/C/path/to/stuff')
]

@pytest.mark.parametrize("subsystem, expected_path", expected_results)
def test_unix_path(subsystem, expected_path):
    c = ConfDefinition()
    c.loads(textwrap.dedent("""\
        tools.microsoft.bash:subsystem={}
        tools.microsoft.bash:active=True
    """.format(subsystem)))

    settings = MockSettings({"os": "Windows"})
    conanfile = ConanFileMock()
    conanfile.conf = c.get_conanfile_conf(None)
    conanfile.settings = settings
    conanfile.settings_build = settings

<<<<<<< HEAD
    test_path = "c:/path/to/stuff"
    path = unix_path(conanfile, test_path)
    assert expected_path == path

    package_info_legacy_path = unix_path_package_info_legacy(conanfile, test_path, path_flavor=subsystem)
    assert package_info_legacy_path == test_path
=======
    path = unix_path(conanfile, "c:/path/to/stuff")
    assert expected_path == path

@mock.patch("platform.system", mock.MagicMock(return_value='Windows'))
@pytest.mark.parametrize("subsystem, expected_path", expected_results)
def test_unix_path_package_info_legacy_windows(subsystem, expected_path):
    test_path = "c:/path/to/stuff"
    conanfile = ConanFileMock()
    package_info_legacy_path = unix_path_package_info_legacy(conanfile, test_path, path_flavor=subsystem)
    assert expected_path == package_info_legacy_path

@mock.patch("platform.system", mock.MagicMock(return_value='Darwin'))
@pytest.mark.parametrize("subsystem, expected_path", expected_results)
def test_unix_path_package_info_legacy_not_windows(subsystem, expected_path):
    test_path = "c:/path/to/stuff"
    conanfile = ConanFileMock()
    package_info_legacy_path = unix_path_package_info_legacy(conanfile, test_path, path_flavor=subsystem)
    assert test_path == package_info_legacy_path
>>>>>>> c1557344
<|MERGE_RESOLUTION|>--- conflicted
+++ resolved
@@ -14,6 +14,7 @@
     ("sfu", '/dev/fs/C/path/to/stuff')
 ]
 
+
 @pytest.mark.parametrize("subsystem, expected_path", expected_results)
 def test_unix_path(subsystem, expected_path):
     c = ConfDefinition()
@@ -28,30 +29,9 @@
     conanfile.settings = settings
     conanfile.settings_build = settings
 
-<<<<<<< HEAD
     test_path = "c:/path/to/stuff"
     path = unix_path(conanfile, test_path)
     assert expected_path == path
 
     package_info_legacy_path = unix_path_package_info_legacy(conanfile, test_path, path_flavor=subsystem)
-    assert package_info_legacy_path == test_path
-=======
-    path = unix_path(conanfile, "c:/path/to/stuff")
-    assert expected_path == path
-
-@mock.patch("platform.system", mock.MagicMock(return_value='Windows'))
-@pytest.mark.parametrize("subsystem, expected_path", expected_results)
-def test_unix_path_package_info_legacy_windows(subsystem, expected_path):
-    test_path = "c:/path/to/stuff"
-    conanfile = ConanFileMock()
-    package_info_legacy_path = unix_path_package_info_legacy(conanfile, test_path, path_flavor=subsystem)
-    assert expected_path == package_info_legacy_path
-
-@mock.patch("platform.system", mock.MagicMock(return_value='Darwin'))
-@pytest.mark.parametrize("subsystem, expected_path", expected_results)
-def test_unix_path_package_info_legacy_not_windows(subsystem, expected_path):
-    test_path = "c:/path/to/stuff"
-    conanfile = ConanFileMock()
-    package_info_legacy_path = unix_path_package_info_legacy(conanfile, test_path, path_flavor=subsystem)
-    assert test_path == package_info_legacy_path
->>>>>>> c1557344
+    assert package_info_legacy_path == test_path