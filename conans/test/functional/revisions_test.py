--- conflicted
+++ resolved
@@ -657,30 +657,6 @@
         oss = items[0]["settings"]["os"]
         self.assertEqual(oss, "Linux")
 
-<<<<<<< HEAD
-    @pytest.mark.xfail(reason="Tests using the Search command are temporarely disabled")
-    def test_search_a_local_package_with_rrev(self):
-        """If we search for the packages of a ref specifying the RREV in the local cache:
-         1. With v2 client it shows the packages for that RREV and only if it is the one
-            in the cache, otherwise it is not returned."""
-
-        client = self.c_v2
-        pref1 = client.create(self.ref, GenConanfile().with_setting("os").with_build_msg("Rev1"),
-                              args="-s os=Windows")
-
-        pref2 = client.create(self.ref, GenConanfile().with_setting("os").with_build_msg("Rev2"),
-                              args="-s os=Linux")
-
-        client.run("search {}".format(pref1.ref.full_str()), assert_error=True)
-        self.assertIn("Recipe not found: '{}'".format(pref1.ref.full_str()), client.out)
-
-        client.run("search {}".format(pref2.ref.full_str()))
-        self.assertIn("Existing packages for recipe {}:".format(pref2.ref), client.out)
-        self.assertIn("os: Linux", client.out)
-
-    @pytest.mark.xfail(reason="Tests using the Search command are temporarely disabled")
-=======
->>>>>>> 7a4fc488
     def test_search_recipes_in_local_by_pattern(self):
         """If we search for recipes with a pattern:
          1. With v2 client it return the refs matching, the refs doesn't contain RREV"""
