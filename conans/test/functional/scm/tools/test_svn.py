# coding=utf-8

import os
import re
import shutil
import subprocess
import unittest
import uuid

import pytest
from mock import patch
from urllib.parse import quote

from conans.client.tools.scm import SVN
from conans.errors import ConanException
from conans.model.version import Version
from conans.test.utils.scm import SVNLocalRepoTestCase, try_remove_readonly
from conans.test.utils.tools import temp_folder, TestClient
from conans.util.files import save


class SVNRemoteUrlTest(unittest.TestCase):

    def test_remove_credentials(self):
        """ Check that the 'remove_credentials' argument is taken into account """
        expected_url = 'https://myrepo.com/path/to/repo'
        origin_url = 'https://username:password@myrepo.com/path/to/repo'

        svn = SVN(folder=temp_folder())

        # Mocking, as we cannot change SVN remote to a non-existing url
        with patch.object(svn, '_show_item', return_value=origin_url):
            self.assertEqual(svn.get_remote_url(), origin_url)
            self.assertEqual(svn.get_remote_url(remove_credentials=True), expected_url)


@pytest.mark.slow
@pytest.mark.tool_svn
class SVNToolTestsBasic(SVNLocalRepoTestCase):

    @patch('subprocess.Popen')
    def test_version(self, mocked_open):
        svn_version_string = """svn, version 1.10.3 (r1842928)
compiled Apr  5 2019, 18:59:58 on x86_64-apple-darwin17.0.0"""
        mocked_open.return_value.communicate.return_value = (svn_version_string.encode(), None)
        version = SVN.get_version()
        self.assertEqual(version, "1.10.3")

    @patch('subprocess.Popen')
    def test_version_invalid(self, mocked_open):
        mocked_open.return_value.communicate.return_value = ('failed'.encode(), None)
        with self.assertRaises(ConanException):
            SVN.get_version()

    def test_check_svn_repo(self):
        project_url, _ = self.create_project(files={'myfile': "contents"})
        tmp_folder = self.gimme_tmp()
        svn = SVN(folder=tmp_folder)
<<<<<<< HEAD
        with self.assertRaisesRegex(ConanException, "Not a valid 'svn' repository"):
=======
        pattern = "'{0}' is not a valid 'svn' repository".format(re.escape(tmp_folder))
        with six.assertRaisesRegex(self, ConanException, pattern):
>>>>>>> 36ef4405
            svn.check_repo()
        svn.checkout(url=project_url)
        try:
            svn.check_repo()
        except Exception:
            self.fail("After checking out, it should be a valid SVN repository")

    def test_clone(self):
        project_url, _ = self.create_project(files={'myfile': "contents"})
        tmp_folder = self.gimme_tmp()
        svn = SVN(folder=tmp_folder)
        svn.checkout(url=project_url)
        self.assertTrue(os.path.exists(os.path.join(tmp_folder, 'myfile')))

    def test_svn_revision_message(self):
        tmp_folder = self.gimme_tmp()
        svn = SVN(folder=tmp_folder)
        svn.checkout(url=self.repo_url)
        self.assertIsNone(svn.get_revision_message())

        new_file = os.path.join(tmp_folder, "new_file")
        with open(new_file, "w") as f:
            f.write("content")

        svn.run('add new_file')
        svn.run('commit -m "add to file"')
        svn.run('update')
        self.assertEqual("add to file", svn.get_revision_message())

    def test_revision_number(self):
        svn = SVN(folder=self.gimme_tmp())
        svn.checkout(url=self.repo_url)
        rev = int(svn.get_revision())
        self.create_project(files={'another_file': "content"})
        svn.run("update")
        rev2 = int(svn.get_revision())
        self.assertEqual(rev2, rev + 1)

    def test_repo_url(self):
        svn = SVN(folder=self.gimme_tmp())
        svn.checkout(url=self.repo_url)
        remote_url = svn.get_remote_url()
        self.assertEqual(remote_url.lower(), self.repo_url.lower())

        svn2 = SVN(folder=self.gimme_tmp(create=False))
        svn2.checkout(url=remote_url)  # clone using quoted url
        self.assertEqual(svn2.get_remote_url().lower(), self.repo_url.lower())

    def test_repo_project_url(self):
        project_url, _ = self.create_project(files={"myfile": "content"})
        svn = SVN(folder=self.gimme_tmp())
        svn.checkout(url=project_url)
        self.assertEqual(svn.get_remote_url().lower(), project_url.lower())

    def test_checkout(self):
        # Ensure we have several revisions in the repository
        self.create_project(files={'file': "content"})
        self.create_project(files={'file': "content"})
        svn = SVN(folder=self.gimme_tmp())
        svn.checkout(url=self.repo_url)
        rev = int(svn.get_revision())
        svn.update(revision=rev - 1)  # Checkout previous revision
        self.assertTrue(int(svn.get_revision()), rev-1)

    def test_clone_over_dirty_directory(self):
        project_url, _ = self.create_project(files={'myfile': "contents"})
        tmp_folder = self.gimme_tmp()
        svn = SVN(folder=tmp_folder)
        svn.checkout(url=project_url)

        new_file = os.path.join(tmp_folder, "new_file")
        with open(new_file, "w") as f:
            f.write("content")

        mod_file = os.path.join(tmp_folder, "myfile")
        with open(mod_file, "a") as f:
            f.write("new content")

        self.assertFalse(svn.is_pristine())
        # SVN::clone over a dirty repo reverts all changes
        # (but it doesn't delete non versioned files)
        svn.checkout(url=project_url)
        self.assertEqual(open(mod_file).read(), "contents")
        self.assertFalse(svn.is_pristine())

    def test_excluded_files(self):
        project_url, _ = self.create_project(files={'myfile': "contents"})
        tmp_folder = self.gimme_tmp()
        svn = SVN(folder=tmp_folder)
        svn.checkout(url=project_url)

        # Add untracked file
        new_file = os.path.join(tmp_folder, str(uuid.uuid4()))
        with open(new_file, "w") as f:
            f.write("content")

        # Add ignore file
        file_to_ignore = str(uuid.uuid4())
        with open(os.path.join(tmp_folder, file_to_ignore), "w") as f:
            f.write("content")
        svn.run("propset svn:ignore {} .".format(file_to_ignore))
        svn.run('commit -m "add ignored file"')

        excluded_files = svn.excluded_files()
        self.assertIn(file_to_ignore, excluded_files)
        self.assertNotIn('.svn', excluded_files)
        self.assertEqual(len(excluded_files), 1)

    def test_credentials(self):
        svn = SVN(folder=self.gimme_tmp(), username="ada", password="lovelace")
        url_credentials = svn.get_url_with_credentials("https://some.url.com")
        self.assertEqual(url_credentials, "https://ada:lovelace@some.url.com")

    def test_verify_ssl(self):
        class MyRunner(object):
            def __init__(self, svn):
                self.calls = []
                self._runner = svn._runner
                svn._runner = self

            def __call__(self, command, *args, **kwargs):
                self.calls.append(command)
                return self._runner(command, *args, **kwargs)

        project_url, _ = self.create_project(files={'myfile': "contents",
                                                    'subdir/otherfile': "content"})

        svn = SVN(folder=self.gimme_tmp(), username="peter", password="otool", verify_ssl=True)
        runner = MyRunner(svn)
        svn.checkout(url=project_url)
        self.assertNotIn("--trust-server-cert-failures=unknown-ca", runner.calls[1])

        svn = SVN(folder=self.gimme_tmp(), username="peter", password="otool", verify_ssl=False)
        runner = MyRunner(svn)
        svn.checkout(url=project_url)
        if svn.version >= SVN.API_CHANGE_VERSION:
            self.assertIn("--trust-server-cert-failures=unknown-ca", runner.calls[1])
        else:
            self.assertIn("--trust-server-cert", runner.calls[1])

    def test_repo_root(self):
        project_url, _ = self.create_project(files={'myfile': "contents",
                                                    'subdir/otherfile': "content"})
        tmp_folder = self.gimme_tmp()
        svn = SVN(folder=tmp_folder)
        svn.checkout(url=project_url)

        path = os.path.realpath(tmp_folder).replace('\\', '/').lower()
        self.assertEqual(path, svn.get_repo_root().lower())

        # SVN instantiated in a subfolder
        svn2 = SVN(folder=os.path.join(tmp_folder, 'subdir'))
        self.assertFalse(svn2.folder == tmp_folder)
        path = os.path.realpath(tmp_folder).replace('\\', '/').lower()
        self.assertEqual(path, svn2.get_repo_root().lower())

    def test_is_local_repository(self):
        svn = SVN(folder=self.gimme_tmp())
        svn.checkout(url=self.repo_url)
        self.assertTrue(svn.is_local_repository())

        # TODO: Test not local repository

    def test_last_changed_revision(self):
        project_url, _ = self.create_project(files={'project1/myfile': "contents",
                                                    'project2/myfile': "content",
                                                    'project2/subdir1/myfile': "content",
                                                    'project2/subdir2/myfile': "content",
                                                    })
        prj1 = SVN(folder=self.gimme_tmp())
        prj1.checkout(url='/'.join([project_url, 'project1']))

        prj2 = SVN(folder=self.gimme_tmp())
        prj2.checkout(url='/'.join([project_url, 'project2']))

        self.assertEqual(prj1.get_last_changed_revision(), prj2.get_last_changed_revision())

        # Modify file in one subfolder of prj2
        with open(os.path.join(prj2.folder, "subdir1", "myfile"), "a") as f:
            f.write("new content")
        prj2.run('commit -m "add to file"')
        prj2.run('update')
        prj1.run('update')

        self.assertNotEqual(prj1.get_last_changed_revision(), prj2.get_last_changed_revision())
        self.assertEqual(prj1.get_revision(), prj2.get_revision())

        # Instantiate a SVN in the other subfolder
        prj2_subdir2 = SVN(folder=os.path.join(prj2.folder, "subdir2"))
        prj2_subdir2.run('update')
        self.assertEqual(prj2.get_last_changed_revision(),
                         prj2_subdir2.get_last_changed_revision())
        self.assertNotEqual(prj2.get_last_changed_revision(use_wc_root=False),
                            prj2_subdir2.get_last_changed_revision(use_wc_root=False))

    def test_branch(self):
        project_url, _ = self.create_project(files={'prj1/trunk/myfile': "contents",
                                                    'prj1/branches/my_feature/myfile': "",
                                                    'prj1/branches/issue3434/myfile': "",
                                                    'prj1/tags/v12.3.4/myfile': "",
                                                    })
        svn = SVN(folder=self.gimme_tmp())
        svn.checkout(url='/'.join([project_url, 'prj1', 'trunk']))
        self.assertEqual("trunk", svn.get_branch())

        svn = SVN(folder=self.gimme_tmp())
        svn.checkout(url='/'.join([project_url, 'prj1', 'branches', 'my_feature']))
        self.assertEqual("my_feature", svn.get_branch())

        svn = SVN(folder=self.gimme_tmp())
        svn.checkout(url='/'.join([project_url, 'prj1', 'branches', 'issue3434']))
        self.assertEqual("issue3434", svn.get_branch())

        svn = SVN(folder=self.gimme_tmp())
        svn.checkout(url='/'.join([project_url, 'prj1', 'tags', 'v12.3.4']))
        self.assertIsNone(svn.get_branch())

        svn = SVN(folder=self.gimme_tmp())
        with self.assertRaisesRegex(ConanException, "Unable to get svn branch"):
            svn.get_branch()

    def test_tag(self):
        project_url, _ = self.create_project(files={'prj1/trunk/myfile': "contents",
                                                    'prj1/branches/my_feature/myfile': "",
                                                    'prj1/branches/issue3434/myfile': "",
                                                    'prj1/tags/v12.3.4/myfile': "",
                                                    })
        svn = SVN(folder=self.gimme_tmp())
        svn.checkout(url='/'.join([project_url, 'prj1', 'trunk']))
        self.assertIsNone(svn.get_tag())

        svn = SVN(folder=self.gimme_tmp())
        svn.checkout(url='/'.join([project_url, 'prj1', 'branches', 'my_feature']))
        self.assertIsNone(svn.get_tag())

        svn = SVN(folder=self.gimme_tmp())
        svn.checkout(url='/'.join([project_url, 'prj1', 'branches', 'issue3434']))
        self.assertIsNone(svn.get_tag())

        svn = SVN(folder=self.gimme_tmp())
        svn.checkout(url='/'.join([project_url, 'prj1', 'tags', 'v12.3.4']))
        self.assertEqual("v12.3.4", svn.get_tag())

        svn = SVN(folder=self.gimme_tmp())
        with self.assertRaisesRegex(ConanException, "Unable to get svn tag"):
            svn.get_tag()


@pytest.mark.slow
@pytest.mark.tool_svn
class SVNToolTestsBasicOldVersion(SVNToolTestsBasic):
    def run(self, *args, **kwargs):
        try:
            setattr(SVN, '_version', Version("1.5"))
            self.assertTrue(SVN().version < SVN.API_CHANGE_VERSION)
            super(SVNToolTestsBasicOldVersion, self).run(*args, **kwargs)
        finally:
            delattr(SVN, '_version')
            assert SVN().version == SVN.get_version(), \
                "{} != {}".format(SVN().version, SVN.get_version())

    # Do not add tests to this class, all should be compatible with new version of SVN


@pytest.mark.slow
@pytest.mark.tool_svn
class SVNToolTestsPristine(SVNLocalRepoTestCase):

    def setUp(self):
        unittest.skipUnless(SVN.get_version() >= SVN.API_CHANGE_VERSION,
                            "SVN::is_pristine not implemented")

    def test_checkout(self):
        svn = SVN(folder=self.gimme_tmp())
        svn.checkout(url=self.repo_url)
        self.assertTrue(svn.is_pristine())

    def test_checkout_project(self):
        project_url, _ = self.create_project(files={'myfile': "contents"})

        tmp_folder = self.gimme_tmp()
        svn = SVN(folder=tmp_folder)
        svn.checkout(url=project_url)
        self.assertTrue(svn.is_pristine())

    def test_modified_file(self):
        project_url, _ = self.create_project(files={'myfile': "contents"})
        tmp_folder = self.gimme_tmp()
        svn = SVN(folder=tmp_folder)
        svn.checkout(url=project_url)
        with open(os.path.join(tmp_folder, "myfile"), "a") as f:
            f.write("new content")
        self.assertFalse(svn.is_pristine())

    def test_untracked_file(self):
        self.create_project(files={'myfile': "contents"})
        tmp_folder = self.gimme_tmp()
        svn = SVN(folder=tmp_folder)
        svn.checkout(url=self.repo_url)
        self.assertTrue(svn.is_pristine())
        with open(os.path.join(tmp_folder, "not_tracked.txt"), "w") as f:
            f.write("content")
        self.assertFalse(svn.is_pristine())

    def test_ignored_file(self):
        tmp_folder = self.gimme_tmp()
        svn = SVN(folder=self.gimme_tmp())
        svn.checkout(url=self.repo_url)
        file_to_ignore = "secret.txt"
        with open(os.path.join(tmp_folder, file_to_ignore), "w") as f:
            f.write("content")
        svn.run("propset svn:ignore {} .".format(file_to_ignore))
        self.assertFalse(svn.is_pristine())  # Folder properties have been modified
        svn.run('commit -m "add ignored file"')
        self.assertTrue(svn.is_pristine())

    def test_conflicted_file(self):
        project_url, _ = self.create_project(files={'myfile': "contents"})

        def work_on_project(tmp_folder):
            svn = SVN(folder=tmp_folder)
            svn.checkout(url=project_url)
            self.assertTrue(svn.is_pristine())
            with open(os.path.join(tmp_folder, "myfile"), "a") as f:
                f.write("random content: {}".format(uuid.uuid4()))
            return svn

        # Two users working on the same project
        svn1 = work_on_project(self.gimme_tmp())
        svn2 = work_on_project(self.gimme_tmp())

        # User1 is faster
        svn1.run('commit -m "user1 commit"')
        self.assertFalse(svn1.is_pristine())
        # Yes, we need to update local copy in order to have the same revision everywhere.
        svn1.run('update')
        self.assertTrue(svn1.is_pristine())

        # User2 updates and get a conflicted file
        svn2.run('update')
        self.assertFalse(svn2.is_pristine())
        svn2.run('revert . -R')
        self.assertTrue(svn2.is_pristine())

    def test_mixed_revisions(self):
        project_url, _ = self.create_project(files={'myfile': "cc", 'another': 'aa'})
        svn = SVN(folder=self.gimme_tmp())
        svn.checkout(url=project_url)
        with open(os.path.join(svn.folder, 'myfile'), "a") as f:
            f.write('more')
        svn.run('commit -m "up version"')
        self.assertFalse(svn.is_pristine())

    def test_missing_remote(self):
        repo_url = self.gimme_tmp()
        subprocess.check_output('svnadmin create "{}"'.format(repo_url), shell=True)
        project_url = SVN.file_protocol + quote(repo_url.replace("\\", "/"), safe='/:')

        svn = SVN(folder=self.gimme_tmp())
        svn.checkout(url=project_url)
        self.assertTrue(svn.is_pristine())

        shutil.rmtree(repo_url, ignore_errors=False, onerror=try_remove_readonly)
        self.assertFalse(os.path.exists(repo_url))
        self.assertFalse(svn.is_pristine())


@pytest.mark.tool_svn
class SVNToolTestsPristineWithExternalFile(SVNLocalRepoTestCase):

    def _propset_cmd(self, relpath, rev, url):
        return 'propset svn:externals "{} -r{} {}" .'.format(relpath, rev, url)

    def setUp(self):
        project_url, _ = self.create_project(files={'myfile': "contents"})
        project2_url, rev = self.create_project(files={'nestedfile': "contents"})

        self.svn = SVN(folder=self.gimme_tmp())
        self.svn.checkout(url=project_url)
        self.svn.run(self._propset_cmd("subrepo_nestedfile", rev, project2_url + '/nestedfile'))
        self.svn.run('commit -m "add external"')
        self.svn.update()
        self.assertTrue(self.svn.is_pristine())

    def test_modified_external(self):
        with open(os.path.join(self.svn.folder, "subrepo_nestedfile"), "a") as f:
            f.write("cosass")
        self.assertFalse(self.svn.is_pristine())


@pytest.mark.tool_svn
class SVNToolTestsPristineWithExternalsNotFixed(SVNLocalRepoTestCase):

    def _propset_cmd(self, relpath, url):
        return 'propset svn:externals "{} {}" .'.format(relpath, url)

    def setUp(self):
        project_url, _ = self.create_project(files={'myfile': "contents"})
        project2_url, _ = self.create_project(files={'nestedfile': "contents"})

        self.svn = SVN(folder=self.gimme_tmp())
        self.svn.checkout(url=project_url)
        self.svn.run(self._propset_cmd("subrepo", project2_url))
        self.svn.run('commit -m "add external"')
        self.svn.update()
        self.assertTrue(self.svn.is_pristine())

        self.svn2 = SVN(folder=self.gimme_tmp())
        self.svn2.checkout(url=project2_url)
        self.assertTrue(self.svn.is_pristine())

    def test_modified_external(self):
        with open(os.path.join(self.svn2.folder, "nestedfile"), "a") as f:
            f.write("cosass")
        self.svn2.run('commit -m "another"')
        self.svn2.update()
        self.assertTrue(self.svn2.is_pristine())

        # Known: without fixed external, it won't be pristine if there is something new in remote.
        self.assertFalse(self.svn.is_pristine())


@pytest.mark.tool_svn
class SVNToolTestsPristineWithExternalsFixed(SVNLocalRepoTestCase):

    def _propset_cmd(self, relpath, rev, url):
        return 'propset svn:externals "{} -r{} {}" .'.format(relpath, rev, url)

    def setUp(self):
        project_url, _ = self.create_project(files={'myfile': "contents"})
        project2_url, rev = self.create_project(files={'nestedfile': "contents"})

        self.svn = SVN(folder=self.gimme_tmp())
        self.svn.checkout(url=project_url)
        self.svn.run(self._propset_cmd("subrepo", rev, project2_url))
        self.svn.run('commit -m "add external"')
        self.svn.update()
        self.assertTrue(self.svn.is_pristine())

        self.svn_subrepo = SVN(folder=os.path.join(self.svn.folder, 'subrepo'))
        self.assertTrue(self.svn_subrepo.is_pristine())

    def test_modified_external(self):
        with open(os.path.join(self.svn.folder, "subrepo", "nestedfile"), "a") as f:
            f.write("cosass")
        self.assertFalse(self.svn_subrepo.is_pristine())
        self.assertFalse(self.svn.is_pristine())

    def test_commit_external(self):
        with open(os.path.join(self.svn.folder, "subrepo", "nestedfile"), "a") as f:
            f.write("cosass")
        self.svn_subrepo.run('commit -m "up external"')
        self.assertFalse(self.svn_subrepo.is_pristine())
        self.assertFalse(self.svn.is_pristine())

        self.svn_subrepo.update()
        self.assertTrue(self.svn_subrepo.is_pristine())
        self.assertFalse(self.svn.is_pristine())

    def test_untracked_external(self):
        with open(os.path.join(self.svn.folder, "subrepo", "other_file"), "w") as f:
            f.write("cosass")
        self.assertFalse(self.svn_subrepo.is_pristine())
        self.assertFalse(self.svn.is_pristine())

    def test_ignored_external(self):
        file_to_ignore = "secret.txt"
        with open(os.path.join(self.svn_subrepo.folder, file_to_ignore), "w") as f:
            f.write("cosas")

        self.svn_subrepo.run("propset svn:ignore {} .".format(file_to_ignore))
        self.assertFalse(self.svn_subrepo.is_pristine())
        self.assertFalse(self.svn.is_pristine())

        self.svn_subrepo.run('commit -m "add ignored file"')
        self.assertTrue(self.svn_subrepo.is_pristine())
        self.assertFalse(self.svn.is_pristine())

        subrepo_rev = self.svn_subrepo.get_revision()
        self.svn.run(self._propset_cmd("subrepo", subrepo_rev, self.svn_subrepo.get_remote_url()))
        self.assertTrue(self.svn_subrepo.is_pristine())
        self.assertFalse(self.svn.is_pristine())

        self.svn.run('commit -m "change property"')
        self.svn.update()
        self.assertTrue(self.svn.is_pristine())


@pytest.mark.slow
@pytest.mark.tool_svn
class SVNToolsTestsRecipe(SVNLocalRepoTestCase):

    conanfile = """
import os
from conans import ConanFile, tools

class HelloConan(ConanFile):
    name = "Hello"
    version = "0.1"
    exports_sources = "other"

    def source(self):
        svn = tools.SVN({svn_folder})
        svn.checkout(url="{svn_url}")

    def build(self):
        assert(os.path.exists("{file_path}"))
        assert(os.path.exists("other"))
"""

    def test_clone_root_folder(self):
        tmp_folder = self.gimme_tmp()
        client = TestClient()
        client.run_command('svn co "{}" "{}"'.format(self.repo_url, tmp_folder))
        save(os.path.join(tmp_folder, "file.h"), "contents")
        client.run_command("svn add file.h", cwd=tmp_folder)
        client.run_command('svn commit -m "message"', cwd=tmp_folder)

        conanfile = self.conanfile.format(svn_folder="", svn_url=self.repo_url,
                                          file_path="file.h")
        client.save({"conanfile.py": conanfile, "other": "hello"})
        client.run("create . user/channel")

    def test_clone_subfolder(self):
        tmp_folder = self.gimme_tmp()
        client = TestClient()
        client.run_command('svn co "{}" "{}"'.format(self.repo_url, tmp_folder))
        save(os.path.join(tmp_folder, "file.h"), "contents")
        client.run_command("svn add file.h", cwd=tmp_folder)
        client.run_command('svn commit -m "message"', cwd=tmp_folder)

        conanfile = self.conanfile.format(svn_folder="\"src\"", svn_url=self.repo_url,
                                          file_path="src/file.h")
        client.save({"conanfile.py": conanfile, "other": "hello"})
        client.run("create . user/channel")<|MERGE_RESOLUTION|>--- conflicted
+++ resolved
@@ -56,12 +56,9 @@
         project_url, _ = self.create_project(files={'myfile': "contents"})
         tmp_folder = self.gimme_tmp()
         svn = SVN(folder=tmp_folder)
-<<<<<<< HEAD
-        with self.assertRaisesRegex(ConanException, "Not a valid 'svn' repository"):
-=======
-        pattern = "'{0}' is not a valid 'svn' repository".format(re.escape(tmp_folder))
-        with six.assertRaisesRegex(self, ConanException, pattern):
->>>>>>> 36ef4405
+
+        msg = "'{0}' is not a valid 'svn' repository".format(re.escape(tmp_folder))
+        with self.assertRaisesRegex(ConanException, msg):
             svn.check_repo()
         svn.checkout(url=project_url)
         try:
