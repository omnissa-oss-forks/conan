import os
import re

from conans.model.ref import ConanFileReference, PackageReference
from conans.test.assets.genconanfile import GenConanfile
from conans.test.utils.tools import TestClient


def get_latest_prev(cache, ref, pkgid):
    latest_rrev = cache.get_latest_rrev(ref)
    pref = PackageReference(latest_rrev, pkgid)
    prevs = cache.get_package_revisions(pref, only_latest_prev=True)
    return prevs[0]


def test_auto_package_no_components():
    client = TestClient()
    conan_file = str(GenConanfile().with_settings("build_type")
                     .with_import("from conans import tools")
                     .with_import("from conan.tools.files import AutoPackager"))
    conan_file += """

    def source(self):
        tools.save("my_source/source_sources/source_stuff.cpp", "")
        tools.save("my_source/source_includes/include1.hpp", "")
        tools.save("my_source/source_includes/include2.hpp", "")
        tools.save("my_source/source_includes2/include3.h", "")
        tools.save("my_source/source_libs/slibone.a", "")
        tools.save("my_source/source_libs/slibtwo.a", "")
        tools.save("my_source/source_libs/bin_to_discard.exe", "")
        tools.save("my_source/source_bins/source_bin.exe", "")
        tools.save("my_source/source_frameworks/sframe1/include/include.h", "")
        tools.save("my_source/source_frameworks/sframe2/include/include.h", "")
        tools.save("my_source/source_frameworks/sframe1/lib/libframework.lib", "")
        tools.save("my_source/source_frameworks/sframe2/lib/libframework.lib", "")
        tools.save("my_source/source_frameworks/sframe2/foo/bar.txt", "")

    def build(self):
        tools.save("build_sources/build_stuff.cpp", "")
        tools.save("build_sources/subdir/othersubdir/selective_stuff.cpp", "")
        tools.save("build_includes/include3.h", "")
        tools.save("build_includes/include4.hpp", "")
        tools.save("build_libs/blibone.a", "")
        tools.save("build_libs/blibtwo.a", "")
        tools.save("build_bins/build_bin.exe", "")
        tools.save("build_frameworks/bframe1/include/include.h", "")
        tools.save("build_frameworks/bframe2/include/include.h", "")

    def layout(self):
        self.folders.source = "my_source"
        self.folders.build = "my_build"
        self.folders.generators = "my_build/generators"

        # Package locations
        self.cpp.package.includedirs = ["my_includes"]
        self.cpp.package.srcdirs = ["my_sources"]
        self.cpp.package.bindirs = ["my_bins"]
        self.cpp.package.libdirs = ["my_libs"]
        self.cpp.package.frameworkdirs = ["my_frameworks"]

        # Source CPP INFO
        self.cpp.source.srcdirs = ["source_sources"]
        self.cpp.source.includedirs = ["source_includes", "source_includes2"]
        self.cpp.source.libdirs = ["source_libs"]
        self.cpp.source.bindirs = ["source_bins"]
        self.cpp.source.frameworkdirs = ["source_frameworks"]

        # Build CPP INFO
        self.cpp.build.srcdirs = ["build_sources",
                                              "build_sources/subdir/othersubdir"]
        self.cpp.build.includedirs = ["build_includes"]
        self.cpp.build.libdirs = ["build_libs"]
        self.cpp.build.bindirs = ["build_bins"]
        self.cpp.build.frameworkdirs = ["build_frameworks"]

    def package(self):
        # Discard include3.h from source
        packager = AutoPackager(self)
        packager.patterns.build.include = ["*.hpp", "*.h", "include3.h"]
        packager.patterns.build.lib = ["*.a"]
        packager.patterns.build.bin = ["*.exe"]
        packager.patterns.build.src = ["*.cpp"]
        packager.patterns.build.framework = ["sframe*", "bframe*"]
        packager.patterns.source.include = ["*.hpp"] # Discard include3.h from source
        packager.patterns.source.lib = ["*.a"]
        packager.patterns.source.bin = ["*.exe"]
        packager.patterns.source.src = ["*.cpp"]
        packager.patterns.source.framework = ["sframe*"]
        packager.run()
    """
    client.save({"conanfile.py": conan_file})
    client.run("create . lib/1.0@")
    package_id = re.search(r"lib/1.0:(\S+)", str(client.out)).group(1)

    ref = ConanFileReference.loads("lib/1.0@")
    prev = get_latest_prev(client.cache, ref, package_id)

    p_folder = client.cache.pkg_layout(prev).package()

    def p_path(path):
        return os.path.join(p_folder, path)

    # Check directories that shouldn't exist
    assert not os.path.exists(p_path("include"))
    assert not os.path.exists(p_path("bin"))
    assert not os.path.exists(p_path("lib"))

    # Check files source
    assert os.path.exists(p_path("my_sources"))
    assert os.path.exists(p_path("my_sources/source_stuff.cpp"))

    assert os.path.exists(p_path("my_includes/include1.hpp"))
    assert os.path.exists(p_path("my_includes/include2.hpp"))
    assert not os.path.exists(p_path("my_includes/include.h"))

    assert os.path.exists(p_path("my_libs/slibone.a"))
    assert os.path.exists(p_path("my_libs/slibtwo.a"))

    assert os.path.exists(p_path("my_bins/source_bin.exe"))
    assert not os.path.exists(p_path("my_bins/bin_to_discard.exe"))

    assert os.path.exists(p_path("my_frameworks/sframe1/include/include.h"))
    assert os.path.exists(p_path("my_frameworks/sframe2/include/include.h"))
    assert os.path.exists(p_path("my_frameworks/sframe1/lib/libframework.lib"))
    assert os.path.exists(p_path("my_frameworks/sframe2/lib/libframework.lib"))
    assert os.path.exists(p_path("my_frameworks/sframe2/foo/bar.txt"))

    # Check files build
    assert os.path.exists(p_path("my_sources/build_stuff.cpp"))
    # note: as the "selective_stuff.cpp" is included in another my_sources dir, is copied twice
    #       it would need manual adjustement of the copy to avoid it
    assert os.path.exists(p_path("my_sources/selective_stuff.cpp"))
    assert os.path.exists(p_path("my_sources/subdir/othersubdir/selective_stuff.cpp"))

    assert os.path.exists(p_path("my_includes/include3.h"))
    assert not os.path.exists(p_path("my_includes/include4.h"))

    assert os.path.exists(p_path("my_libs/blibone.a"))
    assert os.path.exists(p_path("my_libs/blibtwo.a"))

    assert os.path.exists(p_path("my_bins/build_bin.exe"))

    assert os.path.exists(p_path("my_frameworks/sframe1/include/include.h"))
    assert os.path.exists(p_path("my_frameworks/sframe2/include/include.h"))


def test_auto_package_with_components():
    """The files from the components are not mixed in package if they belong to different dirs"""
    client = TestClient()
    conan_file = str(GenConanfile()
                     .with_settings("build_type")
                     .with_import("from conans import tools")
                     .with_import("from conan.tools.files import AutoPackager"))
    conan_file += """

    def source(self):
        tools.save("includes1/component1.hpp", "")
        tools.save("includes2/component2.hpp", "")

    def build(self):
        tools.save("build_libs/component1.a", "")
        tools.save("build_libs/component2.a", "")
        tools.save("build_bins/component3.exe", "")

    def layout(self):
        # Build and source infos
        self.cpp.source.components["component1"].includedirs = ["includes1"]
        self.cpp.source.components["component2"].includedirs = ["includes2"]
        self.cpp.build.components["component1"].libdirs = ["build_libs"]
        self.cpp.build.components["component2"].libdirs = ["build_libs"]
        self.cpp.build.components["component3"].bindirs = ["build_bins"]

        # Package infos
        self.cpp.package.components["component1"].includedirs = ["include"]
        self.cpp.package.components["component2"].includedirs = ["include2"]
        self.cpp.package.components["component1"].libdirs = ["lib"]
        self.cpp.package.components["component2"].libdirs = ["lib"]
        self.cpp.package.components["component3"].bindirs = ["bin"]

    def package(self):
        packager = AutoPackager(self)
        packager.run()
    """
    client.save({"conanfile.py": conan_file})
    client.run("create . lib/1.0@")
    package_id = re.search(r"lib/1.0:(\S+)", str(client.out)).group(1)

    ref = ConanFileReference.loads("lib/1.0@")
    pref = get_latest_prev(client.cache, ref, package_id)
    p_folder = client.cache.pkg_layout(pref).package()

    def p_path(path):
        return os.path.join(p_folder, path)

    # Check directories that shouldn't exist
    assert not os.path.exists(p_path("includes1"))
    assert not os.path.exists(p_path("includes2"))
    assert not os.path.exists(p_path("build_libs"))

    # Check includes
    assert os.path.exists(p_path("include"))
    assert os.path.exists(p_path("include/component1.hpp"))
    assert not os.path.exists(p_path("include/component2.hpp"))
    assert os.path.exists(p_path("include2/component2.hpp"))
    assert not os.path.exists(p_path("include2/component1.hpp"))

    # Check libs
    assert os.path.exists(p_path("lib/component1.a"))
    assert os.path.exists(p_path("lib/component2.a"))

    # Check app
    assert os.path.exists(p_path("bin/component3.exe"))


def test_auto_package_with_components_declared_badly():
    client = TestClient()
    conan_file = str(GenConanfile().with_settings("build_type")
                     .with_import("from conans import tools")
                     .with_import("from conan.tools.files import AutoPackager"))
    conan_file += """

    def layout(self):
        # Build and source infos
        self.cpp.source.components["component1"].includedirs = ["includes1"]
        self.cpp.source.components["component2"].includedirs = ["includes2"]
        self.cpp.build.components["component1"].libdirs = ["build_libs"]
        self.cpp.build.components["component2"].libdirs = ["build_libs"]
        self.cpp.build.components["component3"].bindirs = ["build_bins"]

        # Package infos BUT NOT DECLARING component2
        self.cpp.package.components["component1"].includedirs = ["include"]
        self.cpp.package.components["component1"].libdirs = ["lib"]
        self.cpp.package.components["component3"].bindirs = ["bin"]

    def package(self):
        AutoPackager(self).run()
    """

    client.save({"conanfile.py": conan_file})
    client.run("create . lib/1.0@", assert_error=True)
    assert "There are components declared in cpp.source.components or in " \
           "cpp.build.components that are not declared in " \
           "cpp.package.components" in client.out


def test_auto_package_default_patterns():
    """By default:
        self.patterns.source.include = ["*.h", "*.hpp", "*.hxx"]
        self.patterns.build.lib = ["*.so", "*.so.*", "*.a", "*.lib", "*.dylib"]
        self.patterns.build.bin = ["*.exe", "*.dll"]
    """
    client = TestClient()
    conan_file = str(GenConanfile().with_settings("build_type")
                     .with_import("from conans import tools")
                     .with_import("import os")
                     .with_import("from conan.tools.files import AutoPackager"))
    conan_file += """
    def source(self):
        tools.save("myincludes/mylib.header","")
        tools.save("myincludes/mylib.h","")
        tools.save("myincludes/mylib.hpp","")
        tools.save("myincludes/mylib.hxx","")

    def build(self):
        tools.save("ugly_build/mylib.a", "")
        tools.save("ugly_build/mylib.so", "")
        tools.save("ugly_build/mylib.so.0", "")
        tools.save("ugly_build/mylib.lib", "")
        tools.save("ugly_build/mylib.dylib", "")
        tools.save("ugly_build/app.exe", "")
        tools.save("ugly_build/app.dll", "")
        tools.save("ugly_build/mylib.janderclander", "")

    def layout(self):
        self.cpp.source.includedirs = ["myincludes"]
        self.cpp.build.libdirs = ["ugly_build"]
        self.cpp.build.bindirs = ["ugly_build"]

    def package(self):
        AutoPackager(self).run()
    """
    client.save({"conanfile.py": conan_file})
    client.run("create . lib/1.0@")
    package_id = re.search(r"lib/1.0:(\S+)", str(client.out)).group(1)
    ref = ConanFileReference.loads("lib/1.0@")
    pref = get_latest_prev(client.cache, ref, package_id)
    p_folder = client.cache.pkg_layout(pref).package()

    assert set(os.listdir(os.path.join(p_folder, "lib"))) == {"mylib.a", "mylib.so", "mylib.so.0",
                                                              "mylib.dylib", "mylib.lib"}
    assert set(os.listdir(os.path.join(p_folder, "include"))) == {"mylib.h", "mylib.hpp",
                                                                  "mylib.hxx"}
    assert set(os.listdir(os.path.join(p_folder, "bin"))) == {"app.exe", "app.dll"}


def test_auto_package_default_folders_with_components():
    """By default, the cpp_info of the components are empty"""
    client = TestClient()
    conan_file = str(GenConanfile().with_settings("build_type")
                     .with_import("from conans import tools")
                     .with_import("import os")
                     .with_import("from conan.tools.files import AutoPackager"))
    conan_file += """
    def layout(self):
<<<<<<< HEAD
        assert self.cpp.local.components["foo"].includedirs == []
        assert self.cpp.local.components["foo"].libdirs == []
        assert self.cpp.local.components["foo"].bindirs == []
        assert self.cpp.local.components["foo"].frameworkdirs == []
        assert self.cpp.local.components["foo"].srcdirs == []
        assert self.cpp.local.components["foo"].resdirs == []

        assert self.cpp.package.components["foo"].includedirs == []
        assert self.cpp.package.components["foo"].libdirs == []
        assert self.cpp.package.components["foo"].bindirs == []
        assert self.cpp.package.components["foo"].frameworkdirs == []
        assert self.cpp.package.components["foo"].srcdirs == []
        assert self.cpp.package.components["foo"].resdirs == []
=======
        for el in [self.cpp.source, self.cpp.build]:
            assert el.components["foo"].includedirs is None
            assert el.components["foo"].libdirs is None
            assert el.components["foo"].bindirs is None
            assert el.components["foo"].frameworkdirs is None
            assert el.components["foo"].srcdirs is None
            assert el.components["foo"].resdirs is None

        assert self.cpp.package.components["foo"].includedirs is None
        assert self.cpp.package.components["foo"].libdirs is None
        assert self.cpp.package.components["foo"].bindirs is None
        assert self.cpp.package.components["foo"].frameworkdirs is None
        assert self.cpp.package.components["foo"].srcdirs is None
        assert self.cpp.package.components["foo"].resdirs is None
>>>>>>> ad42f722

    def package(self):
        AutoPackager(self).run()
    """
    client.save({"conanfile.py": conan_file})
    client.run("create . lib/1.0@")


def test_auto_package_with_custom_package_too():
    """We can also declare the package() method and call explicitly to the
       self.folders.package_files()"""
    client = TestClient()
    conan_file = str(GenConanfile().with_settings("build_type")
                     .with_import("from conans import tools")
                     .with_import("import os")
                     .with_import("from conan.tools.files import AutoPackager"))
    conan_file += """
    def source(self):
        tools.save("myincludes/mylib.header","")

    def build(self):
        tools.save("ugly_build/mylib.a", "")

    def layout(self):
        self.cpp.source.includedirs = ["myincludes"]
        self.cpp.build.libdirs = ["ugly_build"]

    def package(self):
        packager = AutoPackager(self)
        packager.patterns.source.include = ["*.header"]
        packager.patterns.build.lib = ["*.a"]
        packager.run()
        assert os.path.exists(os.path.join(self.package_folder, "include", "mylib.header"))
        assert os.path.exists(os.path.join(self.package_folder, "lib", "mylib.a"))
        self.output.warning("Package method called!")

    """
    client.save({"conanfile.py": conan_file})
    client.run("create . lib/1.0@")
    assert "Package method called!" in client.out


def test_auto_package_only_one_destination():
    """If the layout declares more than one destination folder it fails, because it cannot guess
    where to put the artifacts (very weird situation a package with two include/)"""
    client = TestClient()
    conan_file = str(GenConanfile().with_settings("build_type")
                     .with_import("from conans import tools")
                     .with_import("import os")
                     .with_import("from conan.tools.files import AutoPackager"))
    conan_file += """
    def source(self):
        tools.save("myincludes/mylib.header","")

    def build(self):
       tools.save("ugly_build/mylib.a", "")

    def layout(self):
       self.cpp.source.includedirs = ["myincludes"]
       self.cpp.build.libdirs = ["ugly_build"]
       self.cpp.build.bindirs = ["ugly_build"]
       self.cpp.build.frameworkdirs = ["ugly_build"]
       self.cpp.build.srcdirs = ["ugly_build"]
       self.cpp.build.builddirs = ["ugly_build"]
       self.cpp.build.resdirs = ["ugly_build"]

       self.cpp.package.{} = ["folder1", "folder2"]

    def package(self):
        packager = AutoPackager(self)
        packager.patterns.source.include = ["*.header"]
        packager.patterns.build.lib = ["*.a"]
        packager.run()

    """
    for dirs in ["includedirs", "builddirs", "bindirs", "srcdirs", "frameworkdirs", "libdirs",
                 "resdirs"]:
        client.save({"conanfile.py": conan_file.format(dirs)})
        client.run("create . lib/1.0@", assert_error=True)
        assert "The package has more than 1 cpp_info.{}, " \
               "cannot package automatically".format(dirs) in client.out<|MERGE_RESOLUTION|>--- conflicted
+++ resolved
@@ -302,13 +302,13 @@
                      .with_import("from conan.tools.files import AutoPackager"))
     conan_file += """
     def layout(self):
-<<<<<<< HEAD
-        assert self.cpp.local.components["foo"].includedirs == []
-        assert self.cpp.local.components["foo"].libdirs == []
-        assert self.cpp.local.components["foo"].bindirs == []
-        assert self.cpp.local.components["foo"].frameworkdirs == []
-        assert self.cpp.local.components["foo"].srcdirs == []
-        assert self.cpp.local.components["foo"].resdirs == []
+        for el in [self.cpp.source, self.cpp.build]:
+            assert el.components["foo"].includedirs == []
+            assert el.components["foo"].libdirs == []
+            assert el.components["foo"].bindirs == []
+            assert el.components["foo"].frameworkdirs == []
+            assert el.components["foo"].srcdirs == []
+            assert el.components["foo"].resdirs == []
 
         assert self.cpp.package.components["foo"].includedirs == []
         assert self.cpp.package.components["foo"].libdirs == []
@@ -316,22 +316,6 @@
         assert self.cpp.package.components["foo"].frameworkdirs == []
         assert self.cpp.package.components["foo"].srcdirs == []
         assert self.cpp.package.components["foo"].resdirs == []
-=======
-        for el in [self.cpp.source, self.cpp.build]:
-            assert el.components["foo"].includedirs is None
-            assert el.components["foo"].libdirs is None
-            assert el.components["foo"].bindirs is None
-            assert el.components["foo"].frameworkdirs is None
-            assert el.components["foo"].srcdirs is None
-            assert el.components["foo"].resdirs is None
-
-        assert self.cpp.package.components["foo"].includedirs is None
-        assert self.cpp.package.components["foo"].libdirs is None
-        assert self.cpp.package.components["foo"].bindirs is None
-        assert self.cpp.package.components["foo"].frameworkdirs is None
-        assert self.cpp.package.components["foo"].srcdirs is None
-        assert self.cpp.package.components["foo"].resdirs is None
->>>>>>> ad42f722
 
     def package(self):
         AutoPackager(self).run()
