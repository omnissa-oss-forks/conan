--- conflicted
+++ resolved
@@ -1,14 +1,12 @@
+import re
 import textwrap
 
-import pytest
-import six
-
-from conans.model.ref import ConanFileReference, PackageReference
+from conans.model.package_ref import PkgReference
+from conans.model.recipe_ref import RecipeReference
 from conans.test.assets.genconanfile import GenConanfile
 from conans.test.utils.tools import TestClient, NO_SETTINGS_PACKAGE_ID
 
 
-@pytest.mark.skipif(six.PY2, reason="only Py3")
 def test_cpp_info_editable():
 
     client = TestClient()
@@ -54,9 +52,11 @@
 
     client.save({"conanfile.py": conan_hello})
     client.run("create . hello/1.0@")
-    ref = ConanFileReference.loads("hello/1.0")
-    pref = PackageReference(ref, NO_SETTINGS_PACKAGE_ID)
-    package_folder = client.cache.package_layout(pref.ref).package(pref).replace("\\", "/") + "/"
+    rrev = re.search(r"Exported revision: (\S+)", str(client.out)).group(1)
+    ref = RecipeReference.loads("hello/1.0")
+    ref.revision = rrev
+    pref = PkgReference(ref, NO_SETTINGS_PACKAGE_ID)
+    package_folder = client.get_latest_pkg_layout(pref).package().replace("\\", "/") + "/"
 
     conan_consumer = textwrap.dedent("""
     import os
@@ -68,25 +68,16 @@
         requires = "hello/1.0"
         def build(self):
             info = self.dependencies["hello"].cpp_info
-<<<<<<< HEAD
+
             self.output.warning("**includedirs:{}**".format(info.includedirs))
             self.output.warning("**libdirs:{}**".format(info.libdirs))
             self.output.warning("**builddirs:{}**".format(info.builddirs))
             self.output.warning("**frameworkdirs:{}**".format(info.frameworkdirs))
             self.output.warning("**libs:{}**".format(info.libs))
+            self.output.warning("**objects:{}**".format(info.objects))
+            self.output.warning("**build_modules:{}**".format(info.get_property("cmake_build_modules")))
             self.output.warning("**cxxflags:{}**".format(info.cxxflags))
             self.output.warning("**cflags:{}**".format(info.cflags))
-=======
-            self.output.warn("**includedirs:{}**".format(info.includedirs))
-            self.output.warn("**libdirs:{}**".format(info.libdirs))
-            self.output.warn("**builddirs:{}**".format(info.builddirs))
-            self.output.warn("**frameworkdirs:{}**".format(info.frameworkdirs))
-            self.output.warn("**libs:{}**".format(info.libs))
-            self.output.warn("**objects:{}**".format(info.objects))
-            self.output.warn("**build_modules:{}**".format(info.get_property("cmake_build_modules")))
-            self.output.warn("**cxxflags:{}**".format(info.cxxflags))
-            self.output.warn("**cflags:{}**".format(info.cflags))
->>>>>>> b3eb844b
     """)
     # When hello is not editable
     client2 = TestClient(client.cache_folder)
@@ -122,7 +113,6 @@
     assert "**frameworkdirs:[]**" in out
 
 
-@pytest.mark.skipif(six.PY2, reason="only Py3")
 def test_cpp_info_components_editable():
 
     client = TestClient()
@@ -186,9 +176,11 @@
 
     client.save({"conanfile.py": conan_hello})
     client.run("create . hello/1.0@")
-    ref = ConanFileReference.loads("hello/1.0")
-    pref = PackageReference(ref, NO_SETTINGS_PACKAGE_ID)
-    package_folder = client.cache.package_layout(pref.ref).package(pref).replace("\\", "/") + "/"
+    rrev = re.search(r"Exported revision: (\S+)", str(client.out)).group(1)
+    ref = RecipeReference.loads("hello/1.0")
+    ref.revision = rrev
+    pref = PkgReference(ref, NO_SETTINGS_PACKAGE_ID)
+    package_folder = client.get_latest_pkg_layout(pref).package().replace("\\", "/") + "/"
 
     conan_consumer = textwrap.dedent("""
     import os
@@ -200,13 +192,16 @@
         requires = "hello/1.0"
         def build(self):
             info = self.dependencies["hello"].cpp_info
-<<<<<<< HEAD
+
             self.output.warning("**FOO includedirs:{}**".format(info.components["foo"].includedirs))
             self.output.warning("**FOO libdirs:{}**".format(info.components["foo"].libdirs))
             self.output.warning("**FOO builddirs:{}**".format(info.components["foo"].builddirs))
             self.output.warning("**FOO libs:{}**".format(info.components["foo"].libs))
             self.output.warning("**FOO cxxflags:{}**".format(info.components["foo"].cxxflags))
             self.output.warning("**FOO cflags:{}**".format(info.components["foo"].cflags))
+            self.output.warning("**FOO objects:{}**".format(info.components["foo"].objects))
+            self.output.warning("**FOO build_modules:{}**".format(
+                                        info.components["foo"].get_property("cmake_build_modules")))
 
             self.output.warning("**VAR includedirs:{}**".format(info.components["var"].includedirs))
             self.output.warning("**VAR libdirs:{}**".format(info.components["var"].libdirs))
@@ -214,44 +209,12 @@
             self.output.warning("**VAR libs:{}**".format(info.components["var"].libs))
             self.output.warning("**VAR cxxflags:{}**".format(info.components["var"].cxxflags))
             self.output.warning("**VAR cflags:{}**".format(info.components["var"].cflags))
-=======
-            self.output.warn("**FOO includedirs:{}**".format(info.components["foo"].includedirs))
-            self.output.warn("**FOO libdirs:{}**".format(info.components["foo"].libdirs))
-            self.output.warn("**FOO builddirs:{}**".format(info.components["foo"].builddirs))
-            self.output.warn("**FOO libs:{}**".format(info.components["foo"].libs))
-            self.output.warn("**FOO cxxflags:{}**".format(info.components["foo"].cxxflags))
-            self.output.warn("**FOO cflags:{}**".format(info.components["foo"].cflags))
-            self.output.warn("**FOO objects:{}**".format(info.components["foo"].objects))
-            self.output.warn("**FOO build_modules:{}**".format(
-                                        info.components["foo"].get_property("cmake_build_modules")))
-
-            self.output.warn("**VAR includedirs:{}**".format(info.components["var"].includedirs))
-            self.output.warn("**VAR libdirs:{}**".format(info.components["var"].libdirs))
-            self.output.warn("**VAR builddirs:{}**".format(info.components["var"].builddirs))
-            self.output.warn("**VAR libs:{}**".format(info.components["var"].libs))
-            self.output.warn("**VAR cxxflags:{}**".format(info.components["var"].cxxflags))
-            self.output.warn("**VAR cflags:{}**".format(info.components["var"].cflags))
->>>>>>> b3eb844b
     """)
     # When hello is not editable
     client2 = TestClient(client.cache_folder)
     client2.save({"conanfile.py": conan_consumer})
     client2.run("create . lib/1.0@")
-<<<<<<< HEAD
-    assert "**FOO includedirs:['package_include_foo']**" in client2.out
-    assert "**FOO libdirs:[]**" in client2.out  # The components don't have default dirs
-    assert "**FOO builddirs:[]**" in client2.out  # The components don't have default dirs
-    assert "**FOO libs:['lib_when_package_foo', 'lib_when_package2_foo']**" in client2.out
-    assert "**FOO cxxflags:['my_cxx_flag2_foo']**" in client2.out
-    assert "**FOO cflags:['my_c_flag_foo']**" in client2.out
-
-    assert "**VAR includedirs:['package_include_var']**" in client2.out
-    assert "**VAR libdirs:[]**" in client2.out  # The components don't have default dirs
-    assert "**VAR builddirs:[]**" in client2.out  # The components don't have default dirs
-    assert "**VAR libs:['lib_when_package_var', 'lib_when_package2_var']**" in client2.out
-    assert "**VAR cxxflags:['my_cxx_flag2_var']**" in client2.out
-    assert "**VAR cflags:['my_c_flag_var']**" in client2.out
-=======
+
     out = str(client2.out).replace(r"\\", "/").replace(package_folder, "")
     assert "**FOO includedirs:['package_include_foo']**" in out
     assert "**FOO libdirs:[]**" in out  # The components don't have default dirs
@@ -268,7 +231,6 @@
     assert "**VAR libs:['lib_when_package_var', 'lib_when_package2_var']**" in out
     assert "**VAR cxxflags:['my_cxx_flag2_var']**" in out
     assert "**VAR cflags:['my_c_flag_var']**" in out
->>>>>>> b3eb844b
 
     # When hello is editable
     client.save({"conanfile.py": conan_hello})
