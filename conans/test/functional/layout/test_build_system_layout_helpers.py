--- conflicted
+++ resolved
@@ -92,14 +92,4 @@
             path = os.path.join(client.current_folder, sf_arch, build_type, "mylib.lib")
         else:
             path = os.path.join(client.current_folder, build_type, "mylib.lib")
-        assert os.path.exists(path)
-
-    # Check the package
-<<<<<<< HEAD
-    # client.run("package .")
-    # assert os.path.exists(os.path.join(client.current_folder, "my_package", "lib", "mylib.lib"))
-=======
-    client.run("package .", assert_error=True)
-    assert "The usage of the 'conan package' local method is disabled when using layout()" \
-           "" in client.out
->>>>>>> 47839586
+        assert os.path.exists(path)