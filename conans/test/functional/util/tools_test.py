# -*- coding: utf-8 -*-

import os
import platform
import subprocess
import unittest

import pytest

from conans.client import tools
from conans.client.conf import get_default_settings_yml
from conans.client.tools.files import which
from conans.client.tools.win import vswhere
from conans.errors import ConanException
from conans.model.settings import Settings
from conans.test.utils.mocks import TestBufferConanOutput
from conans.test.utils.test_files import temp_folder
from conans.util.env_reader import get_env
from conans.util.files import save
from conans.util.runners import check_output_runner


class FunctionalToolsTest(unittest.TestCase):
    output = TestBufferConanOutput()

    @pytest.mark.tool_file  # Needs the "file" command, not by default in linux
    @pytest.mark.skipif(which("file") is None,
                        reason="Needs the 'file' command, not by default in linux")
    def test_unix_to_dos_unit(self):
        def save_file(contents):
            tmp = temp_folder()
            filepath = os.path.join(tmp, "a_file.txt")
            save(filepath, contents)
            return filepath

        fp = save_file(b"a line\notherline\n")
        if platform.system() != "Windows":
            output = check_output_runner(["file", fp], stderr=subprocess.STDOUT)
            self.assertIn("ASCII text", str(output))
            self.assertNotIn("CRLF", str(output))

            tools.unix2dos(fp)
            output = check_output_runner(["file", fp], stderr=subprocess.STDOUT)
            self.assertIn("ASCII text", str(output))
            self.assertIn("CRLF", str(output))
        else:
            fc = tools.load(fp)
            self.assertNotIn("\r\n", fc)
            tools.unix2dos(fp)
            fc = tools.load(fp)
            self.assertIn("\r\n", fc)

        self.assertEqual("a line\r\notherline\r\n", str(tools.load(fp)))

        fp = save_file(b"a line\r\notherline\r\n")
        if platform.system() != "Windows":
            output = check_output_runner(["file", fp], stderr=subprocess.STDOUT)
            self.assertIn("ASCII text", str(output))
            self.assertIn("CRLF", str(output))

            tools.dos2unix(fp)
            output = check_output_runner(["file", fp], stderr=subprocess.STDOUT)
            self.assertIn("ASCII text", str(output))
            self.assertNotIn("CRLF", str(output))
        else:
            fc = tools.load(fp)
            self.assertIn("\r\n", fc)
            tools.dos2unix(fp)
            fc = tools.load(fp)
            self.assertNotIn("\r\n", fc)

        self.assertEqual("a line\notherline\n", str(tools.load(fp)))


@pytest.mark.skipif(platform.system() != "Windows", reason="Requires Visual Studio")
@pytest.mark.tool_visual_studio
class VisualStudioToolsTest(unittest.TestCase):
    output = TestBufferConanOutput()

    def test_msvc_build_command(self):
        settings = Settings.loads(get_default_settings_yml())
        settings.os = "Windows"
        settings.compiler = "Visual Studio"
        settings.compiler.version = "14"

        # test build_type and arch override, for multi-config packages
        cmd = tools.msvc_build_command(settings, "project.sln", build_type="Debug",
                                       arch="x86", output=self.output)
        self.assertIn('msbuild "project.sln" /p:Configuration="Debug" '
                      '/p:UseEnv=false /p:Platform="x86"', cmd)
        self.assertIn('vcvarsall.bat', cmd)

        # tests errors if args not defined
<<<<<<< HEAD
        with self.assertRaisesRegex(ConanException, "Cannot build_sln_command"):
            with warnings.catch_warnings(record=True) as w:
                warnings.simplefilter("always")
                tools.msvc_build_command(settings, "project.sln", output=self.output)
                self.assertEqual(len(w), 2)
                self.assertTrue(issubclass(w[0].category, DeprecationWarning))
        settings.arch = "x86"
        with self.assertRaisesRegex(ConanException, "Cannot build_sln_command"):
            with warnings.catch_warnings(record=True) as w:
                warnings.simplefilter("always")
                tools.msvc_build_command(settings, "project.sln", output=self.output)
                self.assertEqual(len(w), 2)
                self.assertTrue(issubclass(w[0].category, DeprecationWarning))
=======
        with six.assertRaisesRegex(self, ConanException, "Cannot build_sln_command"):
            tools.msvc_build_command(settings, "project.sln", output=self.output)

        settings.arch = "x86"
        with six.assertRaisesRegex(self, ConanException, "Cannot build_sln_command"):
            tools.msvc_build_command(settings, "project.sln", output=self.output)
>>>>>>> 905c2b58

        # successful definition via settings
        settings.build_type = "Debug"
        cmd = tools.msvc_build_command(settings, "project.sln", output=self.output)
        self.assertIn('msbuild "project.sln" /p:Configuration="Debug" '
                      '/p:UseEnv=false /p:Platform="x86"', cmd)
        self.assertIn('vcvarsall.bat', cmd)

    def test_vswhere_path(self):
        """
        Locate vswhere in PATH or in ProgramFiles
        """
        # vswhere not found
        with tools.environment_append({"ProgramFiles": None, "ProgramFiles(x86)": None, "PATH": ""}):
            with self.assertRaisesRegex(ConanException, "Cannot locate vswhere"):
                vswhere()
        # vswhere in ProgramFiles but not in PATH
        program_files = get_env("ProgramFiles(x86)") or get_env("ProgramFiles")
        vswhere_path = None
        if program_files:
            expected_path = os.path.join(program_files, "Microsoft Visual Studio", "Installer",
                                         "vswhere.exe")
            if os.path.isfile(expected_path):
                vswhere_path = expected_path
                with tools.environment_append({"PATH": ""}):
                    self.assertTrue(vswhere())
        # vswhere in PATH but not in ProgramFiles
        env = {"ProgramFiles": None, "ProgramFiles(x86)": None}
        if not which("vswhere") and vswhere_path:
            vswhere_folder = os.path.join(program_files, "Microsoft Visual Studio", "Installer")
            env.update({"PATH": [vswhere_folder]})
        with tools.environment_append(env):
            self.assertTrue(vswhere())<|MERGE_RESOLUTION|>--- conflicted
+++ resolved
@@ -91,28 +91,12 @@
         self.assertIn('vcvarsall.bat', cmd)
 
         # tests errors if args not defined
-<<<<<<< HEAD
         with self.assertRaisesRegex(ConanException, "Cannot build_sln_command"):
-            with warnings.catch_warnings(record=True) as w:
-                warnings.simplefilter("always")
-                tools.msvc_build_command(settings, "project.sln", output=self.output)
-                self.assertEqual(len(w), 2)
-                self.assertTrue(issubclass(w[0].category, DeprecationWarning))
-        settings.arch = "x86"
-        with self.assertRaisesRegex(ConanException, "Cannot build_sln_command"):
-            with warnings.catch_warnings(record=True) as w:
-                warnings.simplefilter("always")
-                tools.msvc_build_command(settings, "project.sln", output=self.output)
-                self.assertEqual(len(w), 2)
-                self.assertTrue(issubclass(w[0].category, DeprecationWarning))
-=======
-        with six.assertRaisesRegex(self, ConanException, "Cannot build_sln_command"):
             tools.msvc_build_command(settings, "project.sln", output=self.output)
 
         settings.arch = "x86"
-        with six.assertRaisesRegex(self, ConanException, "Cannot build_sln_command"):
+        with self.assertRaisesRegex(ConanException, "Cannot build_sln_command"):
             tools.msvc_build_command(settings, "project.sln", output=self.output)
->>>>>>> 905c2b58
 
         # successful definition via settings
         settings.build_type = "Debug"
