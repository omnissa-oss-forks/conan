import platform
import re
import os
import shutil
import textwrap

import pytest

from conans.model.recipe_ref import RecipeReference
from conans.test.utils.tools import TestClient


@pytest.mark.skipif(platform.system() not in ["Linux", "Darwin"], reason="Requires Autotools")
@pytest.mark.tool("autotools")
def test_autotools_lib_template():
    client = TestClient(path_with_spaces=False)
    client.run("new autotools_lib -d name=hello -d version=0.1")

    # Local flow works
    client.run("install .")
    client.run("build .")

    client.run("export-pkg .")
    package_id = re.search(r"Packaging to (\S+)", str(client.out)).group(1)
    ref = RecipeReference.loads("hello/0.1")
    pref = client.get_latest_package_reference(ref, package_id)
    package_folder = client.get_latest_pkg_layout(pref).package()
    assert os.path.exists(os.path.join(package_folder, "include", "hello.h"))
    assert os.path.exists(os.path.join(package_folder, "lib", "libhello.a"))

    # Local flow for shared library works
    client.save({}, clean_first=True)
    client.run("new hello/0.1 --template=autotools_lib")
    client.run("install . -if install_shared -o hello:shared=True")
    client.run("build . -if=install_shared")
    client.run("export-pkg . hello/0.1@ -if=install_shared -o hello:shared=True")
    package_id = re.search(r"Packaging to (\S+)", str(client.out)).group(1)
    pref = PackageReference(ConanFileReference.loads("hello/0.1"), package_id)
    package_folder = client.cache.package_layout(pref.ref).package(pref)

    if platform.system() == "Darwin":
        # Ensure that install name of dylib is patched
        client.run_command(f"otool -L {package_folder}/lib/libhello.0.dylib")
        assert "@rpath/libhello.0.dylib" in client.out
    elif platform.system() == "Linux":
        assert os.path.exists(os.path.join(package_folder, "lib", "libhello.so.0"))

    # Create works
    client.run("create .")
    assert "hello/0.1: Hello World Release!" in client.out

    client.run("create . -s build_type=Debug")
    assert "hello/0.1: Hello World Debug!" in client.out

    # Create + shared works
    client.save({}, clean_first=True)
    client.run("new autotools_lib -d name=hello -d version=0.1")
    client.run("create . -o hello/*:shared=True")
    assert "hello/0.1: Hello World Release!" in client.out
    if platform.system() == "Darwin":
        client.run_command("otool -l test_package/test_output/build-release/main")
        assert "libhello.0.dylib" in client.out
    else:
        client.run_command("ldd test_package/test_output/build-release/main")
        assert "libhello.so.0" in client.out


@pytest.mark.skipif(platform.system() not in ["Linux", "Darwin"], reason="Requires Autotools")
@pytest.mark.tool("autotools")
def test_autotools_exe_template():
    client = TestClient(path_with_spaces=False)
    client.run("new autotools_exe -d name=greet -d version=0.1")
    # Local flow works
    client.run("install .")
    client.run("build .")

    # Create works
    client.run("create .")
    # check that for exe's we don't add any static/shared flag
    for flag in ["--enable-static", "--disable-static", "--disable-shared", "--with-pic"]:
        assert flag not in client.out
    assert "greet/0.1: Hello World Release!" in client.out

    client.run("create . -s build_type=Debug")
    for flag in ["--enable-static", "--disable-static", "--disable-shared", "--with-pic"]:
        assert flag not in client.out
    assert "greet/0.1: Hello World Debug!" in client.out


@pytest.mark.skipif(platform.system() not in ["Darwin"], reason="Requires Autotools")
@pytest.mark.tool("autotools")
def test_autotools_relocatable_libs_darwin():
    client = TestClient(path_with_spaces=False)
    client.run("new autotools_lib -d name=hello -d version=0.1")
    client.run("create . -o hello/*:shared=True")

    package_id = re.search(r"Package (\S+) created", str(client.out)).group(1)
    package_id = package_id.replace("'", "")
    ref = RecipeReference.loads("hello/0.1")
    pref = client.get_latest_package_reference(ref, package_id)
    package_folder = client.get_latest_pkg_layout(pref).package()

    dylib = os.path.join(package_folder, "lib", "libhello.0.dylib")
    if platform.system() == "Darwin":
        client.run_command("otool -l {}".format(dylib))
        assert "@rpath/libhello.0.dylib" in client.out
        client.run_command("otool -l {}".format("test_package/test_output/build-release/main"))
        assert package_folder in client.out

    # will work because rpath set
    client.run_command("test_package/test_output/build-release/main")
    assert "hello/0.1: Hello World Release!" in client.out

    # move to another location so that the path set in the rpath does not exist
    # then the execution should fail
    shutil.move(os.path.join(package_folder, "lib"), os.path.join(client.current_folder, "tempfolder"))
    # will fail because rpath does not exist
    client.run_command("test_package/test_output/build-release/main", assert_error=True)
    assert "Library not loaded: @rpath/libhello.0.dylib" in str(client.out).replace("'", "")

    # Use DYLD_LIBRARY_PATH and should run
    client.run_command("DYLD_LIBRARY_PATH={} test_package/test_output/build-release/main".format(os.path.join(client.current_folder, "tempfolder")))
    assert "hello/0.1: Hello World Release!" in client.out


@pytest.mark.skipif(platform.system() not in ["Darwin"], reason="Requires Autotools")
@pytest.mark.tool("autotools")
def test_autotools_relocatable_libs_darwin_downloaded():
    client = TestClient(default_server_user=True, path_with_spaces=False)
    client2 = TestClient(servers=client.servers, path_with_spaces=False)
    assert client2.cache_folder != client.cache_folder
    client.run("new autotools_lib -d name=hello -d version=0.1")
    client.run("create . -o hello/*:shared=True -tf=None")
    client.run("upload hello/0.1 -c -r default")
    client.run("remove * -f")

    conanfile = textwrap.dedent("""
        from conan import ConanFile
        from conan.tools.gnu import Autotools
        from conan.tools.layout import basic_layout

        class GreetConan(ConanFile):
            name = "greet"
            version = "1.0"
            settings = "os", "compiler", "build_type", "arch"
            exports_sources = "configure.ac", "Makefile.am", "main.cpp"
            generators = "AutotoolsDeps", "AutotoolsToolchain"

            def requirements(self):
                self.requires("hello/0.1")

            def layout(self):
                basic_layout(self)

            def build(self):
                autotools = Autotools(self)
                autotools.autoreconf()
                autotools.configure()
                autotools.make()
        """)

    main = textwrap.dedent("""
        #include "hello.h"
        int main() { hello(); }
        """)

    makefileam = textwrap.dedent("""
        bin_PROGRAMS = greet
        greet_SOURCES = main.cpp
        """)

    configureac = textwrap.dedent("""
        AC_INIT([greet], [1.0], [])
        AM_INIT_AUTOMAKE([-Wall -Werror foreign])
        AC_PROG_CXX
        AM_PROG_AR
        LT_INIT
        AC_CONFIG_FILES([Makefile])
        AC_OUTPUT
        """)

    client2.save({"conanfile.py": conanfile,
                  "main.cpp": main,
                  "makefile.am": makefileam,
                  "configure.ac": configureac})

    client2.run("install . -o hello/*:shared=True -r default")
    client2.run("build . -o hello/*:shared=True -r default")
    client2.run_command("build-release/greet")
    assert "Hello World Release!" in client2.out


@pytest.mark.skipif(platform.system() not in ["Darwin"], reason="Only affects apple platforms")
@pytest.mark.tool("autotools")
def test_autotools_fix_shared_libs():
    """
    From comments in: https://github.com/conan-io/conan/pull/11365

    Case 1:
    libopencv_core.3.4.17.dylib
    libopencv_core.3.4.dylib (symlink) -> libopencv_core.3.4.17.dylib
    libopencv_core.dylib (symlink) -> libopencv_core.3.4.dylib

    Install name in libopencv_core.3.4.17.dylib is libopencv_core.3.4.dylib NOT the dylib name
    So we have to add the rpath to that.

    Case 2:
    libopencv_core.dylib
    libopencv_imgproc.dylib

    libopencv_imgproc.dylib depends on libopencv_core.dylib and declares that dependency not using the
    @rpath, we have to make sure that we patch the dependencies in the dylibs using install_name_tool -change

    Let's create a Conan package with two libraries: bye and hello (bye depends on hello)
    and recreate this whole situation to check that we are correctly fixing the dylibs
    """
    client = TestClient(path_with_spaces=False)
    client.run("new autotools_lib -d name=hello -d version=0.1")

    conanfile = textwrap.dedent("""
        import os

        from conan import ConanFile
        from conan.tools.gnu import AutotoolsToolchain, Autotools
        from conan.tools.layout import basic_layout
        from conan.tools.apple import fix_apple_shared_install_name


        class HelloConan(ConanFile):
            name = "hello"
            version = "0.1"
            settings = "os", "compiler", "build_type", "arch"
            options = {"shared": [True, False], "fPIC": [True, False]}
            default_options = {"shared": False, "fPIC": True}
            exports_sources = "configure.ac", "Makefile.am", "src/*"

            def layout(self):
                basic_layout(self)

            def generate(self):
                at_toolchain = AutotoolsToolchain(self)
                at_toolchain.generate()

            def build(self):
                autotools = Autotools(self)
                autotools.autoreconf()
                autotools.configure()
                autotools.make()

            def package(self):
                autotools = Autotools(self)
                autotools.install()
                # before fixing the names we try to reproduce the two cases explained
                # in the test that dylib name and install name are not the same
                self.run("install_name_tool {} -id /lib/libbye.dylib".format(os.path.join(self.package_folder,
                                                                                          "lib", "libbye.0.dylib")))
                # also change that in the libbye dependencies
                self.run("install_name_tool {} -change /lib/libhello.0.dylib /lib/libhello.dylib".format(os.path.join(self.package_folder,
                                                                                                         "lib", "libbye.0.dylib")))
                self.run("install_name_tool {} -id /lib/libhello.dylib".format(os.path.join(self.package_folder,
                                                                                            "lib","libhello.0.dylib")))
                fix_apple_shared_install_name(self)

            def package_info(self):
                self.cpp_info.libs = ["hello", "bye"]
    """)

    bye_cpp = textwrap.dedent("""
        #include <iostream>
        #include "hello.h"
        #include "bye.h"
        void bye(){
            hello();
            std::cout << "Bye, bye!" << std::endl;
        }
    """)

    bye_h = textwrap.dedent("""
        #pragma once
        void bye();
    """)

    makefile_am = textwrap.dedent("""
        lib_LTLIBRARIES = libhello.la libbye.la

        libhello_la_SOURCES = hello.cpp hello.h
        libhello_la_HEADERS = hello.h
        libhello_ladir = $(includedir)

        libbye_la_SOURCES = bye.cpp bye.h
        libbye_la_HEADERS = bye.h
        libbye_ladir = $(includedir)
        libbye_la_LIBADD = libhello.la

        bin_PROGRAMS = main
        main_SOURCES = main.cpp
        main_LDADD = libhello.la libbye.la
    """)

    test_src = textwrap.dedent("""
        #include "bye.h"
        int main() { bye(); }
    """)

    client.save({
        "src/makefile.am": makefile_am,
        "src/bye.cpp": bye_cpp,
        "src/bye.h": bye_h,
        "src/main.cpp": test_src,
        "test_package/main.cpp": test_src,
        "conanfile.py": conanfile,
    })

    client.run("create . -o hello/*:shared=True -tf=None")

    ref = RecipeReference.loads("hello/0.1")
    pref = client.get_latest_package_reference(ref)
    package_folder = client.get_latest_pkg_layout(pref).package()

    # install name fixed
    client.run_command("otool -D {}".format(os.path.join(package_folder, "lib", "libhello.0.dylib")))
    assert "@rpath/libhello.dylib" in client.out
    client.run_command("otool -D {}".format(os.path.join(package_folder, "lib", "libbye.0.dylib")))
    assert "@rpath/libbye.dylib" in client.out

    # dependencies fixed
    client.run_command("otool -L {}".format(os.path.join(package_folder, "lib", "libbye.0.dylib")))
    assert "/lib/libhello.dylib (compatibility version 1.0.0, current version 1.0.0)" not in client.out
    assert "/lib/libbye.dylib (compatibility version 1.0.0, current version 1.0.0)" not in client.out
    assert "@rpath/libhello.dylib (compatibility version 1.0.0, current version 1.0.0)" in client.out
    assert "@rpath/libbye.dylib (compatibility version 1.0.0, current version 1.0.0)" in client.out

<<<<<<< HEAD
    client.run("test test_package hello/0.1@ -o hello/*:shared=True")
=======
    # app rpath fixed in executable
    exe_path = os.path.join(package_folder, "bin", "main")
    client.run_command("otool -L {}".format(exe_path))
    assert "@rpath/libhello.dylib" in client.out
    client.run_command(exe_path)
    assert "Bye, bye!" in client.out

    # Running the test-package also works
    client.run("test test_package hello/0.1@ -o hello:shared=True")
>>>>>>> 4cfd5af2
    assert "Bye, bye!" in client.out<|MERGE_RESOLUTION|>--- conflicted
+++ resolved
@@ -330,9 +330,6 @@
     assert "@rpath/libhello.dylib (compatibility version 1.0.0, current version 1.0.0)" in client.out
     assert "@rpath/libbye.dylib (compatibility version 1.0.0, current version 1.0.0)" in client.out
 
-<<<<<<< HEAD
-    client.run("test test_package hello/0.1@ -o hello/*:shared=True")
-=======
     # app rpath fixed in executable
     exe_path = os.path.join(package_folder, "bin", "main")
     client.run_command("otool -L {}".format(exe_path))
@@ -341,6 +338,5 @@
     assert "Bye, bye!" in client.out
 
     # Running the test-package also works
-    client.run("test test_package hello/0.1@ -o hello:shared=True")
->>>>>>> 4cfd5af2
+    client.run("test test_package hello/0.1@ -o hello/*:shared=True")
     assert "Bye, bye!" in client.out