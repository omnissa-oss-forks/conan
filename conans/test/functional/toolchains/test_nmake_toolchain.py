import platform
import textwrap

import pytest

from conans.test.assets.sources import gen_function_cpp
from conans.test.functional.utils import check_exe_run
from conans.test.utils.tools import TestClient


@pytest.mark.parametrize(
    "compiler, version, runtime, cppstd, build_type, defines, cflags, cxxflags, sharedlinkflags, exelinkflags",
    [
        ("msvc", "190", "dynamic", "14", "Release", [], [], [], [], []),
        ("msvc", "190", "dynamic", "14", "Release",
         ["TEST_DEFINITION1", "TEST_DEFINITION2=0", "TEST_DEFINITION3=", "TEST_DEFINITION4=TestPpdValue4"],
         ["/GL"], ["/GL"], ["/LTCG"], ["/LTCG"]),
        ("msvc", "191", "static", "17", "Debug", [], [], [], [], []),
    ],
)
@pytest.mark.skipif(platform.system() != "Windows", reason="Only for windows")
def test_toolchain_nmake(compiler, version, runtime, cppstd, build_type,
                         defines, cflags, cxxflags, sharedlinkflags, exelinkflags):
    client = TestClient(path_with_spaces=False)
    settings = {"compiler": compiler,
                "compiler.version": version,
                "compiler.cppstd": cppstd,
                "compiler.runtime": runtime,
                "build_type": build_type,
                "arch": "x86_64"}

    serialize_array = lambda arr: "[{}]".format(",".join([f"'{v}'" for v in arr]))
    conf = {
        "tools.build:defines": serialize_array(defines) if defines else "",
        "tools.build:cflags": serialize_array(cflags) if cflags else "",
        "tools.build:cxxflags": serialize_array(cxxflags) if cxxflags else "",
        "tools.build:sharedlinkflags": serialize_array(sharedlinkflags) if sharedlinkflags else "",
        "tools.build:exelinkflags": serialize_array(exelinkflags) if exelinkflags else "",
    }

    # Build the profile according to the settings provided
    settings = " ".join('-s %s="%s"' % (k, v) for k, v in settings.items() if v)
<<<<<<< HEAD
    client.run("new cmake_lib -d name=dep -d version=1.0")
    client.run(f'create . -tf=None {settings} '
               f'-c tools.cmake.cmaketoolchain:generator="Visual Studio 15"')
=======
    conf = " ".join(f'-c {k}="{v}"' for k, v in conf.items() if v)
    client.run("new dep/1.0 -m=cmake_lib")
    client.run(f'create . -tf=None {settings} {conf}')

    # Rearrange defines to macro / value dict
    conf_preprocessors = {}
    for define in defines:
        if "=" in define:
            key, value = define.split("=", 1)
            # gen_function_cpp doesn't properly handle empty macros
            if value:
                conf_preprocessors[key] = value
        else:
            conf_preprocessors[define] = "1"
>>>>>>> b055accb

    conanfile = textwrap.dedent("""
        from conan import ConanFile
        class Pkg(ConanFile):
            settings = "os", "compiler", "build_type", "arch"
            requires = "dep/1.0"
            generators = "NMakeToolchain", "NMakeDeps"

            def build(self):
                self.run(f"nmake /f makefile")
            """)
    makefile = textwrap.dedent("""\
        all: simple.exe

        .cpp.obj:
          $(CPP) $*.cpp

        simple.exe: simple.obj
          $(CPP) simple.obj
        """)
    client.save({"conanfile.py": conanfile,
                 "makefile": makefile,
                 "simple.cpp": gen_function_cpp(name="main", includes=["dep"], calls=["dep"], preprocessor=conf_preprocessors.keys())},
                clean_first=True)
<<<<<<< HEAD
    client.run("build . {}".format(settings))
=======
    client.run(f"install . {settings} {conf}")
    client.run("build .")
>>>>>>> b055accb
    client.run_command("simple.exe")
    assert "dep/1.0" in client.out
    check_exe_run(client.out, "main", "msvc", version, build_type, "x86_64", cppstd, conf_preprocessors)<|MERGE_RESOLUTION|>--- conflicted
+++ resolved
@@ -40,14 +40,11 @@
 
     # Build the profile according to the settings provided
     settings = " ".join('-s %s="%s"' % (k, v) for k, v in settings.items() if v)
-<<<<<<< HEAD
+
     client.run("new cmake_lib -d name=dep -d version=1.0")
-    client.run(f'create . -tf=None {settings} '
-               f'-c tools.cmake.cmaketoolchain:generator="Visual Studio 15"')
-=======
     conf = " ".join(f'-c {k}="{v}"' for k, v in conf.items() if v)
-    client.run("new dep/1.0 -m=cmake_lib")
-    client.run(f'create . -tf=None {settings} {conf}')
+    client.run(f'create . -tf=None {settings} {conf}'
+               f' -c tools.cmake.cmaketoolchain:generator="Visual Studio 15"')
 
     # Rearrange defines to macro / value dict
     conf_preprocessors = {}
@@ -59,7 +56,6 @@
                 conf_preprocessors[key] = value
         else:
             conf_preprocessors[define] = "1"
->>>>>>> b055accb
 
     conanfile = textwrap.dedent("""
         from conan import ConanFile
@@ -84,12 +80,7 @@
                  "makefile": makefile,
                  "simple.cpp": gen_function_cpp(name="main", includes=["dep"], calls=["dep"], preprocessor=conf_preprocessors.keys())},
                 clean_first=True)
-<<<<<<< HEAD
-    client.run("build . {}".format(settings))
-=======
-    client.run(f"install . {settings} {conf}")
-    client.run("build .")
->>>>>>> b055accb
+    client.run(f"build . {settings} {conf}")
     client.run_command("simple.exe")
     assert "dep/1.0" in client.out
     check_exe_run(client.out, "main", "msvc", version, build_type, "x86_64", cppstd, conf_preprocessors)