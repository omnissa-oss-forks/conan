import textwrap

import pytest

<<<<<<< HEAD
from conans.model.recipe_ref import RecipeReference
from conans.test.utils.tools import TestClient, NO_SETTINGS_PACKAGE_ID
=======
from conans.test.utils.tools import TestClient
>>>>>>> c5989d7e


@pytest.mark.tool_cmake
@pytest.mark.parametrize("use_components", [False, True])
def test_build_modules_alias_target(use_components):
    client = TestClient()
    conanfile = textwrap.dedent("""
        import os
        from conans import ConanFile

        class Conan(ConanFile):
            name = "hello"
            version = "1.0"
            settings = "os", "arch", "compiler", "build_type"
            exports_sources = ["target-alias.cmake"]

            def package(self):
                self.copy("target-alias.cmake", dst="share/cmake")

            def package_info(self):
                module = os.path.join("share", "cmake", "target-alias.cmake")
                {}
        """)
    if use_components:
        info = """
        self.cpp_info.components["comp"].set_property("cmake_build_modules", [module])
        """
    else:
        info = """
        self.cpp_info.set_property("cmake_build_modules", [module])
        """
    target_alias = textwrap.dedent("""
        add_library(otherhello INTERFACE IMPORTED)
        target_link_libraries(otherhello INTERFACE {target_name})
        """).format(target_name="namespace::comp" if use_components else "hello::hello")
    conanfile = conanfile.format(info)
    client.save({"conanfile.py": conanfile, "target-alias.cmake": target_alias})
    client.run("create .")

    consumer = textwrap.dedent("""
        from conans import ConanFile, CMake

        class Conan(ConanFile):
            name = "consumer"
            version = "1.0"
            settings = "os", "compiler", "build_type", "arch"
            exports_sources = ["CMakeLists.txt"]
            generators = "CMakeDeps", "CMakeToolchain"
            requires = "hello/1.0"

<<<<<<< HEAD
                def package_info(self):
                    # Only first module is defined
                    # (the other one should be found by CMAKE_MODULE_PATH in builddirs)
                    builddir = os.path.join("share", "cmake")
                    module = os.path.join(builddir, "my-module.cmake")
                    self.cpp_info.set_property("cmake_build_modules", [module])
                    self.cpp_info.builddirs = [builddir]
        """)
        # This is a module that has other find_package() calls
        my_module = textwrap.dedent("""
            find_package(FindModule REQUIRED)
            """)
        # This is a module that defines some functionality
        find_module = textwrap.dedent("""
            function(conan_message MESSAGE_OUTPUT)
                message(${ARGV${0}})
            endfunction()
            """)
        client = TestClient()
        client.save({"conanfile.py": conanfile, "my-module.cmake": my_module,
                     "FindFindModule.cmake": find_module})
        client.run("create .")
        ref = RecipeReference("test", "1.0", None, None)
        pref = client.get_latest_package_reference(ref, NO_SETTINGS_PACKAGE_ID)
        package_path = client.get_latest_pkg_layout(pref).package()
        modules_path = os.path.join(package_path, "share", "cmake")
        self.assertEqual(set(os.listdir(modules_path)),
                         {"FindFindModule.cmake", "my-module.cmake"})
        consumer = textwrap.dedent("""
            from conans import ConanFile
            from conan.tools.cmake import CMake

            class Conan(ConanFile):
                name = "consumer"
                version = "1.0"
                settings = "os", "compiler", "build_type", "arch"
                exports_sources = ["CMakeLists.txt"]
                generators = "CMakeDeps", "CMakeToolchain"
                requires = "test/1.0"

                def build(self):
                    cmake = CMake(self)
                    cmake.configure()
                    cmake.build()
            """)
        cmakelists = textwrap.dedent("""
            cmake_minimum_required(VERSION 3.0)
            project(test)
            find_package(test)
            conan_message("Printing using a external module!")
            """)
        client.save({"conanfile.py": consumer, "CMakeLists.txt": cmakelists})
        client.run("create .")
        self.assertIn("Printing using a external module!", client.out)
=======
            def build(self):
                cmake = CMake(self)
                cmake.configure()
        """)
    cmakelists = textwrap.dedent("""
        cmake_minimum_required(VERSION 3.0)
        project(test)
        find_package(hello CONFIG)
        get_target_property(tmp otherhello INTERFACE_LINK_LIBRARIES)
        message("otherhello link libraries: ${tmp}")
        """)
    client.save({"conanfile.py": consumer, "CMakeLists.txt": cmakelists})
    client.run("create .")
    if use_components:
        assert "otherhello link libraries: namespace::comp" in client.out
    else:
        assert "otherhello link libraries: hello::hello" in client.out
>>>>>>> c5989d7e


@pytest.mark.tool_cmake
def test_build_modules_components_selection_is_not_possible():
    """
    If openssl declares different cmake_build_modules on ssl and crypto, in the consumer both
    are included even if the cpp_info of the consumer declares:
        def package_info(self):
            self.cpp_info.requires = ["openssl::crypto"]
    Because that information is defined later, not at "generate" time (building time).
    """
    client = TestClient()
    conanfile = textwrap.dedent("""
        import os
        from conans import ConanFile

        class Conan(ConanFile):
            name = "openssl"
            version = "1.0"
            settings = "os", "arch", "compiler", "build_type"
            exports_sources = ["ssl.cmake", "crypto.cmake", "root.cmake"]

            def package(self):
                self.copy("*.cmake", dst="share/cmake")

            def package_info(self):
                ssl_module = os.path.join("share", "cmake", "ssl.cmake")
                self.cpp_info.components["ssl"].set_property("cmake_build_modules", [ssl_module])

                crypto_module = os.path.join("share", "cmake", "crypto.cmake")
                self.cpp_info.components["crypto"].set_property("cmake_build_modules", [crypto_module])

                root_module = os.path.join("share", "cmake", "root.cmake")
                self.cpp_info.set_property("cmake_build_modules", [root_module])
        """)

    ssl_cmake = textwrap.dedent("""
        function(ssl_message MESSAGE_OUTPUT)
            message("SSL MESSAGE:${ARGV${0}}")
        endfunction()
        """)
    crypto_cmake = textwrap.dedent("""
        function(crypto_message MESSAGE_OUTPUT)
            message("CRYPTO MESSAGE:${ARGV${0}}")
        endfunction()
        """)
    root_cmake = textwrap.dedent("""
        function(root_message MESSAGE_OUTPUT)
            message("ROOT MESSAGE:${ARGV${0}}")
        endfunction()
        """)
    client.save({"conanfile.py": conanfile,
                 "ssl.cmake": ssl_cmake,
                 "crypto.cmake": crypto_cmake,
                 "root.cmake": root_cmake})
    client.run("create .")

    consumer = textwrap.dedent("""
        from conans import ConanFile, CMake

        class Conan(ConanFile):
            name = "consumer"
            version = "1.0"
            settings = "os", "compiler", "build_type", "arch"
            exports_sources = ["CMakeLists.txt"]
            generators = "CMakeDeps", "CMakeToolchain"
            requires = "openssl/1.0"

            def build(self):
                cmake = CMake(self)
                cmake.configure()

<<<<<<< HEAD
    @pytest.mark.skipif(platform.system() != "Windows", reason="Only windows")
    @pytest.mark.tool_visual_studio
    def test_multi_generator_windows(self):
        t = self.t
        with t.chdir('multi_windows'):
            t.run('install --reference=library/version@ -g CMakeDeps -s build_type=Release')
            t.run('install --reference=library/version@ -g CMakeDeps -s build_type=Debug')
            generator = '-G "Visual Studio 15 Win64"'
            t.run_command(
                'cmake .. {} -DCMAKE_PREFIX_PATH:PATH="{}"'.format(generator, t.current_folder))
            assert str(t.out).count('>> Build-module is included') == 2  # FIXME: Known bug
            assert '>> nonamespace libs: library::library' in t.out
            t.run_command('cmake --build . --config Release')  # Compiles and links.

    @pytest.mark.skipif(platform.system() != "Darwin", reason="Requires Macos")
    @pytest.mark.tool_xcodebuild
    @pytest.mark.tool_cmake(version="3.19")
    def test_multi_generator_macos(self):
        t = self.t
        with t.chdir('multi_macos'):
            t.run('install --reference=library/version@ -g CMakeDeps -s build_type=Release')
            t.run('install --reference=library/version@ -g CMakeDeps -s build_type=Debug')
            t.run_command('cmake .. -G Xcode -DCMAKE_PREFIX_PATH:PATH="{}"'.format(t.current_folder))
            assert str(t.out).count('>> Build-module is included') == 2  # FIXME: Known bug
            assert '>> nonamespace libs: library::library' in t.out
            t.run_command('cmake --build . --config Release')  # Compiles and links.
=======
            def package_info(self):
                self.cpp_info.requires = ["openssl::crypto"]
        """)

    cmakelists = textwrap.dedent("""
            cmake_minimum_required(VERSION 3.0)
            project(test)
            find_package(openssl CONFIG)
            crypto_message("hello!")
            ssl_message("hello!")
            root_message("hello!")
            """)
    client.save({"conanfile.py": consumer, "CMakeLists.txt": cmakelists})
    # As we are requiring only "crypto" but it doesn't matter, it is not possible to include
    # only crypto build_modules
    client.run("create .")
    assert "SSL MESSAGE:hello!" in client.out
    assert "CRYPTO MESSAGE:hello!" in client.out
    assert "ROOT MESSAGE:hello!" in client.out
>>>>>>> c5989d7e
<|MERGE_RESOLUTION|>--- conflicted
+++ resolved
@@ -2,12 +2,7 @@
 
 import pytest
 
-<<<<<<< HEAD
-from conans.model.recipe_ref import RecipeReference
-from conans.test.utils.tools import TestClient, NO_SETTINGS_PACKAGE_ID
-=======
 from conans.test.utils.tools import TestClient
->>>>>>> c5989d7e
 
 
 @pytest.mark.tool_cmake
@@ -48,7 +43,8 @@
     client.run("create .")
 
     consumer = textwrap.dedent("""
-        from conans import ConanFile, CMake
+        from conans import ConanFile
+        from conan.tools.cmake import CMake
 
         class Conan(ConanFile):
             name = "consumer"
@@ -58,62 +54,6 @@
             generators = "CMakeDeps", "CMakeToolchain"
             requires = "hello/1.0"
 
-<<<<<<< HEAD
-                def package_info(self):
-                    # Only first module is defined
-                    # (the other one should be found by CMAKE_MODULE_PATH in builddirs)
-                    builddir = os.path.join("share", "cmake")
-                    module = os.path.join(builddir, "my-module.cmake")
-                    self.cpp_info.set_property("cmake_build_modules", [module])
-                    self.cpp_info.builddirs = [builddir]
-        """)
-        # This is a module that has other find_package() calls
-        my_module = textwrap.dedent("""
-            find_package(FindModule REQUIRED)
-            """)
-        # This is a module that defines some functionality
-        find_module = textwrap.dedent("""
-            function(conan_message MESSAGE_OUTPUT)
-                message(${ARGV${0}})
-            endfunction()
-            """)
-        client = TestClient()
-        client.save({"conanfile.py": conanfile, "my-module.cmake": my_module,
-                     "FindFindModule.cmake": find_module})
-        client.run("create .")
-        ref = RecipeReference("test", "1.0", None, None)
-        pref = client.get_latest_package_reference(ref, NO_SETTINGS_PACKAGE_ID)
-        package_path = client.get_latest_pkg_layout(pref).package()
-        modules_path = os.path.join(package_path, "share", "cmake")
-        self.assertEqual(set(os.listdir(modules_path)),
-                         {"FindFindModule.cmake", "my-module.cmake"})
-        consumer = textwrap.dedent("""
-            from conans import ConanFile
-            from conan.tools.cmake import CMake
-
-            class Conan(ConanFile):
-                name = "consumer"
-                version = "1.0"
-                settings = "os", "compiler", "build_type", "arch"
-                exports_sources = ["CMakeLists.txt"]
-                generators = "CMakeDeps", "CMakeToolchain"
-                requires = "test/1.0"
-
-                def build(self):
-                    cmake = CMake(self)
-                    cmake.configure()
-                    cmake.build()
-            """)
-        cmakelists = textwrap.dedent("""
-            cmake_minimum_required(VERSION 3.0)
-            project(test)
-            find_package(test)
-            conan_message("Printing using a external module!")
-            """)
-        client.save({"conanfile.py": consumer, "CMakeLists.txt": cmakelists})
-        client.run("create .")
-        self.assertIn("Printing using a external module!", client.out)
-=======
             def build(self):
                 cmake = CMake(self)
                 cmake.configure()
@@ -131,7 +71,6 @@
         assert "otherhello link libraries: namespace::comp" in client.out
     else:
         assert "otherhello link libraries: hello::hello" in client.out
->>>>>>> c5989d7e
 
 
 @pytest.mark.tool_cmake
@@ -190,7 +129,8 @@
     client.run("create .")
 
     consumer = textwrap.dedent("""
-        from conans import ConanFile, CMake
+        from conans import ConanFile
+        from conan.tools.cmake import CMake
 
         class Conan(ConanFile):
             name = "consumer"
@@ -204,38 +144,9 @@
                 cmake = CMake(self)
                 cmake.configure()
 
-<<<<<<< HEAD
-    @pytest.mark.skipif(platform.system() != "Windows", reason="Only windows")
-    @pytest.mark.tool_visual_studio
-    def test_multi_generator_windows(self):
-        t = self.t
-        with t.chdir('multi_windows'):
-            t.run('install --reference=library/version@ -g CMakeDeps -s build_type=Release')
-            t.run('install --reference=library/version@ -g CMakeDeps -s build_type=Debug')
-            generator = '-G "Visual Studio 15 Win64"'
-            t.run_command(
-                'cmake .. {} -DCMAKE_PREFIX_PATH:PATH="{}"'.format(generator, t.current_folder))
-            assert str(t.out).count('>> Build-module is included') == 2  # FIXME: Known bug
-            assert '>> nonamespace libs: library::library' in t.out
-            t.run_command('cmake --build . --config Release')  # Compiles and links.
-
-    @pytest.mark.skipif(platform.system() != "Darwin", reason="Requires Macos")
-    @pytest.mark.tool_xcodebuild
-    @pytest.mark.tool_cmake(version="3.19")
-    def test_multi_generator_macos(self):
-        t = self.t
-        with t.chdir('multi_macos'):
-            t.run('install --reference=library/version@ -g CMakeDeps -s build_type=Release')
-            t.run('install --reference=library/version@ -g CMakeDeps -s build_type=Debug')
-            t.run_command('cmake .. -G Xcode -DCMAKE_PREFIX_PATH:PATH="{}"'.format(t.current_folder))
-            assert str(t.out).count('>> Build-module is included') == 2  # FIXME: Known bug
-            assert '>> nonamespace libs: library::library' in t.out
-            t.run_command('cmake --build . --config Release')  # Compiles and links.
-=======
             def package_info(self):
                 self.cpp_info.requires = ["openssl::crypto"]
         """)
-
     cmakelists = textwrap.dedent("""
             cmake_minimum_required(VERSION 3.0)
             project(test)
@@ -251,4 +162,95 @@
     assert "SSL MESSAGE:hello!" in client.out
     assert "CRYPTO MESSAGE:hello!" in client.out
     assert "ROOT MESSAGE:hello!" in client.out
->>>>>>> c5989d7e
+
+
+@pytest.mark.tool_cmake
+def test_build_modules_components_selection_is_not_possible2():
+    """
+    If openssl declares different cmake_build_modules on ssl and crypto, in the consumer both
+    are included even if the cpp_info of the consumer declares:
+        def package_info(self):
+            self.cpp_info.requires = ["openssl::crypto"]
+    Because that information is defined later, not at "generate" time (building time).
+    """
+    client = TestClient()
+    conanfile = textwrap.dedent("""
+        import os
+        from conans import ConanFile
+
+        class Conan(ConanFile):
+            name = "openssl"
+            version = "1.0"
+            settings = "os", "arch", "compiler", "build_type"
+            exports_sources = ["ssl.cmake", "crypto.cmake", "root.cmake"]
+
+            def package(self):
+                self.copy("*.cmake", dst="share/cmake")
+
+            def package_info(self):
+                ssl_module = os.path.join("share", "cmake", "ssl.cmake")
+                self.cpp_info.components["ssl"].set_property("cmake_build_modules", [ssl_module])
+
+                crypto_module = os.path.join("share", "cmake", "crypto.cmake")
+                self.cpp_info.components["crypto"].set_property("cmake_build_modules", [crypto_module])
+
+                root_module = os.path.join("share", "cmake", "root.cmake")
+                self.cpp_info.set_property("cmake_build_modules", [root_module])
+        """)
+
+    ssl_cmake = textwrap.dedent("""
+        function(ssl_message MESSAGE_OUTPUT)
+            message("SSL MESSAGE:${ARGV${0}}")
+        endfunction()
+        """)
+    crypto_cmake = textwrap.dedent("""
+        function(crypto_message MESSAGE_OUTPUT)
+            message("CRYPTO MESSAGE:${ARGV${0}}")
+        endfunction()
+        """)
+    root_cmake = textwrap.dedent("""
+        function(root_message MESSAGE_OUTPUT)
+            message("ROOT MESSAGE:${ARGV${0}}")
+        endfunction()
+        """)
+    client.save({"conanfile.py": conanfile,
+                 "ssl.cmake": ssl_cmake,
+                 "crypto.cmake": crypto_cmake,
+                 "root.cmake": root_cmake})
+    client.run("create .")
+
+    consumer = textwrap.dedent("""
+        from conans import ConanFile
+        from conan.tools.cmake import CMake
+
+        class Conan(ConanFile):
+            name = "consumer"
+            version = "1.0"
+            settings = "os", "compiler", "build_type", "arch"
+            exports_sources = ["CMakeLists.txt"]
+            generators = "CMakeDeps", "CMakeToolchain"
+            requires = "openssl/1.0"
+
+            def build(self):
+                cmake = CMake(self)
+                cmake.configure()
+
+            def package_info(self):
+                self.cpp_info.requires = ["openssl::crypto"]
+        """)
+
+    cmakelists = textwrap.dedent("""
+            cmake_minimum_required(VERSION 3.0)
+            project(test)
+            find_package(openssl CONFIG)
+            crypto_message("hello!")
+            ssl_message("hello!")
+            root_message("hello!")
+            """)
+    client.save({"conanfile.py": consumer, "CMakeLists.txt": cmakelists})
+    # As we are requiring only "crypto" but it doesn't matter, it is not possible to include
+    # only crypto build_modules
+    client.run("create .")
+    assert "SSL MESSAGE:hello!" in client.out
+    assert "CRYPTO MESSAGE:hello!" in client.out
+    assert "ROOT MESSAGE:hello!" in client.out