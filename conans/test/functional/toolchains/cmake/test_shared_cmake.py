--- conflicted
+++ resolved
@@ -23,17 +23,11 @@
     client.run("upload * -c -r default")
     client.run("remove * -f")
 
-<<<<<<< HEAD
     client = TestClient(servers=client.servers)
     client.run("install --requires=app/0.1@ -o chat*:shared=True -o hello/*:shared=True -g VirtualRunEnv")
     # This only finds "app" executable because the "app/0.1" is declaring package_type="application"
     # otherwise, run=None and nothing can tell us if the conanrunenv should have the PATH.
-    command = environment_wrap_command("conanrun", "app", cwd=client.current_folder)
-=======
-    client = TestClient(servers=client.servers, users=client.users)
-    client.run("install app/0.1@ -o chat:shared=True -o hello:shared=True -g VirtualRunEnv")
     command = environment_wrap_command("conanrun", client.current_folder, "app")
->>>>>>> cb69c456
 
     client.run_command(command)
     assert "main: Release!" in client.out
