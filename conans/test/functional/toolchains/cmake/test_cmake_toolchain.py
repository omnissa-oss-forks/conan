import json
import os
import platform
import textwrap

import pytest

from conan.tools.cmake.presets import load_cmake_presets
from conans.model.recipe_ref import RecipeReference
from conan.tools.microsoft.visual import vcvars_command
from conans.test.assets.cmake import gen_cmakelists
from conans.test.assets.genconanfile import GenConanfile
from conans.test.utils.tools import TestClient, TurboTestClient
from conans.util.files import save, load, rmdir


@pytest.mark.skipif(platform.system() != "Windows", reason="Only for windows")
@pytest.mark.parametrize("compiler, version, update, runtime",
                         [("msvc", "192", None, "dynamic"),
                          ("msvc", "192", "6", "static"),
                          ("msvc", "192", "8", "static")])
def test_cmake_toolchain_win_toolset(compiler, version, update, runtime):
    client = TestClient(path_with_spaces=False)
    settings = {"compiler": compiler,
                "compiler.version": version,
                "compiler.update": update,
                "compiler.cppstd": "17",
                "compiler.runtime": runtime,
                "build_type": "Release",
                "arch": "x86_64"}

    # Build the profile according to the settings provided
    settings = " ".join('-s %s="%s"' % (k, v) for k, v in settings.items() if v)

    conanfile = GenConanfile().with_settings("os", "compiler", "build_type", "arch").\
        with_generator("CMakeToolchain")

    client.save({"conanfile.py": conanfile})
    client.run("install . {}".format(settings))
    toolchain = client.load("conan_toolchain.cmake")
    if update is not None:  # Fullversion
        value = "version=14.{}{}".format(version[-1], update)
    else:
        value = "v14{}".format(version[-1])
    assert 'set(CMAKE_GENERATOR_TOOLSET "{}" CACHE STRING "" FORCE)'.format(value) in toolchain


def test_cmake_toolchain_user_toolchain():
    client = TestClient(path_with_spaces=False)
    conanfile = GenConanfile().with_settings("os", "compiler", "build_type", "arch").\
        with_generator("CMakeToolchain")
    save(client.cache.new_config_path, "tools.cmake.cmaketoolchain:user_toolchain+=mytoolchain.cmake")

    client.save({"conanfile.py": conanfile})
    client.run("install .")
    toolchain = client.load("conan_toolchain.cmake")
    assert 'include("mytoolchain.cmake")' in toolchain


def test_cmake_toolchain_custom_toolchain():
    client = TestClient(path_with_spaces=False)
    conanfile = GenConanfile().with_settings("os", "compiler", "build_type", "arch").\
        with_generator("CMakeToolchain")
    save(client.cache.new_config_path, "tools.cmake.cmaketoolchain:toolchain_file=mytoolchain.cmake")

    client.save({"conanfile.py": conanfile})
    client.run("install .")
    assert not os.path.exists(os.path.join(client.current_folder, "conan_toolchain.cmake"))
    presets = load_cmake_presets(client.current_folder)
    assert "mytoolchain.cmake" in presets["configurePresets"][0]["toolchainFile"]
    assert "binaryDir" in presets["configurePresets"][0]


@pytest.mark.skipif(platform.system() != "Darwin",
                    reason="Single config test, Linux CI still without 3.23")
@pytest.mark.tool("cmake", "3.23")
@pytest.mark.parametrize("existing_user_presets", [None, "user_provided", "conan_generated"])
@pytest.mark.parametrize("schema2", [True, False])
def test_cmake_user_presets_load(existing_user_presets, schema2):
    """
    Test if the CMakeUserPresets.cmake is generated and use CMake to use it to verify the right
    syntax of generated CMakeUserPresets.cmake and CMakePresets.cmake. If the user already provided
    a CMakeUserPresets.cmake, leave the file untouched, and only generate or modify the file if
    the `conan` object exists in the `vendor` field.
    """
    t = TestClient()
    t.run("new -d name=mylib -d version=1.0 -f cmake_lib")
    t.run("create . -s:h build_type=Release")
    t.run("create . -s:h build_type=Debug")

    consumer = textwrap.dedent("""
        from conan import ConanFile
        from conan.tools.cmake import cmake_layout

        class Consumer(ConanFile):

            settings = "build_type", "os", "arch", "compiler"
            requires = "mylib/1.0"
            generators = "CMakeToolchain", "CMakeDeps"

            def layout(self):
                cmake_layout(self)

    """)

    cmakelist = textwrap.dedent("""
        cmake_minimum_required(VERSION 3.1)
        project(PackageTest CXX)
        find_package(mylib REQUIRED CONFIG)
        """)

    user_presets = None
    if existing_user_presets == "user_provided":
        user_presets = "{}"
    elif existing_user_presets == "conan_generated":
        user_presets = '{ "vendor": {"conan": {} } }'

    files_to_save = {"conanfile.py": consumer, "CMakeLists.txt": cmakelist}

    if user_presets:
        files_to_save['CMakeUserPresets.json'] = user_presets
    t.save(files_to_save, clean_first=True)
    t.run("install . -s:h build_type=Debug -g CMakeToolchain")
    t.run("install . -s:h build_type=Release -g CMakeToolchain")

    user_presets_path = os.path.join(t.current_folder, "CMakeUserPresets.json")
    assert os.path.exists(user_presets_path)

    user_presets_data = json.loads(load(user_presets_path))
    if existing_user_presets == "user_provided":
        assert not user_presets_data
    else:
        assert "include" in user_presets_data.keys()

    if existing_user_presets == None:
        t.run_command("cmake . --preset release")
        assert 'CMAKE_BUILD_TYPE="Release"' in t.out
        t.run_command("cmake . --preset debug")
        assert 'CMAKE_BUILD_TYPE="Debug"' in t.out


def test_cmake_toolchain_user_toolchain_from_dep():
    client = TestClient()
    conanfile = textwrap.dedent("""
        import os
        from conan import ConanFile
        from conan.tools.files import copy
        class Pkg(ConanFile):
            exports_sources = "*"
            def package(self):
                copy(self, "*", self.build_folder, self.package_folder)
            def package_info(self):
                f = os.path.join(self.package_folder, "mytoolchain.cmake")
                self.conf_info.append("tools.cmake.cmaketoolchain:user_toolchain", f)
        """)
    client.save({"conanfile.py": conanfile,
                 "mytoolchain.cmake": 'message(STATUS "mytoolchain.cmake !!!running!!!")'})
    client.run("create . --name=toolchain --version=0.1")

    conanfile = textwrap.dedent("""
        from conan import ConanFile
        from conan.tools.cmake import CMake
        class Pkg(ConanFile):
            settings = "os", "compiler", "arch", "build_type"
            exports_sources = "CMakeLists.txt"
            build_requires = "toolchain/0.1"
            generators = "CMakeToolchain"
            def build(self):
                cmake = CMake(self)
                cmake.configure()
        """)

    client.save({"conanfile.py": conanfile,
                 "CMakeLists.txt": gen_cmakelists()}, clean_first=True)
    client.run("create . --name=pkg --version=0.1")
    assert "mytoolchain.cmake !!!running!!!" in client.out


def test_cmake_toolchain_without_build_type():
    # If "build_type" is not defined, toolchain will still be generated, it will not crash
    # Main effect is CMAKE_MSVC_RUNTIME_LIBRARY not being defined
    client = TestClient(path_with_spaces=False)
    conanfile = GenConanfile().with_settings("os", "compiler", "arch").\
        with_generator("CMakeToolchain")

    client.save({"conanfile.py": conanfile})
    client.run("install .")
    toolchain = client.load("conan_toolchain.cmake")
    assert "CMAKE_MSVC_RUNTIME_LIBRARY" not in toolchain
    assert "CMAKE_BUILD_TYPE" not in toolchain


@pytest.mark.tool("cmake")
def test_cmake_toolchain_multiple_user_toolchain():
    """ A consumer consuming two packages that declare:
            self.conf_info["tools.cmake.cmaketoolchain:user_toolchain"]
        The consumer wants to use apply both toolchains in the CMakeToolchain.
        There are two ways to customize the CMakeToolchain (parametrized):
                1. Altering the context of the block (with_context = True)
                2. Using the t.blocks["user_toolchain"].user_toolchains = [] (with_context = False)
    """
    client = TestClient()
    conanfile = textwrap.dedent("""
        import os
        from conan import ConanFile
        from conan.tools.files import copy
        class Pkg(ConanFile):
            exports_sources = "*"
            def package(self):
                copy(self, "*", self.source_folder, self.package_folder)
            def package_info(self):
                f = os.path.join(self.package_folder, "mytoolchain.cmake")
                self.conf_info.append("tools.cmake.cmaketoolchain:user_toolchain", f)
        """)
    client.save({"conanfile.py": conanfile,
                 "mytoolchain.cmake": 'message(STATUS "mytoolchain1.cmake !!!running!!!")'})
    client.run("create . --name=toolchain1 --version=0.1")
    client.save({"conanfile.py": conanfile,
                 "mytoolchain.cmake": 'message(STATUS "mytoolchain2.cmake !!!running!!!")'})
    client.run("create . --name=toolchain2 --version=0.1")

    conanfile = textwrap.dedent("""
        from conan import ConanFile
        from conan.tools.cmake import CMake, CMakeToolchain
        class Pkg(ConanFile):
            settings = "os", "compiler", "arch", "build_type"
            exports_sources = "CMakeLists.txt"
            tool_requires = "toolchain1/0.1", "toolchain2/0.1"
            generators = "CMakeToolchain"

            def build(self):
                cmake = CMake(self)
                cmake.configure()
        """)

    client.save({"conanfile.py": conanfile,
                 "CMakeLists.txt": gen_cmakelists()}, clean_first=True)
    client.run("create . --name=pkg --version=0.1")
    assert "mytoolchain1.cmake !!!running!!!" in client.out
    assert "mytoolchain2.cmake !!!running!!!" in client.out


@pytest.mark.tool("cmake")
def test_cmaketoolchain_no_warnings():
    """Make sure unitialized variables do not cause any warnings, passing -Werror=dev
    and --wanr-unitialized, calling "cmake" with conan_toolchain.cmake used to fail
    """
    # Issue https://github.com/conan-io/conan/issues/10288
    client = TestClient()
    conanfile = textwrap.dedent("""
        from conan import ConanFile
        class Conan(ConanFile):
            settings = "os", "compiler", "arch", "build_type"
            generators = "CMakeToolchain", "CMakeDeps"
            requires = "dep/0.1"
        """)
    consumer = textwrap.dedent("""
       cmake_minimum_required(VERSION 3.15)
       set(CMAKE_CXX_COMPILER_WORKS 1)
       set(CMAKE_CXX_ABI_COMPILED 1)
       project(MyHello CXX)

       find_package(dep CONFIG REQUIRED)
       """)
    client.save({"dep/conanfile.py": GenConanfile("dep", "0.1"),
                 "conanfile.py": conanfile,
                 "CMakeLists.txt": consumer})

    client.run("create dep")
    client.run("install .")
    build_type = "-DCMAKE_BUILD_TYPE=Release" if platform.system() != "Windows" else ""
    client.run_command("cmake . -DCMAKE_TOOLCHAIN_FILE=./conan_toolchain.cmake {}"
                       "-Werror=dev --warn-uninitialized".format(build_type))
    assert "Using Conan toolchain" in client.out
    # The real test is that there are no errors, it returns successfully


def test_install_output_directories():
    """
    If we change the libdirs of the cpp.package, as we are doing cmake.install, the output directory
    for the libraries is changed
    """
    ref = RecipeReference.loads("zlib/1.2.11")
    client = TurboTestClient()
    client.run("new cmake_lib -d name=zlib -d version=1.2.11")
    cf = client.load("conanfile.py")
    pref = client.create(ref, conanfile=cf)
    p_folder = client.get_latest_pkg_layout(pref).package()
    assert not os.path.exists(os.path.join(p_folder, "mylibs"))
    assert os.path.exists(os.path.join(p_folder, "lib"))

    # Edit the cpp.package.libdirs and check if the library is placed anywhere else
    cf = client.load("conanfile.py")
    cf = cf.replace("cmake_layout(self)",
                    'cmake_layout(self)\n        self.cpp.package.libdirs = ["mylibs"]')

    pref = client.create(ref, conanfile=cf)
    p_folder = client.get_latest_pkg_layout(pref).package()
    assert os.path.exists(os.path.join(p_folder, "mylibs"))
    assert not os.path.exists(os.path.join(p_folder, "lib"))
    b_folder = client.get_latest_pkg_layout(pref).build()
    toolchain = client.load(os.path.join(b_folder, "build", "generators", "conan_toolchain.cmake"))
    assert 'set(CMAKE_INSTALL_LIBDIR "mylibs")' in toolchain


@pytest.mark.tool("cmake")
def test_cmake_toolchain_definitions_complex_strings():
    # https://github.com/conan-io/conan/issues/11043
    client = TestClient(path_with_spaces=False)
    profile = textwrap.dedent(r'''
        include(default)
        [conf]
        tools.build:defines+=["escape=partially \"escaped\""]
        tools.build:defines+=["spaces=me you"]
        tools.build:defines+=["foobar=bazbuz"]
        tools.build:defines+=["answer=42"]
    ''')

    conanfile = textwrap.dedent(r'''
        from conan import ConanFile
        from conan.tools.cmake import CMake, CMakeToolchain, cmake_layout

        class Test(ConanFile):
            exports_sources = "CMakeLists.txt", "src/*"
            settings = "os", "compiler", "arch", "build_type"

            def generate(self):
                tc = CMakeToolchain(self)
                tc.preprocessor_definitions["escape2"] = "partially \"escaped\""
                tc.preprocessor_definitions["spaces2"] = "me you"
                tc.preprocessor_definitions["foobar2"] = "bazbuz"
                tc.preprocessor_definitions["answer2"] = 42
                tc.preprocessor_definitions.release["escape_release"] = "release partially \"escaped\""
                tc.preprocessor_definitions.release["spaces_release"] = "release me you"
                tc.preprocessor_definitions.release["foobar_release"] = "release bazbuz"
                tc.preprocessor_definitions.release["answer_release"] = 42

                tc.preprocessor_definitions.debug["escape_debug"] = "debug partially \"escaped\""
                tc.preprocessor_definitions.debug["spaces_debug"] = "debug me you"
                tc.preprocessor_definitions.debug["foobar_debug"] = "debug bazbuz"
                tc.preprocessor_definitions.debug["answer_debug"] = 21
                tc.generate()

            def layout(self):
                cmake_layout(self)

            def build(self):
                cmake = CMake(self)
                cmake.configure()
                cmake.build()
        ''')

    main = textwrap.dedent("""
        #include <stdio.h>
        #define STR(x)   #x
        #define SHOW_DEFINE(x) printf("%s=%s", #x, STR(x))
        int main(int argc, char *argv[]) {
            SHOW_DEFINE(escape);
            SHOW_DEFINE(spaces);
            SHOW_DEFINE(foobar);
            SHOW_DEFINE(answer);
            SHOW_DEFINE(escape2);
            SHOW_DEFINE(spaces2);
            SHOW_DEFINE(foobar2);
            SHOW_DEFINE(answer2);
            #ifdef NDEBUG
            SHOW_DEFINE(escape_release);
            SHOW_DEFINE(spaces_release);
            SHOW_DEFINE(foobar_release);
            SHOW_DEFINE(answer_release);
            #else
            SHOW_DEFINE(escape_debug);
            SHOW_DEFINE(spaces_debug);
            SHOW_DEFINE(foobar_debug);
            SHOW_DEFINE(answer_debug);
            #endif
            return 0;
        }
        """)

    cmakelists = textwrap.dedent("""
        cmake_minimum_required(VERSION 3.15)
        project(Test CXX)
        set(CMAKE_CXX_STANDARD 11)
        add_executable(example src/main.cpp)
        """)

    client.save({"conanfile.py": conanfile, "profile": profile, "src/main.cpp": main,
                 "CMakeLists.txt": cmakelists}, clean_first=True)
    client.run("install . -pr=./profile")
    client.run("build . -pr=./profile")
    exe = "build/Release/example" if platform.system() != "Windows" else r"build\Release\example.exe"
    client.run_command(exe)
    assert 'escape=partially "escaped"' in client.out
    assert 'spaces=me you' in client.out
    assert 'foobar=bazbuz' in client.out
    assert 'answer=42' in client.out
    assert 'escape2=partially "escaped"' in client.out
    assert 'spaces2=me you' in client.out
    assert 'foobar2=bazbuz' in client.out
    assert 'answer2=42' in client.out
    assert 'escape_release=release partially "escaped"' in client.out
    assert 'spaces_release=release me you' in client.out
    assert 'foobar_release=release bazbuz' in client.out
    assert 'answer_release=42' in client.out

    client.run("install . -pr=./profile -s build_type=Debug")
    client.run("build . -pr=./profile -s build_type=Debug")
    exe = "build/Debug/example" if platform.system() != "Windows" else r"build\Debug\example.exe"

    client.run_command(exe)
    assert 'escape_debug=debug partially "escaped"' in client.out
    assert 'spaces_debug=debug me you' in client.out
    assert 'foobar_debug=debug bazbuz' in client.out
    assert 'answer_debug=21' in client.out


class TestAutoLinkPragma:
    # TODO: This is a CMakeDeps test, not a CMakeToolchain test, move it to the right place

    test_cf = textwrap.dedent("""
        import os

        from conan import ConanFile
        from conan.tools.cmake import CMake, cmake_layout, CMakeDeps
        from conan.tools.build import cross_building


        class HelloTestConan(ConanFile):
            settings = "os", "compiler", "build_type", "arch"
            generators = "CMakeToolchain", "VirtualBuildEnv", "VirtualRunEnv"
            apply_env = False
            test_type = "explicit"

            def generate(self):
                deps = CMakeDeps(self)
                deps.generate()

            def requirements(self):
                self.requires(self.tested_reference_str)

            def build(self):
                cmake = CMake(self)
                cmake.configure()
                cmake.build()

            def layout(self):
                cmake_layout(self)

            def test(self):
                if not cross_building(self):
                    cmd = os.path.join(self.cpp.build.bindirs[0], "example")
                    self.run(cmd, env="conanrun")
        """)

    @pytest.mark.skipif(platform.system() != "Windows", reason="Requires Visual Studio")
    @pytest.mark.tool("cmake")
    def test_autolink_pragma_components(self):
        """https://github.com/conan-io/conan/issues/10837

        NOTE: At the moment the property cmake_set_interface_link_directories is only read at the
        global cppinfo, not in the components"""

        client = TestClient()
        client.run("new cmake_lib -d name=hello -d version=1.0")
        cf = client.load("conanfile.py")
        cf = cf.replace('self.cpp_info.libs = ["hello"]', """
            self.cpp_info.components['my_component'].includedirs.append('include')
            self.cpp_info.components['my_component'].libdirs.append('lib')
            self.cpp_info.components['my_component'].libs = []
            self.cpp_info.set_property("cmake_set_interface_link_directories", True)
        """)
        hello_h = client.load("include/hello.h")
        hello_h = hello_h.replace("#define HELLO_EXPORT __declspec(dllexport)",
                                  '#define HELLO_EXPORT __declspec(dllexport)\n'
                                  '#pragma comment(lib, "hello")')

        test_cmakelist = client.load("test_package/CMakeLists.txt")
        test_cmakelist = test_cmakelist.replace("target_link_libraries(example hello::hello)",
                                                "target_link_libraries(example hello::my_component)")
        client.save({"conanfile.py": cf,
                     "include/hello.h": hello_h,
                     "test_package/CMakeLists.txt": test_cmakelist,
                     "test_package/conanfile.py": self.test_cf})

        client.run("create .")

    @pytest.mark.skipif(platform.system() != "Windows", reason="Requires Visual Studio")
    @pytest.mark.tool("cmake")
    def test_autolink_pragma_without_components(self):
        """https://github.com/conan-io/conan/issues/10837"""
        client = TestClient()
        client.run("new cmake_lib -d name=hello -d version=1.0")
        cf = client.load("conanfile.py")
        cf = cf.replace('self.cpp_info.libs = ["hello"]', """
            self.cpp_info.includedirs.append('include')
            self.cpp_info.libdirs.append('lib')
            self.cpp_info.libs = []
            self.cpp_info.set_property("cmake_set_interface_link_directories", True)
        """)
        hello_h = client.load("include/hello.h")
        hello_h = hello_h.replace("#define HELLO_EXPORT __declspec(dllexport)",
                                  '#define HELLO_EXPORT __declspec(dllexport)\n'
                                  '#pragma comment(lib, "hello")')

        client.save({"conanfile.py": cf,
                     "include/hello.h": hello_h,
                     "test_package/conanfile.py": self.test_cf})

        client.run("create .")


@pytest.mark.skipif(platform.system() != "Windows", reason="Only for windows")
def test_cmake_toolchain_runtime_types():
    # everything works with the default cmake_minimum_required version 3.15 in the template
    client = TestClient(path_with_spaces=False)
    client.run("new cmake_lib -d name=hello -d version=0.1")
    client.run("install . -s compiler.runtime=static -s build_type=Debug")
    client.run("build . -s compiler.runtime=static -s build_type=Debug")

    vcvars = vcvars_command(version="15", architecture="x64")
    lib = os.path.join(client.current_folder, "build", "Debug", "hello.lib")
    dumpbind_cmd = '{} && dumpbin /directives "{}"'.format(vcvars, lib)
    client.run_command(dumpbind_cmd)
    assert "LIBCMTD" in client.out


@pytest.mark.skipif(platform.system() != "Windows", reason="Only for windows")
def test_cmake_toolchain_runtime_types_cmake_older_than_3_15():
    client = TestClient(path_with_spaces=False)
    # Setting an older cmake_minimum_required in the CMakeLists fails, will link
    # against the default debug runtime (MDd->MSVCRTD), not against MTd->LIBCMTD
    client.run("new cmake_lib -d name=hello -d version=0.1")
    cmake = client.load("CMakeLists.txt")
    cmake2 = cmake.replace('cmake_minimum_required(VERSION 3.15)',
                           'cmake_minimum_required(VERSION 3.1)')
    assert cmake != cmake2
    client.save({"CMakeLists.txt": cmake2})

    client.run("install . -s compiler.runtime=static -s build_type=Debug")
    client.run("build . -s compiler.runtime=static -s build_type=Debug")

    vcvars = vcvars_command(version="15", architecture="x64")
    lib = os.path.join(client.current_folder, "build", "Debug", "hello.lib")
    dumpbind_cmd = '{} && dumpbin /directives "{}"'.format(vcvars, lib)
    client.run_command(dumpbind_cmd)
    assert "LIBCMTD" in client.out


@pytest.mark.tool("cmake", "3.23")
def test_cmake_presets_missing_option():
    client = TestClient(path_with_spaces=False)
    client.run("new cmake_exe -d name=hello -d version=0.1")
    settings_layout = '-c tools.cmake.cmake_layout:build_folder_vars=' \
                      '\'["options.missing"]\''
    client.run("install . {}".format(settings_layout))
    assert os.path.exists(os.path.join(client.current_folder, "build", "generators"))


@pytest.mark.tool("cmake", "3.23")
def test_cmake_presets_missing_setting():
    client = TestClient(path_with_spaces=False)
    client.run("new cmake_exe -d name=hello -d version=0.1")
    settings_layout = '-c tools.cmake.cmake_layout:build_folder_vars=' \
                      '\'["settings.missing"]\''
    client.run("install . {}".format(settings_layout))
    assert os.path.exists(os.path.join(client.current_folder, "build", "generators"))


@pytest.mark.tool("cmake", "3.23")
def test_cmake_presets_multiple_settings_single_config():
    client = TestClient(path_with_spaces=False)
    client.run("new cmake_exe -d name=hello -d version=0.1")
    settings_layout = '-c tools.cmake.cmake_layout:build_folder_vars=' \
                      '\'["settings.compiler", "settings.compiler.version", ' \
                      '   "settings.compiler.cppstd"]\''

    user_presets_path = os.path.join(client.current_folder, "CMakeUserPresets.json")

    # Check that all generated names are expected, both in the layout and in the Presets
    settings = "-s compiler=apple-clang -s compiler.libcxx=libc++ " \
               "-s compiler.version=12.0 -s compiler.cppstd=gnu17"
    client.run("install . {} {}".format(settings, settings_layout))
    assert os.path.exists(os.path.join(client.current_folder, "build", "apple-clang-12.0-gnu17",
                                       "generators"))
    assert os.path.exists(user_presets_path)
    user_presets = json.loads(load(user_presets_path))
    assert len(user_presets["include"]) == 1
    presets = json.loads(load(user_presets["include"][0]))
    assert len(presets["configurePresets"]) == 1
    assert len(presets["buildPresets"]) == 1
    assert presets["configurePresets"][0]["name"] == "apple-clang-12.0-gnu17-release"
    assert presets["buildPresets"][0]["name"] == "apple-clang-12.0-gnu17-release"
    assert presets["buildPresets"][0]["configurePreset"] == "apple-clang-12.0-gnu17-release"

    # If we create the "Debug" one, it has the same toolchain and preset file, that is
    # always multiconfig
    client.run("install . {} -s build_type=Debug {}".format(settings, settings_layout))
    assert os.path.exists(os.path.join(client.current_folder, "build", "apple-clang-12.0-gnu17", "generators"))
    assert os.path.exists(user_presets_path)
    user_presets = json.loads(load(user_presets_path))
    assert len(user_presets["include"]) == 1
    presets = json.loads(load(user_presets["include"][0]))
    assert len(presets["configurePresets"]) == 2
    assert len(presets["buildPresets"]) == 2
    assert presets["configurePresets"][0]["name"] == "apple-clang-12.0-gnu17-release"
    assert presets["configurePresets"][1]["name"] == "apple-clang-12.0-gnu17-debug"
    assert presets["buildPresets"][0]["name"] == "apple-clang-12.0-gnu17-release"
    assert presets["buildPresets"][1]["name"] == "apple-clang-12.0-gnu17-debug"
    assert presets["buildPresets"][0]["configurePreset"] == "apple-clang-12.0-gnu17-release"
    assert presets["buildPresets"][1]["configurePreset"] == "apple-clang-12.0-gnu17-debug"

    # But If we change, for example, the cppstd and the compiler version, the toolchain
    # and presets will be different, but it will be appended to the UserPresets.json
    settings = "-s compiler=apple-clang -s compiler.libcxx=libc++ " \
               "-s compiler.version=13 -s compiler.cppstd=gnu20"
    client.run("install . {} {}".format(settings, settings_layout))
    assert os.path.exists(os.path.join(client.current_folder, "build", "apple-clang-13-gnu20",
                                       "generators"))
    assert os.path.exists(user_presets_path)
    user_presets = json.loads(load(user_presets_path))
    # The [0] is the apple-clang 12 the [1] is the apple-clang 13
    assert len(user_presets["include"]) == 2
    presets = json.loads(load(user_presets["include"][1]))
    assert len(presets["configurePresets"]) == 1
    assert len(presets["buildPresets"]) == 1
    assert presets["configurePresets"][0]["name"] == "apple-clang-13-gnu20-release"
    assert presets["buildPresets"][0]["name"] == "apple-clang-13-gnu20-release"
    assert presets["buildPresets"][0]["configurePreset"] == "apple-clang-13-gnu20-release"

    # We can build with cmake manually
    if platform.system() == "Darwin":
        client.run_command("cmake . --preset apple-clang-12.0-gnu17-release")
        client.run_command("cmake --build --preset apple-clang-12.0-gnu17-release")
        client.run_command("./build/apple-clang-12.0-gnu17/Release/hello")
        assert "Hello World Release!" in client.out
        assert "__cplusplus2017" in client.out

        client.run_command("cmake . --preset apple-clang-12.0-gnu17-debug")
        client.run_command("cmake --build --preset apple-clang-12.0-gnu17-debug")
        client.run_command("./build/apple-clang-12.0-gnu17/Debug/hello")
        assert "Hello World Debug!" in client.out
        assert "__cplusplus2017" in client.out

        client.run_command("cmake . --preset apple-clang-13-gnu20-release")
        client.run_command("cmake --build --preset apple-clang-13-gnu20-release")
        client.run_command("./build/apple-clang-13-gnu20/Release/hello")
        assert "Hello World Release!" in client.out
        assert "__cplusplus2020" in client.out


@pytest.mark.parametrize("multiconfig", [True, False])
def test_cmake_presets_duplicated_install(multiconfig):
    # https://github.com/conan-io/conan/issues/11409
    """Only failed when using a multiconfig generator"""
    client = TestClient(path_with_spaces=False)
    client.run("new cmake_exe -d name=hello -d version=0.1")
    settings = '-s compiler=gcc -s compiler.version=5 -s compiler.libcxx=libstdc++11 ' \
               '-c tools.cmake.cmake_layout:build_folder_vars=' \
               '\'["settings.compiler", "settings.compiler.version"]\' '
    if multiconfig:
        settings += '-c tools.cmake.cmaketoolchain:generator="Multi-Config"'
    client.run("install . {}".format(settings))
    client.run("install . {}".format(settings))
    presets_path = os.path.join(client.current_folder, "build", "gcc-5", "generators",
                                "CMakePresets.json")
    assert os.path.exists(presets_path)
    contents = json.loads(load(presets_path))
    assert len(contents["buildPresets"]) == 1


def test_remove_missing_presets():
    # https://github.com/conan-io/conan/issues/11413
    client = TestClient(path_with_spaces=False)
    client.run("new cmake_exe -d name=hello -d version=0.1")
    settings = '-s compiler=gcc -s compiler.version=5 -s compiler.libcxx=libstdc++11 ' \
               '-c tools.cmake.cmake_layout:build_folder_vars=' \
               '\'["settings.compiler", "settings.compiler.version"]\' '
    client.run("install . {}".format(settings))
    client.run("install . {} -s compiler.version=6".format(settings))

    presets_path_5 = os.path.join(client.current_folder, "build", "gcc-5")
    assert os.path.exists(presets_path_5)

    presets_path_6 = os.path.join(client.current_folder, "build", "gcc-6")
    assert os.path.exists(presets_path_6)

    rmdir(presets_path_5)

    # If we generate another configuration, the missing one (removed) for gcc-5 is not included
    client.run("install . {} -s compiler.version=11".format(settings))

    user_presets_path = os.path.join(client.current_folder, "CMakeUserPresets.json")
    assert os.path.exists(user_presets_path)

    contents = json.loads(load(user_presets_path))
    assert len(contents["include"]) == 2
    assert "gcc-6" in contents["include"][0]
    assert "gcc-11" in contents["include"][1]


@pytest.mark.tool("cmake", "3.23")
def test_cmake_presets_options_single_config():
    client = TestClient(path_with_spaces=False)
    client.run("new cmake_lib -d name=hello -d version=0.1")
    conf_layout = '-c tools.cmake.cmake_layout:build_folder_vars=\'["settings.compiler", ' \
                  '"options.shared"]\''

    default_compiler = {"Darwin": "apple-clang",
                        "Windows": "msvc",
                        "Linux": "gcc"}.get(platform.system())

    for shared in (True, False):
        client.run("install . {} -o shared={}".format(conf_layout, shared))
        shared_str = "shared_true" if shared else "shared_false"
        assert os.path.exists(os.path.join(client.current_folder,
                                           "build", "{}-{}".format(default_compiler, shared_str),
                                           "generators"))

    client.run("install . {}".format(conf_layout))
    assert os.path.exists(os.path.join(client.current_folder,
                                       "build", "{}-shared_false".format(default_compiler),
                                       "generators"))

    user_presets_path = os.path.join(client.current_folder, "CMakeUserPresets.json")
    assert os.path.exists(user_presets_path)

    # We can build with cmake manually
    if platform.system() == "Darwin":
        for shared in (True, False):
            shared_str = "shared_true" if shared else "shared_false"
            client.run_command("cmake . --preset apple-clang-{}-release".format(shared_str))
            client.run_command("cmake --build --preset apple-clang-{}-release".format(shared_str))
            the_lib = "libhello.a" if not shared else "libhello.dylib"
            path = os.path.join(client.current_folder,
                                "build", "apple-clang-{}".format(shared_str), "release", the_lib)
            assert os.path.exists(path)


@pytest.mark.tool("cmake", "3.23")
@pytest.mark.skipif(platform.system() != "Windows", reason="Needs windows")
def test_cmake_presets_multiple_settings_multi_config():
    client = TestClient(path_with_spaces=False)
    client.run("new cmake_exe -d name=hello -d version=0.1")
    settings_layout = '-c tools.cmake.cmake_layout:build_folder_vars=' \
                      '\'["settings.compiler.runtime", "settings.compiler.cppstd"]\''

    user_presets_path = os.path.join(client.current_folder, "CMakeUserPresets.json")

    # Check that all generated names are expected, both in the layout and in the Presets
    settings = "-s compiler=msvc -s compiler.version=191 -s compiler.runtime=dynamic " \
               "-s compiler.cppstd=14"
    client.run("install . {} {}".format(settings, settings_layout))
    assert os.path.exists(os.path.join(client.current_folder, "build", "dynamic-14", "generators"))
    assert os.path.exists(user_presets_path)
    user_presets = json.loads(load(user_presets_path))
    assert len(user_presets["include"]) == 1
    presets = json.loads(load(user_presets["include"][0]))
    assert len(presets["configurePresets"]) == 1
    assert len(presets["buildPresets"]) == 1
    assert presets["configurePresets"][0]["name"] == "dynamic-14"
    assert presets["buildPresets"][0]["name"] == "dynamic-14-release"
    assert presets["buildPresets"][0]["configurePreset"] == "dynamic-14"

    # If we create the "Debug" one, it has the same toolchain and preset file, that is
    # always multiconfig
    client.run("install . {} -s build_type=Debug {}".format(settings, settings_layout))
    assert os.path.exists(os.path.join(client.current_folder, "build", "dynamic-14", "generators"))
    assert os.path.exists(user_presets_path)
    user_presets = json.loads(load(user_presets_path))
    assert len(user_presets["include"]) == 1
    presets = json.loads(load(user_presets["include"][0]))
    assert len(presets["configurePresets"]) == 1
    assert len(presets["buildPresets"]) == 2
    assert presets["configurePresets"][0]["name"] == "dynamic-14"
    assert presets["buildPresets"][0]["name"] == "dynamic-14-release"
    assert presets["buildPresets"][1]["name"] == "dynamic-14-debug"
    assert presets["buildPresets"][0]["configurePreset"] == "dynamic-14"
    assert presets["buildPresets"][1]["configurePreset"] == "dynamic-14"

    # But If we change, for example, the cppstd and the compiler version, the toolchain
    # and presets will be different, but it will be appended to the UserPresets.json
    settings = "-s compiler=msvc -s compiler.version=191 -s compiler.runtime=static " \
               "-s compiler.cppstd=17"
    client.run("install . {} {}".format(settings, settings_layout))
    assert os.path.exists(os.path.join(client.current_folder, "build", "static-17", "generators"))
    assert os.path.exists(user_presets_path)
    user_presets = json.loads(load(user_presets_path))
    # The [0] is the msvc dynamic/14 the [1] is the static/17
    assert len(user_presets["include"]) == 2
    presets = json.loads(load(user_presets["include"][1]))
    assert len(presets["configurePresets"]) == 1
    assert len(presets["buildPresets"]) == 1
    assert presets["configurePresets"][0]["name"] == "static-17"
    assert presets["buildPresets"][0]["name"] == "static-17-release"
    assert presets["buildPresets"][0]["configurePreset"] == "static-17"

    # We can build with cmake manually
    client.run_command("cmake . --preset dynamic-14")

    client.run_command("cmake --build --preset dynamic-14-release")
    client.run_command("build\\dynamic-14\\Release\\hello")
    assert "Hello World Release!" in client.out
    assert "MSVC_LANG2014" in client.out

    client.run_command("cmake --build --preset dynamic-14-debug")
    client.run_command("build\\dynamic-14\\Debug\\hello")
    assert "Hello World Debug!" in client.out
    assert "MSVC_LANG2014" in client.out

    client.run_command("cmake . --preset static-17")

    client.run_command("cmake --build --preset static-17-release")
    client.run_command("build\\static-17\\Release\\hello")
    assert "Hello World Release!" in client.out
    assert "MSVC_LANG2017" in client.out


<<<<<<< HEAD
@pytest.mark.tool("cmake")
=======
@pytest.mark.tool_cmake(version="3.23")
def test_user_presets_version2():
    client = TestClient(path_with_spaces=False)
    client.run("new hello/0.1 --template=cmake_exe")
    configs = ["-c tools.cmake.cmaketoolchain.presets:max_schema_version=2 ",
               "-c tools.cmake.cmake_layout:build_folder_vars='[\"settings.compiler.cppstd\"]'"]
    client.run("install . {} -s compiler.cppstd=14".format(" ".join(configs)))
    client.run("install . {} -s compiler.cppstd=17".format(" ".join(configs)))
    client.run("install . {} -s compiler.cppstd=20".format(" ".join(configs)))

    if platform.system() == "Windows":
        client.run_command("cmake . --preset 14")
        client.run_command("cmake --build --preset 14-release")
        client.run_command(r"build\14\Release\hello.exe")
    else:
        client.run_command("cmake . --preset 14-release")
        client.run_command("cmake --build --preset 14-release")
        client.run_command("./build/14/Release/hello")

    assert "Hello World Release!" in client.out

    if platform.system() != "Windows":
        assert "__cplusplus2014" in client.out
    else:
        assert "MSVC_LANG2014" in client.out

    if platform.system() == "Windows":
        client.run_command("cmake . --preset 17")
        client.run_command("cmake --build --preset 17-release")
        client.run_command(r"build\17\Release\hello.exe")
    else:
        client.run_command("cmake . --preset 17-release")
        client.run_command("cmake --build --preset 17-release")
        client.run_command("./build/17/Release/hello")

    assert "Hello World Release!" in client.out
    if platform.system() != "Windows":
        assert "__cplusplus2017" in client.out
    else:
        assert "MSVC_LANG2017" in client.out


@pytest.mark.tool_cmake
>>>>>>> f4d5c49f
def test_cmaketoolchain_sysroot():
    client = TestClient(path_with_spaces=False)

    conanfile = textwrap.dedent("""
        from conan import ConanFile
        from conan.tools.cmake import CMakeToolchain, CMake, cmake_layout

        class AppConan(ConanFile):
            settings = "os", "compiler", "build_type", "arch"
            exports_sources = "CMakeLists.txt"

            def generate(self):
                tc = CMakeToolchain(self)
                {}
                tc.generate()

            def build(self):
                cmake = CMake(self)
                cmake.configure()
                cmake.build()
        """)

    cmakelist = textwrap.dedent("""
        cmake_minimum_required(VERSION 3.15)
        set(CMAKE_CXX_COMPILER_WORKS 1)
        project(app CXX)
        message("sysroot: '${CMAKE_SYSROOT}'")
        message("osx_sysroot: '${CMAKE_OSX_SYSROOT}'")
        """)

    client.save({
        "conanfile.py": conanfile.format(""),
        "CMakeLists.txt": cmakelist
    })

    fake_sysroot = client.current_folder
    output_fake_sysroot = fake_sysroot.replace("\\", "/") if platform.system() == "Windows" else fake_sysroot
    client.run("create . --name=app --version=1.0 -c tools.build:sysroot='{}'".format(fake_sysroot))
    assert "sysroot: '{}'".format(output_fake_sysroot) in client.out

    # set in a block instead of using conf
    set_sysroot_in_block = 'tc.blocks["generic_system"].values["cmake_sysroot"] = "{}"'.format(output_fake_sysroot)
    client.save({
        "conanfile.py": conanfile.format(set_sysroot_in_block),
    })
    client.run("create . --name=app --version=1.0")
    assert "sysroot: '{}'".format(output_fake_sysroot) in client.out


@pytest.mark.tool("cmake", "3.23")
def test_cmake_presets_with_conanfile_txt():
    c = TestClient()

    c.run("new cmake_exe -d name=foo -d version=1.0")
    os.unlink(os.path.join(c.current_folder, "conanfile.py"))
    c.save({"conanfile.txt": textwrap.dedent("""
        [generators]
        CMakeToolchain

        [layout]
        cmake_layout
        """)})

    c.run("install .")
    c.run("install . -s build_type=Debug")
    assert os.path.exists(os.path.join(c.current_folder, "CMakeUserPresets.json"))
    presets_path = os.path.join(c.current_folder, "build", "generators", "CMakePresets.json")
    assert os.path.exists(presets_path)

    if platform.system() != "Windows":
        c.run_command("cmake --preset debug")
        c.run_command("cmake --build --preset debug")
        c.run_command("./build/Debug/foo")
    else:
        c.run_command("cmake --preset default")
        c.run_command("cmake --build --preset debug")
        c.run_command("build\\Debug\\foo")

    assert "Hello World Debug!" in c.out

    if platform.system() != "Windows":
        c.run_command("cmake --preset release")
        c.run_command("cmake --build --preset release")
        c.run_command("./build/Release/foo")
    else:
        c.run_command("cmake --build --preset release")
        c.run_command("build\\Release\\foo")

    assert "Hello World Release!" in c.out


def test_cmake_presets_forbidden_build_type():
    client = TestClient(path_with_spaces=False)
    client.run("new cmake_exe -d name=hello -d version=0.1")
    settings_layout = '-c tools.cmake.cmake_layout:build_folder_vars=' \
                      '\'["options.missing", "settings.build_type"]\''
    client.run("install . {}".format(settings_layout), assert_error=True)
    assert "Error, don't include 'settings.build_type' in the " \
           "'tools.cmake.cmake_layout:build_folder_vars' conf" in client.out


def test_resdirs_cmake_install():
    """If resdirs is declared, the CMAKE_INSTALL_DATAROOTDIR folder is set"""

    client = TestClient(path_with_spaces=False)

    conanfile = textwrap.dedent("""
            from conan import ConanFile
            from conan.tools.cmake import CMakeToolchain, CMake, cmake_layout

            class AppConan(ConanFile):
                settings = "os", "compiler", "build_type", "arch"
                exports_sources = "CMakeLists.txt", "my_license"
                name = "foo"
                version = "1.0"

                def generate(self):
                    tc = CMakeToolchain(self)
                    tc.generate()

                def layout(self):
                    self.cpp.package.resdirs = ["res"]

                def build(self):
                    cmake = CMake(self)
                    cmake.configure()
                    cmake.build()

                def package(self):
                    cmake = CMake(self)
                    cmake.install()
            """)

    cmake = """
    cmake_minimum_required(VERSION 3.15)
    set(CMAKE_CXX_COMPILER_WORKS 1)
    project(foo)
    if(NOT CMAKE_INSTALL_DATAROOTDIR)
        message(FATAL_ERROR "Cannot install stuff")
    endif()
    install(FILES my_license DESTINATION ${CMAKE_INSTALL_DATAROOTDIR}/licenses)
    """

    client.save({"conanfile.py": conanfile, "CMakeLists.txt": cmake, "my_license": "MIT"})
    client.run("create .")
    assert "/res/licenses/my_license" in client.out
    assert "Packaged 1 file: my_license" in client.out


def test_resdirs_none_cmake_install():
    """If no resdirs are declared, the CMAKE_INSTALL_DATAROOTDIR folder is not set"""

    client = TestClient(path_with_spaces=False)

    conanfile = textwrap.dedent("""
            from conan import ConanFile
            from conan.tools.cmake import CMakeToolchain, CMake, cmake_layout

            class AppConan(ConanFile):
                settings = "os", "compiler", "build_type", "arch"
                exports_sources = "CMakeLists.txt", "my_license"
                name = "foo"
                version = "1.0"

                def generate(self):
                    tc = CMakeToolchain(self)
                    tc.generate()

                def build(self):
                    cmake = CMake(self)
                    cmake.configure()
                    cmake.build()

                def package(self):
                    cmake = CMake(self)
                    cmake.install()
            """)

    cmake = """
    cmake_minimum_required(VERSION 3.15)
    set(CMAKE_CXX_COMPILER_WORKS 1)
    project(foo)
    if(NOT CMAKE_INSTALL_DATAROOTDIR)
        message(FATAL_ERROR "Cannot install stuff")
    endif()
    """

    client.save({"conanfile.py": conanfile, "CMakeLists.txt": cmake, "my_license": "MIT"})
    client.run("create .", assert_error=True)
    assert "Cannot install stuff" in client.out<|MERGE_RESOLUTION|>--- conflicted
+++ resolved
@@ -816,18 +816,18 @@
     assert "MSVC_LANG2017" in client.out
 
 
-<<<<<<< HEAD
-@pytest.mark.tool("cmake")
-=======
-@pytest.mark.tool_cmake(version="3.23")
+@pytest.mark.tool("cmake", "3.23")
 def test_user_presets_version2():
     client = TestClient(path_with_spaces=False)
-    client.run("new hello/0.1 --template=cmake_exe")
+    client.run("new cmake_exe -d name=hello -d version=0.1")
     configs = ["-c tools.cmake.cmaketoolchain.presets:max_schema_version=2 ",
                "-c tools.cmake.cmake_layout:build_folder_vars='[\"settings.compiler.cppstd\"]'"]
     client.run("install . {} -s compiler.cppstd=14".format(" ".join(configs)))
     client.run("install . {} -s compiler.cppstd=17".format(" ".join(configs)))
-    client.run("install . {} -s compiler.cppstd=20".format(" ".join(configs)))
+    # TODO: This line was failing, after being merged from conan 1.x, because the default
+    #  compiler in CI is VS 191, that do not support c++20, and this raises, but apparently
+    #  it does nothing @lasote
+    # client.run("install . {} -s compiler.cppstd=20".format(" ".join(configs)))
 
     if platform.system() == "Windows":
         client.run_command("cmake . --preset 14")
@@ -861,8 +861,7 @@
         assert "MSVC_LANG2017" in client.out
 
 
-@pytest.mark.tool_cmake
->>>>>>> f4d5c49f
+@pytest.mark.tool("cmake")
 def test_cmaketoolchain_sysroot():
     client = TestClient(path_with_spaces=False)
 
