import os
import platform
import textwrap

import pytest

from conan.tools.cmake.presets import load_cmake_presets
from conans.model.recipe_ref import RecipeReference
from conans.test.assets.cmake import gen_cmakelists
from conans.test.assets.genconanfile import GenConanfile
from conans.test.utils.tools import TestClient, TurboTestClient
from conans.util.files import save


@pytest.mark.skipif(platform.system() != "Windows", reason="Only for windows")
@pytest.mark.parametrize("compiler, version, update, runtime",
                         [("msvc", "192", None, "dynamic"),
                          ("msvc", "192", "6", "static"),
                          ("msvc", "192", "8", "static")])
def test_cmake_toolchain_win_toolset(compiler, version, update, runtime):
    client = TestClient(path_with_spaces=False)
    settings = {"compiler": compiler,
                "compiler.version": version,
                "compiler.update": update,
                "compiler.cppstd": "17",
                "compiler.runtime": runtime,
                "build_type": "Release",
                "arch": "x86_64"}

    # Build the profile according to the settings provided
    settings = " ".join('-s %s="%s"' % (k, v) for k, v in settings.items() if v)

    conanfile = GenConanfile().with_settings("os", "compiler", "build_type", "arch").\
        with_generator("CMakeToolchain")

    client.save({"conanfile.py": conanfile})
    client.run("install . {}".format(settings))
    toolchain = client.load("conan_toolchain.cmake")
    if update is not None:  # Fullversion
        value = "version=14.{}{}".format(version[-1], update)
    else:
        value = "v14{}".format(version[-1])
    assert 'set(CMAKE_GENERATOR_TOOLSET "{}" CACHE STRING "" FORCE)'.format(value) in toolchain


def test_cmake_toolchain_user_toolchain():
    client = TestClient(path_with_spaces=False)
    conanfile = GenConanfile().with_settings("os", "compiler", "build_type", "arch").\
        with_generator("CMakeToolchain")
    save(client.cache.new_config_path, "tools.cmake.cmaketoolchain:user_toolchain+=mytoolchain.cmake")

    client.save({"conanfile.py": conanfile})
    client.run("install .")
    toolchain = client.load("conan_toolchain.cmake")
    assert 'include("mytoolchain.cmake")' in toolchain


def test_cmake_toolchain_custom_toolchain():
    client = TestClient(path_with_spaces=False)
    conanfile = GenConanfile().with_settings("os", "compiler", "build_type", "arch").\
        with_generator("CMakeToolchain")
    save(client.cache.new_config_path, "tools.cmake.cmaketoolchain:toolchain_file=mytoolchain.cmake")

    client.save({"conanfile.py": conanfile})
    client.run("install .")
    assert not os.path.exists(os.path.join(client.current_folder, "conan_toolchain.cmake"))
    presets = load_cmake_presets(client.current_folder)
    assert "mytoolchain.cmake" in presets["configurePresets"][0]["toolchainFile"]
    assert "binaryDir" in presets["configurePresets"][0]


<<<<<<< HEAD
@pytest.mark.tool("cmake")
=======
@pytest.mark.skipif(platform.system() != "Darwin",
                    reason="Single config test, Linux CI still without 3.23")
@pytest.mark.tool_cmake(version="3.23")
def test_cmake_user_presets_load():
    """
    Test if the CMakeUserPresets.cmake is generated and use CMake to use it to verify the right
    syntax of generated CMakeUserPresets.cmake and CMakePresets.cmake
    """
    t = TestClient()
    t.run("new mylib/1.0 --template cmake_lib")
    t.run("create . -s:h build_type=Release")
    t.run("create . -s:h build_type=Debug")

    consumer = textwrap.dedent("""
        from conan import ConanFile
        from conan.tools.cmake import cmake_layout

        class Consumer(ConanFile):

            settings = "build_type", "os", "arch", "compiler"
            requires = "mylib/1.0"
            generators = "CMakeToolchain", "CMakeDeps"

            def layout(self):
                cmake_layout(self)

    """)

    cmakelist = textwrap.dedent("""
        cmake_minimum_required(VERSION 3.1)
        project(PackageTest CXX)
        find_package(mylib REQUIRED CONFIG)
        """)
    t.save({"conanfile.py": consumer, "CMakeLists.txt": cmakelist}, clean_first=True)
    t.run("install . -s:h build_type=Debug -g CMakeToolchain")
    t.run("install . -s:h build_type=Release -g CMakeToolchain")
    assert os.path.exists(os.path.join(t.current_folder, "CMakeUserPresets.json"))
    t.run_command("cmake . --preset Release")
    assert 'CMAKE_BUILD_TYPE="Release"' in t.out
    t.run_command("cmake . --preset Debug")
    assert 'CMAKE_BUILD_TYPE="Debug"' in t.out


>>>>>>> ca22f2d5
def test_cmake_toolchain_user_toolchain_from_dep():
    client = TestClient()
    conanfile = textwrap.dedent("""
        import os
        from conan import ConanFile
        from conan.tools.files import copy
        class Pkg(ConanFile):
            exports_sources = "*"
            def package(self):
                copy(self, "*", self.build_folder, self.package_folder)
            def package_info(self):
                f = os.path.join(self.package_folder, "mytoolchain.cmake")
                self.conf_info.append("tools.cmake.cmaketoolchain:user_toolchain", f)
        """)
    client.save({"conanfile.py": conanfile,
                 "mytoolchain.cmake": 'message(STATUS "mytoolchain.cmake !!!running!!!")'})
    client.run("create . --name=toolchain --version=0.1")

    conanfile = textwrap.dedent("""
        from conan import ConanFile
        from conan.tools.cmake import CMake
        class Pkg(ConanFile):
            settings = "os", "compiler", "arch", "build_type"
            exports_sources = "CMakeLists.txt"
            build_requires = "toolchain/0.1"
            generators = "CMakeToolchain"
            def build(self):
                cmake = CMake(self)
                cmake.configure()
        """)

    client.save({"conanfile.py": conanfile,
                 "CMakeLists.txt": gen_cmakelists()}, clean_first=True)
    client.run("create . --name=pkg --version=0.1")
    assert "mytoolchain.cmake !!!running!!!" in client.out


def test_cmake_toolchain_without_build_type():
    # If "build_type" is not defined, toolchain will still be generated, it will not crash
    # Main effect is CMAKE_MSVC_RUNTIME_LIBRARY not being defined
    client = TestClient(path_with_spaces=False)
    conanfile = GenConanfile().with_settings("os", "compiler", "arch").\
        with_generator("CMakeToolchain")

    client.save({"conanfile.py": conanfile})
    client.run("install .")
    toolchain = client.load("conan_toolchain.cmake")
    assert "CMAKE_MSVC_RUNTIME_LIBRARY" not in toolchain
    assert "CMAKE_BUILD_TYPE" not in toolchain


@pytest.mark.tool("cmake")
def test_cmake_toolchain_multiple_user_toolchain():
    """ A consumer consuming two packages that declare:
            self.conf_info["tools.cmake.cmaketoolchain:user_toolchain"]
        The consumer wants to use apply both toolchains in the CMakeToolchain.
        There are two ways to customize the CMakeToolchain (parametrized):
                1. Altering the context of the block (with_context = True)
                2. Using the t.blocks["user_toolchain"].user_toolchains = [] (with_context = False)
    """
    client = TestClient()
    conanfile = textwrap.dedent("""
        import os
        from conan import ConanFile
        from conan.tools.files import copy
        class Pkg(ConanFile):
            exports_sources = "*"
            def package(self):
                copy(self, "*", self.source_folder, self.package_folder)
            def package_info(self):
                f = os.path.join(self.package_folder, "mytoolchain.cmake")
                self.conf_info.append("tools.cmake.cmaketoolchain:user_toolchain", f)
        """)
    client.save({"conanfile.py": conanfile,
                 "mytoolchain.cmake": 'message(STATUS "mytoolchain1.cmake !!!running!!!")'})
    client.run("create . --name=toolchain1 --version=0.1")
    client.save({"conanfile.py": conanfile,
                 "mytoolchain.cmake": 'message(STATUS "mytoolchain2.cmake !!!running!!!")'})
    client.run("create . --name=toolchain2 --version=0.1")

    conanfile = textwrap.dedent("""
        from conan import ConanFile
        from conan.tools.cmake import CMake, CMakeToolchain
        class Pkg(ConanFile):
            settings = "os", "compiler", "arch", "build_type"
            exports_sources = "CMakeLists.txt"
            tool_requires = "toolchain1/0.1", "toolchain2/0.1"
            generators = "CMakeToolchain"

            def build(self):
                cmake = CMake(self)
                cmake.configure()
        """)

    client.save({"conanfile.py": conanfile,
                 "CMakeLists.txt": gen_cmakelists()}, clean_first=True)
    client.run("create . --name=pkg --version=0.1")
    assert "mytoolchain1.cmake !!!running!!!" in client.out
    assert "mytoolchain2.cmake !!!running!!!" in client.out


@pytest.mark.tool("cmake")
def test_cmaketoolchain_no_warnings():
    """Make sure unitialized variables do not cause any warnings, passing -Werror=dev
    and --wanr-unitialized, calling "cmake" with conan_toolchain.cmake used to fail
    """
    # Issue https://github.com/conan-io/conan/issues/10288
    client = TestClient()
    conanfile = textwrap.dedent("""
        from conan import ConanFile
        class Conan(ConanFile):
            settings = "os", "compiler", "arch", "build_type"
            generators = "CMakeToolchain", "CMakeDeps"
            requires = "dep/0.1"
        """)
    consumer = textwrap.dedent("""
       set(CMAKE_CXX_COMPILER_WORKS 1)
       set(CMAKE_CXX_ABI_COMPILED 1)
       project(MyHello CXX)
       cmake_minimum_required(VERSION 3.15)

       find_package(dep CONFIG REQUIRED)
       """)
    client.save({"dep/conanfile.py": GenConanfile("dep", "0.1"),
                 "conanfile.py": conanfile,
                 "CMakeLists.txt": consumer})

    client.run("create dep")
    client.run("install .")
    client.run_command("cmake . -DCMAKE_TOOLCHAIN_FILE=./conan_toolchain.cmake "
                       "-Werror=dev --warn-uninitialized")
    assert "Using Conan toolchain" in client.out
    # The real test is that there are no errors, it returns successfully


def test_install_output_directories():
    """
    If we change the libdirs of the cpp.package, as we are doing cmake.install, the output directory
    for the libraries is changed
    """
    ref = RecipeReference.loads("zlib/1.2.11")
    client = TurboTestClient()
    client.run("new cmake_lib -d name=zlib -d version=1.2.11")
    cf = client.load("conanfile.py")
    pref = client.create(ref, conanfile=cf)
    p_folder = client.get_latest_pkg_layout(pref).package()
    assert not os.path.exists(os.path.join(p_folder, "mylibs"))
    assert os.path.exists(os.path.join(p_folder, "lib"))

    # Edit the cpp.package.libdirs and check if the library is placed anywhere else
    cf = client.load("conanfile.py")
    cf = cf.replace("cmake_layout(self)",
                    'cmake_layout(self)\n        self.cpp.package.libdirs = ["mylibs"]')

    pref = client.create(ref, conanfile=cf)
    p_folder = client.get_latest_pkg_layout(pref).package()
    assert os.path.exists(os.path.join(p_folder, "mylibs"))
    assert not os.path.exists(os.path.join(p_folder, "lib"))
<<<<<<< HEAD
    b_folder = client.get_latest_pkg_layout(pref).build()
    layout_folder = "cmake-build-release" if platform.system() != "Windows" else "build"
    toolchain = client.load(os.path.join(b_folder, layout_folder, "conan", "conan_toolchain.cmake"))
=======
    b_folder = client.cache.package_layout(pref.ref).build(pref)
    toolchain = client.load(os.path.join(b_folder, "build", "generators", "conan_toolchain.cmake"))
>>>>>>> ca22f2d5
    assert 'set(CMAKE_INSTALL_LIBDIR "mylibs")' in toolchain


@pytest.mark.tool("cmake")
def test_cmake_toolchain_definitions_complex_strings():
    # https://github.com/conan-io/conan/issues/11043
    client = TestClient(path_with_spaces=False)
    profile = textwrap.dedent(r'''
        include(default)
        [conf]
        tools.build:defines+=["escape=partially \"escaped\""]
        tools.build:defines+=["spaces=me you"]
        tools.build:defines+=["foobar=bazbuz"]
        tools.build:defines+=["answer=42"]
    ''')

    conanfile = textwrap.dedent(r'''
        from conan import ConanFile
        from conan.tools.cmake import CMake, CMakeToolchain, cmake_layout

        class Test(ConanFile):
            exports_sources = "CMakeLists.txt", "src/*"
            settings = "os", "compiler", "arch", "build_type"

            def generate(self):
                tc = CMakeToolchain(self)
                tc.preprocessor_definitions["escape2"] = "partially \"escaped\""
                tc.preprocessor_definitions["spaces2"] = "me you"
                tc.preprocessor_definitions["foobar2"] = "bazbuz"
                tc.preprocessor_definitions["answer2"] = 42
                tc.preprocessor_definitions.release["escape_release"] = "release partially \"escaped\""
                tc.preprocessor_definitions.release["spaces_release"] = "release me you"
                tc.preprocessor_definitions.release["foobar_release"] = "release bazbuz"
                tc.preprocessor_definitions.release["answer_release"] = 42

                tc.preprocessor_definitions.debug["escape_debug"] = "debug partially \"escaped\""
                tc.preprocessor_definitions.debug["spaces_debug"] = "debug me you"
                tc.preprocessor_definitions.debug["foobar_debug"] = "debug bazbuz"
                tc.preprocessor_definitions.debug["answer_debug"] = 21
                tc.generate()

            def layout(self):
                cmake_layout(self)

            def build(self):
                cmake = CMake(self)
                cmake.configure()
                cmake.build()
        ''')

    main = textwrap.dedent("""
        #include <stdio.h>
        #define STR(x)   #x
        #define SHOW_DEFINE(x) printf("%s=%s", #x, STR(x))
        int main(int argc, char *argv[]) {
            SHOW_DEFINE(escape);
            SHOW_DEFINE(spaces);
            SHOW_DEFINE(foobar);
            SHOW_DEFINE(answer);
            SHOW_DEFINE(escape2);
            SHOW_DEFINE(spaces2);
            SHOW_DEFINE(foobar2);
            SHOW_DEFINE(answer2);
            #ifdef NDEBUG
            SHOW_DEFINE(escape_release);
            SHOW_DEFINE(spaces_release);
            SHOW_DEFINE(foobar_release);
            SHOW_DEFINE(answer_release);
            #else
            SHOW_DEFINE(escape_debug);
            SHOW_DEFINE(spaces_debug);
            SHOW_DEFINE(foobar_debug);
            SHOW_DEFINE(answer_debug);
            #endif
            return 0;
        }
        """)

    cmakelists = textwrap.dedent("""
        cmake_minimum_required(VERSION 3.15)
        project(Test CXX)
        set(CMAKE_CXX_STANDARD 11)
        add_executable(example src/main.cpp)
        """)

    client.save({"conanfile.py": conanfile, "profile": profile, "src/main.cpp": main,
                 "CMakeLists.txt": cmakelists}, clean_first=True)
    client.run("install . -pr=./profile")
    client.run("build . -pr=./profile")
    exe = "cmake-build-release/example" if platform.system() != "Windows" else r"build\Release\example.exe"
    client.run_command(exe)
    assert 'escape=partially "escaped"' in client.out
    assert 'spaces=me you' in client.out
    assert 'foobar=bazbuz' in client.out
    assert 'answer=42' in client.out
    assert 'escape2=partially "escaped"' in client.out
    assert 'spaces2=me you' in client.out
    assert 'foobar2=bazbuz' in client.out
    assert 'answer2=42' in client.out
    assert 'escape_release=release partially "escaped"' in client.out
    assert 'spaces_release=release me you' in client.out
    assert 'foobar_release=release bazbuz' in client.out
    assert 'answer_release=42' in client.out

    client.run("install . -pr=./profile -s build_type=Debug")
    client.run("build . -pr=./profile -s build_type=Debug")
    exe = "cmake-build-debug/example" if platform.system() != "Windows" else r"build\Debug\example.exe"
    client.run_command(exe)
    assert 'escape_debug=debug partially "escaped"' in client.out
    assert 'spaces_debug=debug me you' in client.out
    assert 'foobar_debug=debug bazbuz' in client.out
    assert 'answer_debug=21' in client.out


class TestAutoLinkPragma:
    # TODO: This is a CMakeDeps test, not a CMakeToolchain test, move it to the right place

    test_cf = textwrap.dedent("""
        import os

        from conan import ConanFile
        from conan.tools.cmake import CMake, cmake_layout, CMakeDeps
        from conan.tools.build import cross_building


        class HelloTestConan(ConanFile):
            settings = "os", "compiler", "build_type", "arch"
            generators = "CMakeToolchain", "VirtualBuildEnv", "VirtualRunEnv"
            apply_env = False
            test_type = "explicit"

            def generate(self):
                deps = CMakeDeps(self)
                deps.generate()

            def requirements(self):
                self.requires(self.tested_reference_str)

            def build(self):
                cmake = CMake(self)
                cmake.configure()
                cmake.build()

            def layout(self):
                cmake_layout(self)

            def test(self):
                if not cross_building(self):
                    cmd = os.path.join(self.cpp.build.bindirs[0], "example")
                    self.run(cmd, env="conanrun")
        """)

    @pytest.mark.skipif(platform.system() != "Windows", reason="Requires Visual Studio")
    @pytest.mark.tool("cmake")
    def test_autolink_pragma_components(self):
        """https://github.com/conan-io/conan/issues/10837

        NOTE: At the moment the property cmake_set_interface_link_directories is only read at the
        global cppinfo, not in the components"""

        client = TestClient()
        client.run("new cmake_lib -d name=hello -d version=1.0")
        cf = client.load("conanfile.py")
        cf = cf.replace('self.cpp_info.libs = ["hello"]', """
            self.cpp_info.components['my_component'].includedirs.append('include')
            self.cpp_info.components['my_component'].libdirs.append('lib')
            self.cpp_info.components['my_component'].libs = []
            self.cpp_info.set_property("cmake_set_interface_link_directories", True)
        """)
        hello_h = client.load("include/hello.h")
        hello_h = hello_h.replace("#define HELLO_EXPORT __declspec(dllexport)",
                                  '#define HELLO_EXPORT __declspec(dllexport)\n'
                                  '#pragma comment(lib, "hello")')

        test_cmakelist = client.load("test_package/CMakeLists.txt")
        test_cmakelist = test_cmakelist.replace("target_link_libraries(example hello::hello)",
                                                "target_link_libraries(example hello::my_component)")
        client.save({"conanfile.py": cf,
                     "include/hello.h": hello_h,
                     "test_package/CMakeLists.txt": test_cmakelist,
                     "test_package/conanfile.py": self.test_cf})

        client.run("create .")

    @pytest.mark.skipif(platform.system() != "Windows", reason="Requires Visual Studio")
    @pytest.mark.tool("cmake")
    def test_autolink_pragma_without_components(self):
        """https://github.com/conan-io/conan/issues/10837"""
        client = TestClient()
        client.run("new cmake_lib -d name=hello -d version=1.0")
        cf = client.load("conanfile.py")
        cf = cf.replace('self.cpp_info.libs = ["hello"]', """
            self.cpp_info.includedirs.append('include')
            self.cpp_info.libdirs.append('lib')
            self.cpp_info.libs = []
            self.cpp_info.set_property("cmake_set_interface_link_directories", True)
        """)
        hello_h = client.load("include/hello.h")
        hello_h = hello_h.replace("#define HELLO_EXPORT __declspec(dllexport)",
                                  '#define HELLO_EXPORT __declspec(dllexport)\n'
                                  '#pragma comment(lib, "hello")')

        client.save({"conanfile.py": cf,
                     "include/hello.h": hello_h,
                     "test_package/conanfile.py": self.test_cf})

        client.run("create .")<|MERGE_RESOLUTION|>--- conflicted
+++ resolved
@@ -69,12 +69,9 @@
     assert "binaryDir" in presets["configurePresets"][0]
 
 
-<<<<<<< HEAD
-@pytest.mark.tool("cmake")
-=======
+@pytest.mark.tool("cmake", "3.23")
 @pytest.mark.skipif(platform.system() != "Darwin",
                     reason="Single config test, Linux CI still without 3.23")
-@pytest.mark.tool_cmake(version="3.23")
 def test_cmake_user_presets_load():
     """
     Test if the CMakeUserPresets.cmake is generated and use CMake to use it to verify the right
@@ -115,7 +112,6 @@
     assert 'CMAKE_BUILD_TYPE="Debug"' in t.out
 
 
->>>>>>> ca22f2d5
 def test_cmake_toolchain_user_toolchain_from_dep():
     client = TestClient()
     conanfile = textwrap.dedent("""
@@ -274,14 +270,9 @@
     p_folder = client.get_latest_pkg_layout(pref).package()
     assert os.path.exists(os.path.join(p_folder, "mylibs"))
     assert not os.path.exists(os.path.join(p_folder, "lib"))
-<<<<<<< HEAD
     b_folder = client.get_latest_pkg_layout(pref).build()
     layout_folder = "cmake-build-release" if platform.system() != "Windows" else "build"
-    toolchain = client.load(os.path.join(b_folder, layout_folder, "conan", "conan_toolchain.cmake"))
-=======
-    b_folder = client.cache.package_layout(pref.ref).build(pref)
-    toolchain = client.load(os.path.join(b_folder, "build", "generators", "conan_toolchain.cmake"))
->>>>>>> ca22f2d5
+    toolchain = client.load(os.path.join(b_folder, layout_folder, "build", "generators", "conan_toolchain.cmake"))
     assert 'set(CMAKE_INSTALL_LIBDIR "mylibs")' in toolchain
 
 
