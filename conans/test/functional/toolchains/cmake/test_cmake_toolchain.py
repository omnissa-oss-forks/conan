--- conflicted
+++ resolved
@@ -150,13 +150,8 @@
     client.run("create . --name=toolchain2 --version=0.1")
 
     conanfile = textwrap.dedent("""
-<<<<<<< HEAD
         from conan import ConanFile
         from conan.tools.cmake import CMake, CMakeToolchain
-=======
-        from conans import ConanFile
-        from conan.tools.cmake import CMake
->>>>>>> dcca39e4
         class Pkg(ConanFile):
             settings = "os", "compiler", "arch", "build_type"
             exports_sources = "CMakeLists.txt"
