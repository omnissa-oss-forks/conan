import os
import platform
import sys
import textwrap

import pytest

from conan.tools.apple.apple import _to_apple_arch, XCRun
from conans.test.utils.tools import TestClient

_conanfile_py = textwrap.dedent("""
from conan import ConanFile
from conan.tools.meson import Meson, MesonToolchain


class App(ConanFile):
    settings = "os", "arch", "compiler", "build_type"
    options = {"shared": [True, False], "fPIC": [True, False]}
    default_options = {"shared": False, "fPIC": True}

    def layout(self):
        self.folders.build = "build"

    def config_options(self):
        if self.settings.os == "Windows":
            del self.options.fPIC

    def generate(self):
        tc = MesonToolchain(self)
        tc.generate()

    def build(self):
        meson = Meson(self)
        meson.configure()
        meson.build()
""")

_meson_build_objc = textwrap.dedent("""
project('tutorial', 'objc')
executable('demo', 'main.m', link_args: ['-framework', 'Foundation'])
""")


@pytest.mark.tool("meson")
@pytest.mark.skipif(sys.version_info.major == 2, reason="Meson not supported in Py2")
@pytest.mark.skipif(platform.system() != "Darwin", reason="requires Xcode")
def test_apple_meson_toolchain_native_compilation_objective_c():
    t = TestClient()
    arch = t.get_default_host_profile().settings['arch']
    profile = textwrap.dedent(f"""
    [settings]
    os = Macos
    arch = {arch}
    compiler = apple-clang
    compiler.version = 12.0
    compiler.libcxx = libc++
    """)
    app = textwrap.dedent("""
    #import <Foundation/Foundation.h>

    int main(int argc, const char * argv[]) {
        @autoreleasepool {
            // insert code here...
            NSLog(@"Hello, World!");
        }
        return 0;
    }
    """)
    t.save({"conanfile.py": _conanfile_py,
            "meson.build": _meson_build_objc,
            "main.m": app,
            "macos_pr": profile})

    t.run("build . -pr macos_pr")
    t.run_command("./demo", cwd=os.path.join(t.current_folder, "build"))
    assert "Hello, World!" in t.out


@pytest.mark.parametrize("arch, os_, os_version, sdk", [
    ('armv8', 'iOS', '10.0', 'iphoneos'),
    ('armv7', 'iOS', '10.0', 'iphoneos'),
    ('x86', 'iOS', '10.0', 'iphonesimulator'),
    ('x86_64', 'iOS', '10.0', 'iphonesimulator'),
    ('armv8', 'Macos', '11.0', None)  # Apple Silicon
])
@pytest.mark.tool("meson")
@pytest.mark.skipif(sys.version_info.major == 2, reason="Meson not supported in Py2")
@pytest.mark.skipif(platform.system() != "Darwin", reason="requires Xcode")
def test_apple_meson_toolchain_cross_compiling_and_objective_c(arch, os_, os_version, sdk):
    profile = textwrap.dedent("""
    include(default)

    [settings]
    os = {os}
    os.version = {os_version}
    {os_sdk}
    arch = {arch}
    compiler = apple-clang
    compiler.version = 12.0
    compiler.libcxx = libc++
    """)

    app = textwrap.dedent("""
    #import <Foundation/Foundation.h>

    int main(int argc, const char * argv[]) {
        @autoreleasepool {
            // insert code here...
            NSLog(@"Hello, World!");
        }
        return 0;
    }
    """)
    profile = profile.format(
        os=os_,
        os_version=os_version,
<<<<<<< HEAD
        os_sdk=f'os.sdk = {sdk}' if sdk else '',
        arch=arch,
        sdk_path=sdk_path)
=======
        os_sdk=sdk,
        arch=arch)
>>>>>>> 953f2adb

    t = TestClient()
    t.save({"conanfile.py": _conanfile_py,
            "meson.build": _meson_build_objc,
            "main.m": app,
            "profile_host": profile})

    t.run("build . --profile:build=default --profile:host=profile_host")
    assert "Objective-C compiler for the host machine: clang" in t.out

    demo = os.path.join(t.current_folder, "build", "demo")
    assert os.path.isfile(demo) is True

    xcrun = XCRun(None, sdk)
    lipo = xcrun.find('lipo')
    t.run_command('"%s" -info "%s"' % (lipo, demo))
    assert "architecture: %s" % _to_apple_arch(arch) in t.out<|MERGE_RESOLUTION|>--- conflicted
+++ resolved
@@ -114,14 +114,8 @@
     profile = profile.format(
         os=os_,
         os_version=os_version,
-<<<<<<< HEAD
         os_sdk=f'os.sdk = {sdk}' if sdk else '',
-        arch=arch,
-        sdk_path=sdk_path)
-=======
-        os_sdk=sdk,
         arch=arch)
->>>>>>> 953f2adb
 
     t = TestClient()
     t.save({"conanfile.py": _conanfile_py,
