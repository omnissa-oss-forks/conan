import os
import textwrap
import time
import unittest

import pytest
from parameterized import parameterized

from conans.model.recipe_ref import RecipeReference
from conans.paths import CONANFILE
from conans.test.utils.tools import TestClient, GenConanfile


class PyRequiresExtendTest(unittest.TestCase):

    @staticmethod
    def _define_base(client):
        conanfile = textwrap.dedent("""
            from conan import ConanFile
            class MyConanfileBase(ConanFile):
                def source(self):
                    self.output.info("My cool source!")
                def build(self):
                    self.output.info("My cool build!")
                def package(self):
                    self.output.info("My cool package!")
                def package_info(self):
                    self.output.info("My cool package_info!")
            """)
        client.save({"conanfile.py": conanfile})
        client.run("export . --name=base --version=1.1 --user=user --channel=testing")

    def test_reuse(self):
        client = TestClient(default_server_user=True)
        self._define_base(client)
        reuse = textwrap.dedent("""
            from conan import ConanFile
            class PkgTest(ConanFile):
                python_requires = "base/1.1@user/testing"
                python_requires_extend = "base.MyConanfileBase"
            """)
        client.save({"conanfile.py": reuse}, clean_first=True)
        client.run("create . --name=pkg --version=0.1 --user=user --channel=testing")
        package_id = client.created_package_id("pkg/0.1@user/testing")
        self.assertIn("pkg/0.1@user/testing: My cool source!", client.out)
        self.assertIn("pkg/0.1@user/testing: My cool build!", client.out)
        self.assertIn("pkg/0.1@user/testing: My cool package!", client.out)
        self.assertIn("pkg/0.1@user/testing: My cool package_info!", client.out)

        client.run("upload * --confirm -r default")
        client.run("remove * -c")
        client.run("install --requires=pkg/0.1@user/testing")
        self.assertIn("pkg/0.1@user/testing: My cool package_info!", client.out)
        client.run("remove * -c")
        client.run("download pkg/0.1@user/testing#latest:* -r default")
        self.assertIn(f"pkg/0.1@user/testing: Package installed {package_id}", client.out)

    def test_reuse_dot(self):
        client = TestClient(default_server_user=True)
        conanfile = textwrap.dedent("""
            from conan import ConanFile
            class MyConanfileBase(ConanFile):
                def build(self):
                    self.output.info("My cool build!")
            """)
        client.save({"conanfile.py": conanfile})
        client.run("export . --name=my.base --version=1.1 --user=user --channel=testing")
        reuse = textwrap.dedent("""
            from conan import ConanFile
            class PkgTest(ConanFile):
                python_requires = "my.base/1.1@user/testing"
                python_requires_extend = "my.base.MyConanfileBase"
            """)
        client.save({"conanfile.py": reuse}, clean_first=True)
        client.run("create . --name=pkg --version=0.1 --user=user --channel=testing")
        self.assertIn("pkg/0.1@user/testing: My cool build!", client.out)

    @pytest.mark.xfail(reason="Lockfiles with alias are broken, never were tested")
    def test_with_alias(self):
        client = TestClient()
        self._define_base(client)
        client.alias("base/latest@user/testing",  "base/1.1@user/testing")

        reuse = textwrap.dedent("""
            from conan import ConanFile
            class PkgTest(ConanFile):
                python_requires = "base/(latest)@user/testing"
                python_requires_extend = "base.MyConanfileBase"
            """)
        client.save({"conanfile.py": reuse}, clean_first=True)
        client.run("create . --name=pkg --version=0.1 --user=user --channel=testing")
        self.assertIn("pkg/0.1@user/testing: My cool source!", client.out)
        self.assertIn("pkg/0.1@user/testing: My cool build!", client.out)
        self.assertIn("pkg/0.1@user/testing: My cool package!", client.out)
        self.assertIn("pkg/0.1@user/testing: My cool package_info!", client.out)

    def test_reuse_version_ranges(self):
        client = TestClient()
        self._define_base(client)

        reuse = textwrap.dedent("""
            from conan import ConanFile
            class PkgTest(ConanFile):
                python_requires = "base/[>1.0,<1.2]@user/testing"
                python_requires_extend = "base.MyConanfileBase"
            """)

        client.save({"conanfile.py": reuse}, clean_first=True)
        client.run("create . --name=pkg --version=0.1 --user=user --channel=testing")
        client.assert_listed_require({"base/1.1@user/testing": "Cache"}, python=True)
        self.assertIn("pkg/0.1@user/testing: My cool source!", client.out)
        self.assertIn("pkg/0.1@user/testing: My cool build!", client.out)
        self.assertIn("pkg/0.1@user/testing: My cool package!", client.out)
        self.assertIn("pkg/0.1@user/testing: My cool package_info!", client.out)

    def test_multiple_reuse(self):
        client = TestClient()
        conanfile = textwrap.dedent("""
            from conan import ConanFile
            class SourceBuild(ConanFile):
                def source(self):
                    self.output.info("My cool source!")
                def build(self):
                    self.output.info("My cool build!")
            """)
        client.save({"conanfile.py": conanfile})
        client.run("export . --name=sourcebuild --version=1.0 --user=user --channel=channel")

        conanfile = textwrap.dedent("""
            from conan import ConanFile
            class PackageInfo(ConanFile):
                def package(self):
                    self.output.info("My cool package!")
                def package_info(self):
                    self.output.info("My cool package_info!")
            """)
        client.save({"conanfile.py": conanfile})
        client.run("export . --name=packageinfo --version=1.0 --user=user --channel=channel")

        conanfile = textwrap.dedent("""
            from conan import ConanFile
            class MyConanfileBase(ConanFile):
                python_requires = "sourcebuild/1.0@user/channel", "packageinfo/1.0@user/channel"
                python_requires_extend = "sourcebuild.SourceBuild", "packageinfo.PackageInfo"
            """)
        client.save({"conanfile.py": conanfile})
        client.run("create . --name=pkg --version=0.1 --user=user --channel=testing")
        self.assertIn("pkg/0.1@user/testing: My cool source!", client.out)
        self.assertIn("pkg/0.1@user/testing: My cool build!", client.out)
        self.assertIn("pkg/0.1@user/testing: My cool package!", client.out)
        self.assertIn("pkg/0.1@user/testing: My cool package_info!", client.out)

    @staticmethod
    def test_transitive_access():
        client = TestClient()
        client.save({"conanfile.py": GenConanfile()})
        client.run("export . --name=base --version=1.0 --user=user --channel=channel")

        conanfile = textwrap.dedent("""
            from conan import ConanFile
            class Helper(ConanFile):
                python_requires = "base/1.0@user/channel"
            """)
        client.save({"conanfile.py": conanfile})
        client.run("export . --name=helper --version=1.0 --user=user --channel=channel")

        conanfile = textwrap.dedent("""
            from conan import ConanFile
            class Pkg(ConanFile):
                python_requires = "helper/1.0@user/channel"
                def build(self):
                    self.python_requires["base"]
            """)
        client.save({"conanfile.py": conanfile})
        client.run("create . --name=pkg --version=0.1 --user=user --channel=channel")
        assert "pkg/0.1@user/channel: Created package" in client.out

        conanfile = textwrap.dedent("""
            from conan import ConanFile
            class Pkg(ConanFile):
                python_requires = "helper/1.0@user/channel"
                python_requires_extend = "base.HelloConan"
            """)
        client.save({"conanfile.py": conanfile})
        client.run("create . --name=pkg --version=0.1 --user=user --channel=channel")
        assert "pkg/0.1@user/channel: Created package" in client.out

    def test_multiple_requires_error(self):
        client = TestClient()
        conanfile = textwrap.dedent("""
            from conan import ConanFile
            myvar = 123
            def myfunct():
                return 123
            class Pkg(ConanFile):
                pass
            """)
        client.save({"conanfile.py": conanfile})
        client.run("export . --name=pkg1 --version=1.0 --user=user --channel=channel")

        conanfile = textwrap.dedent("""
            from conan import ConanFile
            myvar = 234
            def myfunct():
                return 234
            class Pkg(ConanFile):
                pass
            """)
        client.save({"conanfile.py": conanfile})
        client.run("export . --name=pkg2 --version=1.0 --user=user --channel=channel")

        conanfile = textwrap.dedent("""
            from conan import ConanFile
            class MyConanfileBase(ConanFile):
                python_requires = "pkg1/1.0@user/channel", "pkg2/1.0@user/channel"
                def build(self):
                    self.output.info("PKG1 N: %s" % self.python_requires["pkg1"].conanfile.name)\
                               .info("PKG1 V: %s" % self.python_requires["pkg1"].conanfile.version)\
                               .info("PKG1 U: %s" % self.python_requires["pkg1"].conanfile.user)\
                               .info("PKG1 C: %s" % self.python_requires["pkg1"].conanfile.channel)\
                               .info("PKG1 : %s" % self.python_requires["pkg1"].module.myvar)\
                               .info("PKG2 : %s" % self.python_requires["pkg2"].module.myvar)\
                               .info("PKG1F : %s" % self.python_requires["pkg1"].module.myfunct())\
                               .info("PKG2F : %s" % self.python_requires["pkg2"].module.myfunct())
            """)
        client.save({"conanfile.py": conanfile})
        client.run("create . --name=consumer --version=0.1 --user=user --channel=testing")
        self.assertIn("consumer/0.1@user/testing: PKG1 N: pkg1", client.out)
        self.assertIn("consumer/0.1@user/testing: PKG1 V: 1.0", client.out)
        self.assertIn("consumer/0.1@user/testing: PKG1 U: user", client.out)
        self.assertIn("consumer/0.1@user/testing: PKG1 C: channel", client.out)
        self.assertIn("consumer/0.1@user/testing: PKG1 : 123", client.out)
        self.assertIn("consumer/0.1@user/testing: PKG2 : 234", client.out)
        self.assertIn("consumer/0.1@user/testing: PKG1F : 123", client.out)
        self.assertIn("consumer/0.1@user/testing: PKG2F : 234", client.out)

    def test_local_import(self):
        client = TestClient(default_server_user=True)
        conanfile = textwrap.dedent("""
            from conan import ConanFile
            import mydata
            class MyConanfileBase(ConanFile):
                exports = "*.py"
                def source(self):
                    self.output.info(mydata.src)
                def build(self):
                    self.output.info(mydata.build)
                def package(self):
                    self.output.info(mydata.pkg)
                def package_info(self):
                    self.output.info(mydata.info)
            """)
        mydata = textwrap.dedent("""
            src = "My cool source!"
            build = "My cool build!"
            pkg = "My cool package!"
            info = "My cool package_info!"
            """)
        client.save({"conanfile.py": conanfile,
                     "mydata.py": mydata})
        client.run("export . --name=base --version=1.1 --user=user --channel=testing")
        reuse = textwrap.dedent("""
            from conan import ConanFile
            class PkgTest(ConanFile):
                python_requires = "base/1.1@user/testing"
                python_requires_extend = "base.MyConanfileBase"
            """)

        client.save({"conanfile.py": reuse}, clean_first=True)
        client.run("create . --name=pkg --version=0.1 --user=user --channel=testing")
        package_id = client.created_package_id("pkg/0.1@user/testing")
        self.assertIn("pkg/0.1@user/testing: My cool source!", client.out)
        self.assertIn("pkg/0.1@user/testing: My cool build!", client.out)
        self.assertIn("pkg/0.1@user/testing: My cool package!", client.out)
        self.assertIn("pkg/0.1@user/testing: My cool package_info!", client.out)

        client.run("upload * --confirm -r default")
        client.run("remove * -c")
        client.run("install --requires=pkg/0.1@user/testing")
        self.assertIn("pkg/0.1@user/testing: My cool package_info!", client.out)
        client.run("remove * -c")
        client.run("download pkg/0.1@user/testing#*:* -r default")
        self.assertIn(f"pkg/0.1@user/testing: Package installed {package_id}", client.out)

    def test_reuse_class_members(self):
        client = TestClient()
        conanfile = textwrap.dedent("""
            from conan import ConanFile
            class MyConanfileBase(ConanFile):
                license = "MyLicense"
                author = "author@company.com"
                exports = "*.txt"
                exports_sources = "*.h"
                short_paths = True
                generators = "CMakeToolchain"
            """)
        client.save({"conanfile.py": conanfile,
                     "header.h": "some content"})
        client.run("export . --name=base --version=1.1 --user=user --channel=testing")

        reuse = textwrap.dedent("""
            from conan import ConanFile
            from conan.tools.files import load
            import os
            class PkgTest(ConanFile):
                python_requires = "base/1.1@user/testing"
                python_requires_extend = "base.MyConanfileBase"
                def build(self):
                    self.output.info("Exports sources! %s" % self.exports_sources)
                    self.output.info("HEADER CONTENT!: %s" % load(self, "header.h"))
                    self.output.info("Short paths! %s" % self.short_paths)
                    self.output.info("License! %s" % self.license)
                    self.output.info("Author! %s" % self.author)
                    assert os.path.exists("conan_toolchain.cmake")
            """)
        client.save({"conanfile.py": reuse,
                     "header.h": "pkg new header contents",
                     "other.txt": "text"})
        client.run("create . --name=pkg --version=0.1 --user=user --channel=testing")
        self.assertIn("pkg/0.1@user/testing: Exports sources! *.h", client.out)
        self.assertIn("pkg/0.1@user/testing exports: Copied 1 '.txt' file: other.txt",
                      client.out)
        self.assertIn("pkg/0.1@user/testing exports_sources: Copied 1 '.h' file: header.h",
                      client.out)
        self.assertIn("pkg/0.1@user/testing: Short paths! True", client.out)
        self.assertIn("pkg/0.1@user/testing: License! MyLicense", client.out)
        self.assertIn("pkg/0.1@user/testing: Author! author@company.com", client.out)
        self.assertIn("pkg/0.1@user/testing: HEADER CONTENT!: pkg new header contents", client.out)
        ref = RecipeReference.loads("pkg/0.1@user/testing")
        self.assertTrue(os.path.exists(os.path.join(client.get_latest_ref_layout(ref).export(),
                                                    "other.txt")))

    def test_reuse_system_requirements(self):
        # https://github.com/conan-io/conan/issues/7718
        client = TestClient()
        conanfile = textwrap.dedent("""
           from conan import ConanFile
           class MyConanfileBase(ConanFile):
               def system_requirements(self):
                   self.output.info("My system_requirements %s being called!" % self.name)
           """)
        client.save({"conanfile.py": conanfile})
        client.run("export . --name=base --version=1.1 --user=user --channel=testing")
        reuse = textwrap.dedent("""
            from conan import ConanFile
            class PkgTest(ConanFile):
                python_requires = "base/1.1@user/testing"
                python_requires_extend = "base.MyConanfileBase"
            """)
        client.save({"conanfile.py": reuse}, clean_first=True)
        client.run("create . --name=pkg --version=0.1 --user=user --channel=testing")
        self.assertIn("pkg/0.1@user/testing: My system_requirements pkg being called!", client.out)

    def test_overwrite_class_members(self):
        client = TestClient()
        conanfile = textwrap.dedent("""
            from conan import ConanFile
            class MyConanfileBase(ConanFile):
                license = "MyLicense"
                author = "author@company.com"
                settings = "os", # tuple!
            """)
        client.save({"conanfile.py": conanfile})
        client.run("export . --name=base --version=1.1 --user=user --channel=testing")

        reuse = textwrap.dedent("""
            from conan import ConanFile
            class PkgTest(ConanFile):
                license = "MIT"
                author = "frodo"
                settings = "arch", # tuple!
                python_requires = "base/1.1@user/testing"
                python_requires_extend = "base.MyConanfileBase"

                def init(self):
                    base = self.python_requires["base"].module.MyConanfileBase
                    self.settings = base.settings + self.settings
                    self.license = base.license

                def build(self):
                    self.output.info("License! %s" % self.license)
                    self.output.info("Author! %s" % self.author)
                    self.output.info("os: %s arch: %s" % (self.settings.get_safe("os"),
                                                          self.settings.arch))
            """)
        client.save({"conanfile.py": reuse})
        client.run("create . --name=pkg --version=0.1 --user=user --channel=testing -s os=Windows -s arch=armv7")
        self.assertIn("pkg/0.1@user/testing: License! MyLicense", client.out)
        self.assertIn("pkg/0.1@user/testing: Author! frodo", client.out)
        self.assertIn("pkg/0.1@user/testing: os: Windows arch: armv7", client.out)

    def test_failure_init_method(self):
        client = TestClient()
        base = textwrap.dedent("""
            from conan import ConanFile
            class MyBase(object):
                settings = "os", "build_type", "arch"
                options = {"base_option": [True, False]}
                default_options = {"base_option": False}

            class BaseConanFile(ConanFile):
                pass
            """)
        client.save({"conanfile.py": base})
        client.run("export . --name=base --version=1.0")
        derived = textwrap.dedent("""
            from conan import ConanFile
            class DerivedConan(ConanFile):
                settings = "os", "build_type", "arch"

                python_requires = "base/1.0"
                python_requires_extend = 'base.MyBase'

                options = {"derived_option": [True, False]}
                default_options = {"derived_option": False}

                def init(self):
                    base = self.python_requires['base'].module.MyBase
                    self.options.update(base.options, base.default_options)
                """)
        client.save({"conanfile.py": derived})
        client.run("create . --name=pkg --version=0.1 -o base_option=True -o derived_option=True")
        self.assertIn("pkg/0.1: Created package", client.out)
        client.run("create . --name=pkg --version=0.1 -o whatever=True", assert_error=True)
        assert "Possible options are ['derived_option', 'base_option']" in client.out

    def test_transitive_imports_conflicts(self):
        # https://github.com/conan-io/conan/issues/3874
        client = TestClient()
        conanfile = textwrap.dedent("""
            from conan import ConanFile
            import myhelper
            class SourceBuild(ConanFile):
                exports = "*.py"
            """)
        helper = textwrap.dedent("""
            def myhelp(output):
                output.info("MyHelperOutput!")
            """)
        client.save({"conanfile.py": conanfile,
                     "myhelper.py": helper})
        client.run("export . --name=base1 --version=1.0 --user=user --channel=channel")
        client.save({"myhelper.py": helper.replace("MyHelperOutput!", "MyOtherHelperOutput!")})
        client.run("export . --name=base2 --version=1.0 --user=user --channel=channel")

        conanfile = textwrap.dedent("""
            from conan import ConanFile

            class MyConanfileBase(ConanFile):
                python_requires = "base2/1.0@user/channel", "base1/1.0@user/channel"
                def build(self):
                    self.python_requires["base1"].module.myhelper.myhelp(self.output)
                    self.python_requires["base2"].module.myhelper.myhelp(self.output)
            """)
        # This should work, even if there is a local "myhelper.py" file, which could be
        # accidentaly imported (and it was, it was a bug)
        client.save({"conanfile.py": conanfile})
        client.run("create . --name=pkg --version=0.1 --user=user --channel=testing")
        self.assertIn("pkg/0.1@user/testing: MyHelperOutput!", client.out)
        self.assertIn("pkg/0.1@user/testing: MyOtherHelperOutput!", client.out)

        # Now, the same, but with "clean_first=True", should keep working
        client.save({"conanfile.py": conanfile}, clean_first=True)
        client.run("create . --name=pkg --version=0.1 --user=user --channel=testing")
        self.assertIn("pkg/0.1@user/testing: MyHelperOutput!", client.out)
        self.assertIn("pkg/0.1@user/testing: MyOtherHelperOutput!", client.out)

    def test_update(self):
        client = TestClient(default_server_user=True)
        conanfile = textwrap.dedent("""
            from conan import ConanFile
            somevar = 42
            class MyConanfileBase(ConanFile):
                pass
            """)
        client.save({"conanfile.py": conanfile})
        client.run("export . --name=base --version=1.1 --user=user --channel=testing")
        client.run("upload * --confirm -r default")

        client2 = TestClient(servers=client.servers, inputs=["user", "password"])
        reuse = textwrap.dedent("""
            from conan import ConanFile
            class PkgTest(ConanFile):
                python_requires = "base/1.1@user/testing"
                python_requires_extend = "base.MyConanfileBase"
                def configure(self):
                    self.output.info("PYTHON REQUIRE VAR %s"
                                     % self.python_requires["base"].module.somevar)
        """)

        client2.save({"conanfile.py": reuse})
        client2.run("install .")
        self.assertIn("conanfile.py: PYTHON REQUIRE VAR 42", client2.out)

        client.save({"conanfile.py": conanfile.replace("42", "143")})
        time.sleep(1)  # guarantee time offset
        client.run("export . --name=base --version=1.1 --user=user --channel=testing")
        client.run("upload * --confirm -r default")

        client2.run("install . --update")
        self.assertIn("conanfile.py: PYTHON REQUIRE VAR 143", client2.out)

    def test_update_ranges(self):
        # Same as the above, but using a version range, and no --update
        # https://github.com/conan-io/conan/issues/4650#issuecomment-497464305
        client = TestClient(default_server_user=True)
        conanfile = textwrap.dedent("""
            from conan import ConanFile
            somevar = 42
            class MyConanfileBase(ConanFile):
                pass
            """)
        client.save({"conanfile.py": conanfile})
        client.run("export . --name=base --version=1.1 --user=user --channel=testing")
        client.run("upload * --confirm -r default")

        client2 = TestClient(servers=client.servers, inputs=["user", "password"])
        reuse = textwrap.dedent("""
            from conan import ConanFile
            class PkgTest(ConanFile):
                python_requires = "base/[>1.0]@user/testing"
                python_requires_extend = "base.MyConanfileBase"
                def configure(self):
                    self.output.info("PYTHON REQUIRE VAR %s"
                                     % self.python_requires["base"].module.somevar)
        """)

        client2.save({"conanfile.py": reuse})
        client2.run("install .")
        self.assertIn("conanfile.py: PYTHON REQUIRE VAR 42", client2.out)

        client.save({"conanfile.py": conanfile.replace("42", "143")})
        # Make sure to bump the version!
        client.run("export . --name=base --version=1.2 --user=user --channel=testing")
        client.run("upload * --confirm -r default")

        client2.run("install . --update")
        self.assertIn("conanfile.py: PYTHON REQUIRE VAR 143", client2.out)

    def test_duplicate_pyreq(self):
        t = TestClient()
        conanfile = textwrap.dedent("""
            from conan import ConanFile
            class PyReq(ConanFile):
                pass
        """)
        t.save({"conanfile.py": conanfile})
        t.run("export . --name=pyreq --version=1.0 --user=user --channel=channel")
        t.run("export . --name=pyreq --version=2.0 --user=user --channel=channel")

        conanfile = textwrap.dedent("""
            from conan import ConanFile
            class Lib(ConanFile):
                python_requires = "pyreq/1.0@user/channel", "pyreq/2.0@user/channel"
        """)
        t.save({"conanfile.py": conanfile})
        t.run("create . --name=name --version=version --user=user --channel=channel", assert_error=True)
        self.assertIn("ERROR: Error loading conanfile", t.out)
        self.assertIn("The python_require 'pyreq' already exists", t.out)

    def test_local_build(self):
        client = TestClient()
        client.save({"conanfile.py": "var=42\n"+str(GenConanfile())})
        client.run("export . --name=tool --version=0.1 --user=user --channel=channel")
        conanfile = textwrap.dedent("""
            from conan import ConanFile
            class MyConanfileBase(ConanFile):
                python_requires = "tool/0.1@user/channel"
                def source(self):
                    self.output.info("Pkg1 source: %s" % self.python_requires["tool"].module.var)
                def build(self):
                    self.output.info("Pkg1 build: %s" % self.python_requires["tool"].module.var)
                def package(self):
                    self.output.info("Pkg1 package: %s" % self.python_requires["tool"].module.var)
            """)
        client.save({"conanfile.py": conanfile})
        client.run("source .")
        self.assertIn("conanfile.py: Pkg1 source: 42", client.out)
        client.run("install .")
        client.run("build .")
        self.assertIn("conanfile.py: Pkg1 build: 42", client.out)
        client.run("export-pkg . --name=pkg1 --version=0.1 --user=user --channel=testing")

    def test_reuse_name_version(self):
        client = TestClient()
        conanfile = textwrap.dedent("""
            from conan import ConanFile
            from conan.tools.files import load
            import os

            class Source(object):
                def set_name(self):
                    self.name = load(self, "name.txt")

                def set_version(self):
                    self.version = load(self, "version.txt")

            class MyConanfileBase(ConanFile):
                pass
            """)
        client.save({"conanfile.py": conanfile})
        client.run("export . --name=tool --version=0.1 --user=user --channel=channel")
        conanfile = textwrap.dedent("""
            from conan import ConanFile
            class MyConanfileBase(ConanFile):
                python_requires = "tool/0.1@user/channel"
                python_requires_extend = "tool.Source"
                def source(self):
                    self.output.info("Pkg1 source: %s:%s" % (self.name, self.version))
                def build(self):
                    self.output.info("Pkg1 build: %s:%s" % (self.name, self.version))
                def package(self):
                    self.output.info("Pkg1 package: %s:%s" % (self.name, self.version))
            """)
        client.save({"conanfile.py": conanfile,
                     "name.txt": "mypkg",
                     "version.txt": "myversion"})
        client.run("export .")
        self.assertIn("mypkg/myversion: A new conanfile.py version was exported", client.out)
        client.run("create .")
        self.assertIn("mypkg/myversion: Pkg1 source: mypkg:myversion", client.out)
        self.assertIn("mypkg/myversion: Pkg1 build: mypkg:myversion", client.out)
        self.assertIn("mypkg/myversion: Pkg1 package: mypkg:myversion", client.out)

    @parameterized.expand([(False, False), (True, False), (True, True), ])
    def test_python_requires_with_alias(self, use_alias, use_alias_of_alias):
        assert use_alias if use_alias_of_alias else True
        version_str = "latest2" if use_alias_of_alias else "latest" if use_alias else "1.0"
        client = TestClient()

        # Create python_requires
        client.save({CONANFILE: textwrap.dedent("""
            from conan import ConanFile
            class PythonRequires0(ConanFile):
                def build(self):
                    self.output.info("PythonRequires0::build")
                    """)})
        client.run("export . --name=python_requires0 --version=1.0 --user=user --channel=test")
        client.alias("python_requires0/latest@user/test",  "python_requires0/1.0@user/test")
        client.alias("python_requires0/latest2@user/test",  "python_requires0/latest@user/test")

        # Create python requires, that require the previous one
        client.save({CONANFILE: textwrap.dedent("""
            from conan import ConanFile
            class PythonRequires1(ConanFile):
                python_requires = "python_requires0/{v}@user/test"
                python_requires_extend = "python_requires0.PythonRequires0"
                def build(self):
                    super(PythonRequires1, self).build()
                    self.output.info("PythonRequires1::build")
            """).format(v=version_str)})
        client.run("export . --name=python_requires1 --version=1.0 --user=user --channel=test")
        client.alias("python_requires1/latest@user/test",  "python_requires1/1.0@user/test")
        client.alias("python_requires1/latest2@user/test",  "python_requires1/latest@user/test")

        # Create python requires
        client.save({CONANFILE: textwrap.dedent("""
            from conan import ConanFile
            class PythonRequires11(ConanFile):
                def build(self):
                    super(PythonRequires11, self).build()
                    self.output.info("PythonRequires11::build")
                    """)})
        client.run("export . --name=python_requires11 --version=1.0 --user=user --channel=test")
        client.alias("python_requires11/latest@user/test",  "python_requires11/1.0@user/test")
        client.alias("python_requires11/latest2@user/test",  "python_requires11/latest@user/test")

        # Create python requires, that require the previous one
        client.save({CONANFILE: textwrap.dedent("""
            from conan import ConanFile
            class PythonRequires22(ConanFile):
                python_requires = "python_requires0/{v}@user/test"
                python_requires_extend = "python_requires0.PythonRequires0"
                def build(self):
                    super(PythonRequires22, self).build()
                    self.output.info("PythonRequires22::build")
                    """).format(v=version_str)})
        client.run("export . --name=python_requires22 --version=1.0 --user=user --channel=test")
        client.alias("python_requires22/latest@user/test",  "python_requires22/1.0@user/test")
        client.alias("python_requires22/latest2@user/test",  "python_requires22/latest@user/test")

        # Another python_requires, that requires the previous python requires
        client.save({CONANFILE: textwrap.dedent("""
            from conan import ConanFile
            class PythonRequires2(ConanFile):
                python_requires = "python_requires1/{v}@user/test", "python_requires11/{v}@user/test"
                python_requires_extend = ("python_requires1.PythonRequires1",
                                      "python_requires11.PythonRequires11")
                def build(self):
                    super(PythonRequires2, self).build()
                    self.output.info("PythonRequires2::build")
                    """).format(v=version_str)})
        client.run("export . --name=python_requires2 --version=1.0 --user=user --channel=test")
        client.alias("python_requires2/latest@user/test",  "python_requires2/1.0@user/test")
        client.alias("python_requires2/latest2@user/test",  "python_requires2/latest@user/test")

        # My project, will consume the latest python requires
        client.save({CONANFILE: textwrap.dedent("""
            from conan import ConanFile
            class Project(ConanFile):
                python_requires = "python_requires2/{v}@user/test", "python_requires22/{v}@user/test"
                python_requires_extend = ("python_requires2.PythonRequires2",
                                          "python_requires22.PythonRequires22")
                def build(self):
                    super(Project, self).build()
                    self.output.info("Project::build")
                    """).format(v=version_str)})

        client.run("create . --name=project --version=1.0 --user=user --channel=test --build=missing")

        # Check that everything is being built
        self.assertIn("project/1.0@user/test: PythonRequires11::build", client.out)
        self.assertIn("project/1.0@user/test: PythonRequires0::build", client.out)
        self.assertIn("project/1.0@user/test: PythonRequires22::build", client.out)
        self.assertIn("project/1.0@user/test: PythonRequires1::build", client.out)
        self.assertIn("project/1.0@user/test: PythonRequires2::build", client.out)
        self.assertIn("project/1.0@user/test: Project::build", client.out)

        # Check that all the graph is printed properly
        #   - requirements
        client.assert_listed_require({"project/1.0@user/test": "Cache"})
        #   - python requires
        client.assert_listed_require({"python_requires11/1.0@user/test": "Cache",
                                      "python_requires0/1.0@user/test": "Cache",
                                      "python_requires22/1.0@user/test": "Cache",
                                      "python_requires1/1.0@user/test": "Cache",
                                      "python_requires2/1.0@user/test": "Cache"}, python=True)
        #   - packages
        client.assert_listed_binary({"project/1.0@user/test":
                                     ("257a966344bb19ae8ef0c208eff085952902e25f", "Build")})

        #   - no mention to alias
        self.assertNotIn("alias", client.out)
        self.assertNotIn("alias2", client.out)

    def test_reuse_export_sources(self):
        client = TestClient()
        conanfile = textwrap.dedent("""
            from conan import ConanFile
            class MyConanfileBase(ConanFile):
                exports = "*"
            """)
        client.save({"conanfile.py": conanfile,
                     "file.h": "myheader",
                     "folder/other.h": "otherheader"})
        client.run("export . --name=tool --version=0.1 --user=user --channel=channel")
        conanfile = textwrap.dedent("""
            from conan import ConanFile
            from conan.tools.files import load
            import os
            class MyConanfileBase(ConanFile):
                python_requires = "tool/0.1@user/channel"
                def source(self):
                    sources = self.python_requires["tool"].path
                    file_h = os.path.join(sources, "file.h")
                    other_h = os.path.join(sources, "folder/other.h")
                    self.output.info("Source: tool header: %s" % load(self, file_h))
                    self.output.info("Source: tool other: %s" % load(self, other_h))
                def build(self):
                    sources = self.python_requires["tool"].path
                    file_h = os.path.join(sources, "file.h")
                    other_h = os.path.join(sources, "folder/other.h")
                    self.output.info("Build: tool header: %s" % load(self, file_h))
                    self.output.info("Build: tool other: %s" % load(self, other_h))
                def package(self):
                    sources = self.python_requires["tool"].path
                    file_h = os.path.join(sources, "file.h")
                    other_h = os.path.join(sources, "folder/other.h")
                    self.output.info("Package: tool header: %s" % load(self, file_h))
                    self.output.info("Package: tool other: %s" % load(self, other_h))
            """)
        client.save({"conanfile.py": conanfile,
                     "name.txt": "MyPkg",
                     "version.txt": "MyVersion"})
        client.run("export . --name=pkg --version=1.0 --user=user --channel=channel")
        self.assertIn("pkg/1.0@user/channel: A new conanfile.py version was exported", client.out)
        client.run("create . --name=pkg --version=1.0 --user=user --channel=channel")
        self.assertIn("pkg/1.0@user/channel: Source: tool header: myheader", client.out)
        self.assertIn("pkg/1.0@user/channel: Source: tool other: otherheader", client.out)
        self.assertIn("pkg/1.0@user/channel: Build: tool header: myheader", client.out)
        self.assertIn("pkg/1.0@user/channel: Build: tool other: otherheader", client.out)
        self.assertIn("pkg/1.0@user/channel: Package: tool header: myheader", client.out)
        self.assertIn("pkg/1.0@user/channel: Package: tool other: otherheader", client.out)

        # The local flow
        client.run("install .")
        client.run("source .")
        self.assertIn("conanfile.py: Source: tool header: myheader", client.out)
        self.assertIn("conanfile.py: Source: tool other: otherheader", client.out)
        client.run("build .")
        self.assertIn("conanfile.py: Build: tool header: myheader", client.out)
        self.assertIn("conanfile.py: Build: tool other: otherheader", client.out)

    @pytest.mark.xfail(reason="cache2.0 editables not considered yet")
    def test_reuse_exports(self):
        client = TestClient()
        conanfile = textwrap.dedent("""
            from conan import ConanFile
            class MyConanfileBase(ConanFile):
                exports = "*"
            """)
        client.save({"conanfile.py": conanfile,
                     "file.h": "myheader",
                     "folder/other.h": "otherheader"})
        client.run("editable add . tool/0.1@user/channel")

        conanfile = textwrap.dedent("""
            from conan import ConanFile
            from conan.tools.files import load
            import os
            class MyConanfileBase(ConanFile):
                python_requires = "tool/0.1@user/channel"
                def source(self):
                    sources = self.python_requires["tool"].path
                    file_h = os.path.join(sources, "file.h")
                    other_h = os.path.join(sources, "folder/other.h")
                    self.output.info("Source: tool header: %s" % load(self, file_h))
                    self.output.info("Source: tool other: %s" % load(self, other_h))
                def build(self):
                    sources = self.python_requires["tool"].path
                    file_h = os.path.join(sources, "file.h")
                    other_h = os.path.join(sources, "folder/other.h")
                    self.output.info("Build: tool header: %s" % load(self, file_h))
                    self.output.info("Build: tool other: %s" % load(self, other_h))
            """)

        client2 = TestClient(cache_folder=client.cache_folder)
        client2.save({"conanfile.py": conanfile,
                      "name.txt": "MyPkg",
                      "version.txt": "MyVersion"})

        # The local flow
        client2.run("install .")
        client2.run("source .")
        self.assertIn("conanfile.py: Source: tool header: myheader", client2.out)
        self.assertIn("conanfile.py: Source: tool other: otherheader", client2.out)
        client2.run("build .")
        self.assertIn("conanfile.py: Build: tool header: myheader", client2.out)
        self.assertIn("conanfile.py: Build: tool other: otherheader", client2.out)

    def test_build_id(self):
        client = TestClient(default_server_user=True)
        self._define_base(client)
        reuse = textwrap.dedent("""
            from conan import ConanFile
            class PkgTest(ConanFile):
                python_requires = "base/1.1@user/testing"
                python_requires_extend = "base.MyConanfileBase"
                def build_id(self):
                    pass
            """)
        client.save({"conanfile.py": reuse}, clean_first=True)
        client.run("create . --name=pkg --version=0.1 --user=user --channel=testing")
        self.assertIn("pkg/0.1@user/testing: My cool source!", client.out)
        self.assertIn("pkg/0.1@user/testing: My cool build!", client.out)
        self.assertIn("pkg/0.1@user/testing: My cool package!", client.out)
        self.assertIn("pkg/0.1@user/testing: My cool package_info!", client.out)


def test_transitive_python_requires():
    # https://github.com/conan-io/conan/issues/8546
    client = TestClient()
    conanfile = textwrap.dedent("""
        from conan import ConanFile
        myvar = 123
        def myfunct():
            return 234
        class SharedFunction(ConanFile):
            name = "shared-function"
            version = "1.0"
        """)
    client.save({"conanfile.py": conanfile})
    client.run("export . --user=user --channel=channel")

    conanfile = textwrap.dedent("""
        from conan import ConanFile
        class BaseClass(ConanFile):
            name = "base-class"
            version = "1.0"
            python_requires = "shared-function/1.0@user/channel"
            def build(self):
                pyreqs = self.python_requires
                v = pyreqs["shared-function"].module.myvar  # v will be 123
                f = pyreqs["shared-function"].module.myfunct()  # f will be 234
                self.output.info("%s, %s" % (v, f))
        """)
    client.save({"conanfile.py": conanfile})
    client.run("export . --user=user --channel=channel")

    conanfile = textwrap.dedent("""
        from conan import ConanFile
        class Consumer(ConanFile):
            name = "consumer"
            version = "1.0"
            python_requires = "base-class/1.0@user/channel"
            python_requires_extend = "base-class.BaseClass"
        """)
    client.save({"conanfile.py": conanfile})
    client.run("create . --user=user --channel=channel")
    assert "consumer/1.0@user/channel: Calling build()\nconsumer/1.0@user/channel: 123, 234" in \
           client.out


def test_transitive_diamond_python_requires():
    client = TestClient()
    conanfile = textwrap.dedent("""
        from conan import ConanFile
        myvar = 123
        def myfunct():
            return 234
        class SharedFunction(ConanFile):
            name = "shared-function"
            version = "1.0"
        """)
    client.save({"conanfile.py": conanfile})
    client.run("export . --user=user --channel=channel")

    conanfile = textwrap.dedent("""
        from conan import ConanFile
        myvar = 222
        def myfunct():
            return 2222
        class SharedFunction2(ConanFile):
            name = "shared-function2"
            version = "1.0"
        """)
    client.save({"conanfile.py": conanfile})
    client.run("export . --user=user --channel=channel")

    conanfile = textwrap.dedent("""
        from conan import ConanFile
        class BaseClass(ConanFile):
            name = "base-class"
            version = "1.0"
            python_requires = "shared-function/1.0@user/channel", "shared-function2/1.0@user/channel"
            def build(self):
                pyreqs = self.python_requires
                v = pyreqs["shared-function"].module.myvar  # v will be 123
                f = pyreqs["shared-function2"].module.myfunct()  # f will be 2222
                self.output.info("%s, %s" % (v, f))
        """)
    client.save({"conanfile.py": conanfile})
    client.run("export . --user=user --channel=channel")

    conanfile = textwrap.dedent("""
        from conan import ConanFile
        class BaseClass2(ConanFile):
            name = "base-class2"
            version = "1.0"
            python_requires = "shared-function/1.0@user/channel", "shared-function2/1.0@user/channel"
            def package(self):
                pyreqs = self.python_requires
                v = pyreqs["shared-function2"].module.myvar  # v will be 222
                f = pyreqs["shared-function"].module.myfunct()  # f will be 234
                self.output.info("%s, %s" % (v, f))
        """)
    client.save({"conanfile.py": conanfile})
    client.run("export . --user=user --channel=channel")

    conanfile = textwrap.dedent("""
        from conan import ConanFile
        class Consumer(ConanFile):
            name = "consumer"
            version = "1.0"
            python_requires = "base-class/1.0@user/channel", "base-class2/1.0@user/channel"
            python_requires_extend = "base-class.BaseClass", "base-class2.BaseClass2"
        """)
    client.save({"conanfile.py": conanfile})
    client.run("create . --user=user --channel=channel")
    assert "consumer/1.0@user/channel: Calling build()\nconsumer/1.0@user/channel: 123, 2222" in \
           client.out
    assert "consumer/1.0@user/channel: Calling package()\nconsumer/1.0@user/channel: 222, 234" in \
           client.out


def test_multiple_reuse():
    """ test how to enable the multiple code reuse for custom user generators
        # https://github.com/conan-io/conan/issues/11589
    """

    c = TestClient()
    common = textwrap.dedent("""
        from conan import ConanFile
        def mycommon():
            return 42
        class Common(ConanFile):
            name = "common"
            version = "0.1"
        """)
    tool = textwrap.dedent("""
        from conan import ConanFile

        class MyGenerator:
            common = None
            def __init__(self, conanfile):
                self.conanfile = conanfile
            def generate(self):
                self.conanfile.output.info("VALUE TOOL: {}!!!".format(MyGenerator.common.mycommon()))

        class Tool(ConanFile):
            name = "tool"
            version = "0.1"
            python_requires = "common/0.1"
            def init(self):
                MyGenerator.common = self.python_requires["common"].module
        """)
    consumer = textwrap.dedent("""
        from conan import ConanFile
        class Consumer(ConanFile):
            python_requires = "tool/0.1", "common/0.1"
            def generate(self):
                mycommon = self.python_requires["common"].module.mycommon
                self.output.info("VALUE COMMON: {}!!!".format(mycommon()))
                mygenerator = self.python_requires["tool"].module.MyGenerator(self)
                mygenerator.generate()
        """)
    c.save({"common/conanfile.py": common,
            "tool/conanfile.py": tool,
            "consumer/conanfile.py": consumer})
    c.run("export common")
    c.run("export tool")
    c.run("install consumer")
    assert "VALUE COMMON: 42!!!" in c.out
    assert "VALUE TOOL: 42!!!" in c.out


<<<<<<< HEAD
class TestTestPackagePythonRequire:
    def test_test_package_python_requires(self):
        """ test how to test_package a python_require
        """

        c = TestClient()
        conanfile = textwrap.dedent("""
            from conan import ConanFile
            def mycommon():
                return 42
            class Common(ConanFile):
                name = "common"
                version = "0.1"
                package_type = "python-require"
            """)
        test = textwrap.dedent("""
            from conan import ConanFile

            class Tool(ConanFile):
                def test(self):
                    self.output.info("{}!!!".format(self.python_requires["common"].module.mycommon()))
            """)
        c.save({"conanfile.py": conanfile,
                "test_package/conanfile.py": test})
        c.run("create .")
        assert "common/0.1 (test package): 42!!!" in c.out

    def test_test_package_python_requires_configs(self):
        """ test how to test_package a python_require with various configurations
        """

        c = TestClient()
        conanfile = textwrap.dedent("""
            from conan import ConanFile
            def mycommon(build_type):
                return str(build_type).upper() + "OK"
            class Common(ConanFile):
                name = "common"
                version = "0.1"
                package_type = "python-require"
            """)
        test = textwrap.dedent("""
            from conan import ConanFile

            class Tool(ConanFile):
                settings = "build_type"
                def test(self):
                    result = self.python_requires["common"].module.mycommon(self.settings.build_type)
                    self.output.info("{}!!!".format(result))
            """)
        c.save({"conanfile.py": conanfile,
                "test_package/conanfile.py": test})
        c.run("create . ")
        assert "common/0.1 (test package): RELEASEOK!!!" in c.out
        c.run("create . -s build_type=Debug")
        assert "common/0.1 (test package): DEBUGOK!!!" in c.out


class TestResolveRemote:
    def test_resolve_remote_export(self):
        """ a "conan export" command should work even when a python_requires
        is in the server
        """
        c = TestClient(default_server_user=True)
        c.save({"common/conanfile.py": GenConanfile("tool", "0.1"),
                "pkg/conanfile.py": GenConanfile("pkg", "0.1").with_python_requires("tool/0.1")})
        c.run("export common")
        c.run("upload * -r=default -c")
        c.run("remove * -c")
        c.run("create pkg")
        assert "tool/0.1: Downloaded recipe" in c.out

        c.run("remove * -c")
        c.run("export pkg")
        assert "tool/0.1: Downloaded recipe" in c.out

        c.run("remove * -c")
        c.run("export pkg -r=default")
        assert "tool/0.1: Downloaded recipe" in c.out

        c.run("remove * -c")
        c.run("create pkg -r=default")
        assert "tool/0.1: Downloaded recipe" in c.out

    def test_missing_python_require_error(self):
        """ make sure the error is clear enough for users UX
        """
        c = TestClient()
        c.save({"pkg/conanfile.py": GenConanfile("pkg", "0.1").with_python_requires("tool/0.1")})
        c.run("create pkg", assert_error=True)
        assert "Cannot resolve python_requires 'tool/0.1'" in c.out
=======
class TestTransitiveExtend:
    # https://github.com/conan-io/conan/issues/10511
    # https://github.com/conan-io/conan/issues/10565
    def test_transitive_extend(self):
        client = TestClient()
        company = textwrap.dedent("""
            from conan import ConanFile
            class CompanyConanFile(ConanFile):
                name = "company"
                version = "1.0"

                def msg1(self):
                    return "company"
                def msg2(self):
                    return "company"
            """)
        project = textwrap.dedent("""
            from conan import ConanFile
            class ProjectBaseConanFile(ConanFile):
                name = "project"
                version = "1.0"

                python_requires = "company/1.0"
                python_requires_extend = "company.CompanyConanFile"

                def msg1(self):
                    return "project"
            """)
        consumer = textwrap.dedent("""
            from conan import ConanFile
            class Base(ConanFile):
                name = "consumer"
                version = "1.0"
                python_requires = "project/1.0"
                python_requires_extend = "project.ProjectBaseConanFile"
                def generate(self):
                    self.output.info("Msg1:{}!!!".format(self.msg1()))
                    self.output.info("Msg2:{}!!!".format(self.msg2()))
                """)
        client.save({"company/conanfile.py": company,
                     "project/conanfile.py": project,
                     "consumer/conanfile.py": consumer})
        client.run("export company")
        client.run("export project")
        client.run("install consumer")
        assert "conanfile.py (consumer/1.0): Msg1:project!!!" in client.out
        assert "conanfile.py (consumer/1.0): Msg2:company!!!" in client.out

    def test_transitive_extend2(self):
        client = TestClient()
        company = textwrap.dedent("""
            from conan import ConanFile
            class CompanyConanFile(ConanFile):
                name = "company"
                version = "1.0"

            class CompanyBase:
                def msg1(self):
                    return "company"
                def msg2(self):
                    return "company"
            """)
        project = textwrap.dedent("""
            from conan import ConanFile
            class ProjectBase:
                def msg1(self):
                    return "project"

            class ProjectBaseConanFile(ConanFile):
                name = "project"
                version = "1.0"
                python_requires = "company/1.0"

                def init(self):
                    pkg_name, base_class_name = "company", "CompanyBase"
                    base_class = getattr(self.python_requires[pkg_name].module, base_class_name)
                    global ProjectBase
                    ProjectBase = type('ProjectBase', (ProjectBase, base_class, object), {})
            """)
        consumer = textwrap.dedent("""
            from conan import ConanFile
            class Base(ConanFile):
                name = "consumer"
                version = "1.0"
                python_requires = "project/1.0"
                python_requires_extend = "project.ProjectBase"
                def generate(self):
                    self.output.info("Msg1:{}!!!".format(self.msg1()))
                    self.output.info("Msg2:{}!!!".format(self.msg2()))
                """)
        client.save({"company/conanfile.py": company,
                     "project/conanfile.py": project,
                     "consumer/conanfile.py": consumer})
        client.run("export company")
        client.run("export project")
        client.run("install consumer")
        assert "conanfile.py (consumer/1.0): Msg1:project!!!" in client.out
        assert "conanfile.py (consumer/1.0): Msg2:company!!!" in client.out
>>>>>>> c1557344
<|MERGE_RESOLUTION|>--- conflicted
+++ resolved
@@ -1024,7 +1024,6 @@
     assert "VALUE TOOL: 42!!!" in c.out
 
 
-<<<<<<< HEAD
 class TestTestPackagePythonRequire:
     def test_test_package_python_requires(self):
         """ test how to test_package a python_require
@@ -1116,7 +1115,8 @@
         c.save({"pkg/conanfile.py": GenConanfile("pkg", "0.1").with_python_requires("tool/0.1")})
         c.run("create pkg", assert_error=True)
         assert "Cannot resolve python_requires 'tool/0.1'" in c.out
-=======
+
+
 class TestTransitiveExtend:
     # https://github.com/conan-io/conan/issues/10511
     # https://github.com/conan-io/conan/issues/10565
@@ -1214,5 +1214,4 @@
         client.run("export project")
         client.run("install consumer")
         assert "conanfile.py (consumer/1.0): Msg1:project!!!" in client.out
-        assert "conanfile.py (consumer/1.0): Msg2:company!!!" in client.out
->>>>>>> c1557344
+        assert "conanfile.py (consumer/1.0): Msg2:company!!!" in client.out