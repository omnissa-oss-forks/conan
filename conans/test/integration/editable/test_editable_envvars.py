--- conflicted
+++ resolved
@@ -32,29 +32,25 @@
                                               .with_generator("VirtualRunEnv")})
     c.run("editable add dep dep/1.0")
     c.run("install pkg -s os=Linux -s:b os=Linux")
-    print(c.out)
     build_path = os.path.join(c.current_folder, "dep", "mybuild", "mylocalbuild")
     buildenv = c.load("pkg/conanbuildenv.sh")
     assert f'export MYBUILDPATH="{build_path}"' in buildenv
-<<<<<<< HEAD
+
     runenv = c.load("pkg/conanrunenv.sh")
-=======
     # The package_info() buildenv is aggregated, no prob
     # But don't use same vars
     assert 'export OTHERVAR="randomvalue"' in buildenv
-    runenv = c.load("conanrunenv.sh")
->>>>>>> f37e5ede
     run_path = os.path.join(c.current_folder, "dep", "mysource", "mylocalsrc")
     assert f'export MYRUNPATH="$MYRUNPATH:{run_path}"' in runenv
 
     c.run("editable remove dep/1.0")
     c.run("create dep")
     c.run("install pkg -s os=Linux -s:b os=Linux")
-    buildenv = c.load("conanbuildenv.sh")
+    buildenv = c.load("pkg/conanbuildenv.sh")
     assert 'mypkgbuild' in buildenv
     assert "mylocalbuild" not in buildenv
     assert 'export OTHERVAR="randomvalue"' in buildenv
-    runenv = c.load("conanrunenv.sh")
+    runenv = c.load("pkg/conanrunenv.sh")
     assert 'mypkgsrc' in runenv
     assert "mylocalsrc" not in runenv
 
@@ -68,17 +64,10 @@
             def layout(self):
                 self.folders.source = "mysource"
                 self.folders.build = "mybuild"
-<<<<<<< HEAD
-                self.cpp.source.conf_info.append_path("user.myconf", "mylocalsrc")
-                self.cpp.build.conf_info.append_path("user.myconf", "mylocalbuild")
-                self.cpp.build.conf_info.update_path("user.mydictconf", {"a": "mypatha", "b": "mypathb"})
-                self.cpp.build.conf_info.define_path("user.mydictconf2", {"c": "mypathc"})
-=======
-                self.layouts.source.conf_info.append_path("myconf", "mylocalsrc")
-                self.layouts.build.conf_info.append_path("myconf", "mylocalbuild")
-                self.layouts.build.conf_info.update_path("mydictconf", {"a": "mypatha", "b": "mypathb"})
-                self.layouts.build.conf_info.define_path("mydictconf2", {"c": "mypathc"})
->>>>>>> f37e5ede
+                self.layouts.source.conf_info.append_path("user.myconf", "mylocalsrc")
+                self.layouts.build.conf_info.append_path("user.myconf", "mylocalbuild")
+                self.layouts.build.conf_info.update_path("user.mydictconf", {"a": "mypatha", "b": "mypathb"})
+                self.layouts.build.conf_info.define_path("user.mydictconf2", {"c": "mypathc"})
         """)
 
     pkg = textwrap.dedent("""
