--- conflicted
+++ resolved
@@ -1,11 +1,8 @@
 import textwrap
 
-<<<<<<< HEAD
 import pytest
 
-=======
 from conans.test.assets.genconanfile import GenConanfile
->>>>>>> 36a4935e
 from conans.test.utils.tools import TestClient
 
 
@@ -24,7 +21,6 @@
                 self.cpp_info.components["b"].requires = ["a"]
                 self.cpp_info.components["a"].requires = ["c"] # cycle!
         """)
-<<<<<<< HEAD
     test_conanfile = textwrap.dedent("""
         from conan import ConanFile
         class Test(ConanFile):
@@ -53,27 +49,12 @@
     """
     Cycle: a -> b -> c -> d -> b
     Isolated j declaring its libs
-=======
-    c.save({"conanfile.py": conanfile})
-    c.run("create .", assert_error=True)
-    assert "ERROR: There is a dependency loop in 'self.cpp_info.components' requires:" in c.out
-    assert "a requires c"
-    assert "b requires a"
-    assert "c rquires b"
-
-
-def test_components_not_required():
-    """
-    Allow requiring and building against one component, but not propagating it
-    https://github.com/conan-io/conan/issues/12965
->>>>>>> 36a4935e
     """
     c = TestClient()
     conanfile = textwrap.dedent("""
         from conan import ConanFile
 
         class TestcycleConan(ConanFile):
-<<<<<<< HEAD
             name = "testcycle"
             version = "1.0"
 
@@ -107,7 +88,19 @@
     assert "b requires c" in out
     assert "c requires d" in out
     assert "d requires b" in out
-=======
+
+
+def test_components_not_required():
+    """
+    Allow requiring and building against one component, but not propagating it
+    https://github.com/conan-io/conan/issues/12965
+
+    """
+    c = TestClient()
+    conanfile = textwrap.dedent("""
+           from conan import ConanFile
+
+           class TestcycleConan(ConanFile):
             name = "wayland"
             version = "1.0"
             requires = "expat/1.0"
@@ -119,5 +112,4 @@
             "wayland/conanfile.py": conanfile})
     c.run("create expat")
     c.run("create wayland")
-    assert "wayland/1.0: Created package" in c.out
->>>>>>> 36a4935e
+    assert "wayland/1.0: Created package" in c.out