import json
import os
import platform
import textwrap
import unittest

import pytest
from parameterized.parameterized import parameterized

from conan.tools.env.environment import environment_wrap_command
from conans.model.recipe_ref import RecipeReference
from conans.paths import CONANFILE
from conans.test.utils.tools import TestClient, GenConanfile


@pytest.fixture()
def client():
    openssl = textwrap.dedent(r"""
        import os
        from conan import ConanFile
        from conan.tools.files import save, chdir
        class Pkg(ConanFile):
            settings = "build_type"
            def package(self):
                with chdir(self, self.package_folder):
                    echo = "@echo off\necho MYOPENSSL={}!!".format(self.settings.build_type)
                    save(self, "bin/myopenssl.bat", echo)
                    save(self, "bin/myopenssl.sh", echo)
                    os.chmod("bin/myopenssl.sh", 0o777)
            """)

    cmake = textwrap.dedent(r"""
        import os
        from conan import ConanFile
        from conan.tools.files import save, chdir
        class Pkg(ConanFile):
            type = "application"
            settings = "build_type"
            def requirements(self):
                self.requires("openssl/1.0", run=True)
            def package(self):
                with chdir(self, self.package_folder):
                    echo = "@echo off\necho MYCMAKE={}!!".format(self.settings.build_type)
                    save(self, "mycmake.bat", echo + "\ncall myopenssl.bat")
                    save(self, "mycmake.sh", echo + "\n myopenssl.sh")
                    os.chmod("mycmake.sh", 0o777)

            def package_info(self):
                # Custom buildenv not defined by cpp_info
                self.buildenv_info.prepend_path("PATH", self.package_folder)
                self.buildenv_info.define("MYCMAKEVAR", "MYCMAKEVALUE!!")
            """)

    gtest = textwrap.dedent(r"""
        import os
        from conan import ConanFile
        from conan.tools.files import save, chdir
        class Pkg(ConanFile):
            settings = "build_type"
            def package(self):
                with chdir(self, self.package_folder):
                    echo = "@echo off\necho MYGTEST={}!!".format(self.settings.build_type)
                    save(self, "bin/mygtest.bat", echo)
                    save(self, "bin/mygtest.sh", echo)
                    os.chmod("bin/mygtest.sh", 0o777)

            def package_info(self):
                self.runenv_info.define("MYGTESTVAR",
                                        "MyGTestValue{}".format(self.settings.build_type))
            """)
    client = TestClient()
    client.save({"cmake/conanfile.py": cmake,
                 "gtest/conanfile.py": gtest,
                 "openssl/conanfile.py": openssl})

    client.run("create openssl --name=openssl --version=1.0")
    client.run("create cmake --name=mycmake --version=1.0")
    client.run("create gtest --name=mygtest --version=1.0")

    myrunner_bat = "@echo off\necho MYGTESTVAR=%MYGTESTVAR%!!\n"
    myrunner_sh = "echo MYGTESTVAR=$MYGTESTVAR!!\n"
    client.save({"myrunner.bat": myrunner_bat,
                 "myrunner.sh": myrunner_sh}, clean_first=True)
    os.chmod(os.path.join(client.current_folder, "myrunner.sh"), 0o777)
    return client


def test_conanfile_txt(client):
    # conanfile.txt -(br)-> cmake
    client.save({"conanfile.txt": "[tool_requires]\nmycmake/1.0"}, clean_first=True)
    client.run("install . -s:h build_type=Debug")

    assert "mycmake/1.0" in client.out
    assert "openssl/1.0" in client.out
    ext = "bat" if platform.system() == "Windows" else "sh"  # TODO: Decide on logic .bat vs .sh
    cmd = environment_wrap_command("conanbuild", client.current_folder, "mycmake.{}".format(ext))
    client.run_command(cmd)

    assert "MYCMAKE=Release!!" in client.out
    assert "MYOPENSSL=Release!!" in client.out


def test_complete(client):
    app = textwrap.dedent("""
        import platform
        from conan import ConanFile
        class Pkg(ConanFile):
            requires = "openssl/1.0"
            build_requires = "mycmake/1.0"
            settings = "os"

            def build_requirements(self):
                self.test_requires("mygtest/1.0", run=True)

            def build(self):
                mybuild_cmd = "mycmake.bat" if platform.system() == "Windows" else "mycmake.sh"
                self.run(mybuild_cmd)
                mytest_cmd = "mygtest.bat" if platform.system() == "Windows" else "mygtest.sh"
                self.run(mytest_cmd, env="conanrun")
       """)

    client.save({"conanfile.py": app})
    client.run("install . -s build_type=Debug --build=missing")
    # Run the BUILD environment
    ext = "bat" if platform.system() == "Windows" else "sh"  # TODO: Decide on logic .bat vs .sh
    cmd = environment_wrap_command("conanbuild", client.current_folder,
                                   cmd="mycmake.{}".format(ext))
    client.run_command(cmd)
    assert "MYCMAKE=Release!!" in client.out
    assert "MYOPENSSL=Release!!" in client.out

    # Run the RUN environment
    cmd = environment_wrap_command("conanrun", client.current_folder,
                                   cmd="mygtest.{ext} && .{sep}myrunner.{ext}".format(ext=ext,
                                                                                      sep=os.sep))
    client.run_command(cmd)
    assert "MYGTEST=Debug!!" in client.out
    assert "MYGTESTVAR=MyGTestValueDebug!!" in client.out

    client.run("build . -s:h build_type=Debug")
    assert "MYCMAKE=Release!!" in client.out
    assert "MYOPENSSL=Release!!" in client.out
    assert "MYGTEST=Debug!!" in client.out


tool_conanfile = """from conan import ConanFile

class Tool(ConanFile):
    name = "Tool"
    version = "0.1"

    def package_info(self):
        self.buildenv_info.define_path("TOOL_PATH", "MyToolPath")
"""

tool_conanfile2 = tool_conanfile.replace("0.1", "0.3")

conanfile = """
import os
from conan import ConanFile, tools
from conan.tools.env import VirtualBuildEnv

class MyLib(ConanFile):
    name = "MyLib"
    version = "0.1"
    {}

    def build(self):
        build_env = VirtualBuildEnv(self).vars()
        with build_env.apply():
            self.output.info("ToolPath: %s" % os.getenv("TOOL_PATH"))
"""

requires = conanfile.format('build_requires = "Tool/0.1@lasote/stable"')
requires_range = conanfile.format('build_requires = "Tool/[>0.0]@lasote/stable"')
requirements = conanfile.format("""def build_requirements(self):
        self.build_requires("Tool/0.1@lasote/stable")""")
override = conanfile.format("""build_requires = "Tool/0.2@user/channel"

    def build_requirements(self):
        self.build_requires("Tool/0.1@lasote/stable")""")


profile = """
[tool_requires]
Tool/0.3@lasote/stable
nonexistingpattern*: SomeTool/1.2@user/channel
"""


@pytest.mark.xfail(reason="Legacy tests with wrong propagation asumptions")
class BuildRequiresTest(unittest.TestCase):

    def test_consumer(self):
        # https://github.com/conan-io/conan/issues/5425
        catch_ref = RecipeReference.loads("catch/0.1@user/testing")
        libA_ref = RecipeReference.loads("LibA/0.1@user/testing")

        t = TestClient()
        t.save({"conanfile.py":
                    GenConanfile().with_package_info(cpp_info={"libs": ["mylibcatch0.1lib"]},
                                                     env_info={"MYENV": ["myenvcatch0.1env"]})})
        t.run("create . --name=catch --version=0.1 --user=user --channel=testing")
        t.save({"conanfile.py": GenConanfile().with_requirement(catch_ref, private=True)})
        t.run("create . --name=LibA --version=0.1 --user=user --channel=testing")
        t.save({"conanfile.py": GenConanfile().with_require(libA_ref)
                                              .with_tool_requires(catch_ref)})
        t.run("install .")
        self.assertIn("catch/0.1@user/testing from local cache", t.out)
        self.assertIn("catch/0.1@user/testing:5ab84d6acfe1f23c4fae0ab88f26e3a396351ac9 - Skip",
                      t.out)
        self.assertIn("catch/0.1@user/testing:5ab84d6acfe1f23c4fae0ab88f26e3a396351ac9 - Cache",
                      t.out)

    def test_build_requires_diamond(self):
        libA_ref = RecipeReference.loads("liba/0.1@user/testing")
        libB_ref = RecipeReference.loads("libb/0.1@user/testing")

        t = TestClient()
        t.save({"conanfile.py": GenConanfile()})
        t.run("create . --name=liba --version=0.1 --user=user --channel=testing")

        t.save({"conanfile.py": GenConanfile().with_require(libA_ref)})
        t.run("create . --name=libb --version=0.1 --user=user --channel=testing")

        t.save({"conanfile.py": GenConanfile().with_tool_requires(libB_ref)
                                              .with_tool_requires(libA_ref)})
        t.run("create . --name=libC --version=0.1 --user=user --channel=testing")
        self.assertIn("libC/0.1@user/testing: Created package", t.out)

    def test_create_with_tests_and_build_requires(self):
        client = TestClient()
        # Generate and export the build_require recipe
        conanfile1 = """from conan import ConanFile
class MyBuildRequire(ConanFile):
    def package_info(self):
        self.buildenv_info.define("MYVAR", "1")
"""
        client.save({"conanfile.py": conanfile1})
        client.run("create . --name=Build1 --version=0.1 --user=conan --channel=stable")
        conanfile2 = """from conan import ConanFile
class MyBuildRequire(ConanFile):
    def package_info(self):
        self.buildenv_info.define("MYVAR2", "2")
"""
        client.save({"conanfile.py": conanfile2})
        client.run("create . --name=Build2 --version=0.1 --user=conan --channel=stable")

        # Create a recipe that will use a profile requiring the build_require
        client.save({"conanfile.py": """
from conan.tools.env import VirtualBuildEnv
from conan import ConanFile
import os

class MyLib(ConanFile):
    build_requires = "Build2/0.1@conan/stable"
    def build(self):
        build_env = VirtualBuildEnv(self).vars()
        with build_env.apply():
            assert(os.environ['MYVAR']=='1')
            assert(os.environ['MYVAR2']=='2')

""", "myprofile": '''
[tool_requires]
Build1/0.1@conan/stable
''',
                    "test_package/conanfile.py": """from conan import ConanFile
import os
from conan.tools.env import VirtualBuildEnv
class MyTest(ConanFile):
    def build(self):
        build_env = VirtualBuildEnv(self).vars()
        with build_env.apply():
            assert(os.environ['MYVAR']=='1')
    def test(self):
        self.output.info("TESTING!!!")
"""}, clean_first=True)

        # Test that the build require is applyed to testing
        client.run("create . --name=Lib --version=0.1 --user=conan/stable --profile=. --channel=myprofile")
        self.assertEqual(1, str(client.out).count("Lib/0.1@conan/stable: "
                                                  "Applying build-requirement:"
                                                  " Build1/0.1@conan/stable"))
        self.assertIn("TESTING!!", client.out)

    def test_dependents(self):
        client = TestClient()
        boost = """from conan import ConanFile
class Boost(ConanFile):
    def package_info(self):
        self.buildenv_info.define_path("PATH", "myboostpath")
"""
        client.save({CONANFILE: boost})
        client.run("create . --name=Boost --version=1.0 --user=user --channel=channel")
        other = """[tool_requires]
Boost/1.0@user/channel
"""
        client.save({"conanfile.txt": other}, clean_first=True)
        client.run("install .")

        self.assertIn("""Build requirements
    Boost/1.0@user/channel""", client.out)

        other = """from conan import ConanFile
import os
class Other(ConanFile):
    requires = "Boost/1.0@user/channel"
    def build(self):
        self.output.info("OTHER PATH FOR BUILD %s" % os.getenv("PATH"))
    def package_info(self):
        self.env_info.PATH.append("myotherpath")
"""
        client.save({CONANFILE: other})
        client.run("create . --name=other --version=1.0 --user=user --channel=channel")
        lib = """from conan import ConanFile
import os
class Lib(ConanFile):
    build_requires = "boost/1.0@user/channel", "other/1.0@user/channel"
    def build(self):
        self.output.info("LIB PATH FOR BUILD %s" % os.getenv("PATH"))
"""
        client.save({CONANFILE: lib})
        client.run("create . --name=Lib --version=1.0 --user=user --channel=channel")
        self.assertIn("LIB PATH FOR BUILD myotherpath%smyboostpath" % os.pathsep,
                      client.out)

    def test_applyname(self):
        # https://github.com/conan-io/conan/issues/4135
        client = TestClient()
        mingw = """from conan import ConanFile
class Tool(ConanFile):
    def package_info(self):
        self.buildenv_info.define_path("PATH", "mymingwpath")
"""
        myprofile = """
[tool_requires]
consumer*: mingw/0.1@myuser/stable
"""
        app = """from conan import ConanFile
from conan.tools.env import VirtualBuildEnv
import os
class App(ConanFile):
    name = "consumer"
    def build(self):
        build_env = VirtualBuildEnv(self).vars()
        with build_env.apply():
            self.output.info("APP PATH FOR BUILD %s" % os.getenv("PATH"))
"""
        client.save({CONANFILE: mingw})
        client.run("create . --name=mingw --version=0.1 --user=myuser --channel=stable")
        client.save({CONANFILE: app,
                     "myprofile": myprofile})
        client.run("build . -pr=myprofile")
        self.assertIn("conanfile.py (consumer/None): Applying build-requirement: "
                      "mingw/0.1@myuser/stable", client.out)
        self.assertIn("conanfile.py (consumer/None): APP PATH FOR BUILD mymingwpath",
                      client.out)

    def test_transitive(self):
        client = TestClient()
        mingw = """from conan import ConanFile
class Tool(ConanFile):
    def package_info(self):
        self.buildenv_info.append("MYVAR", "mymingwpath")
"""
        myprofile = """
[tool_requires]
mingw/0.1@lasote/stable
"""
        gtest = """from conan import ConanFile
from conan.tools.env import VirtualBuildEnv
import os
class Gtest(ConanFile):
    def build(self):
        build_env = VirtualBuildEnv(self).vars()
        with build_env.apply():
            self.output.info("GTEST PATH FOR BUILD %s" % os.getenv("MYVAR"))
"""
        app = """from conan import ConanFile
from conan.tools.env import VirtualBuildEnv
import os
class App(ConanFile):
    build_requires = "gtest/0.1@lasote/stable"
    def build(self):
        build_env = VirtualBuildEnv(self).vars()
        with build_env.apply():
            self.output.info("APP PATH FOR BUILD %s" % os.getenv("MYVAR"))
"""
        client.save({CONANFILE: mingw})
        client.run("create . --name=mingw --version=0.1 --user=lasote --channel=stable")
        client.save({CONANFILE: gtest})
        client.run("export . --name=gtest --version=0.1 --user=lasote --channel=stable")
        client.save({CONANFILE: app,
                     "myprofile": myprofile})
        client.run("create . --name=app --version=0.1 --user=lasote --channel=stable --build=missing -pr=myprofile -pr:b=myprofile")
        self.assertIn("app/0.1@lasote/stable: APP PATH FOR BUILD mymingwpath",
                      client.out)
        self.assertIn("gtest/0.1@lasote/stable: GTEST PATH FOR BUILD mymingwpath",
                      client.out)

    def test_profile_order(self):
        client = TestClient()
        mingw = """from conan import ConanFile
class Tool(ConanFile):
    def package_info(self):
        self.buildenv_info.append("MYVAR", "mymingwpath")
"""
        msys = """from conan import ConanFile
class Tool(ConanFile):
    def package_info(self):
        self.buildenv_info.append("MYVAR", "mymsyspath")
"""
        myprofile1 = """
[tool_requires]
mingw/0.1@lasote/stable
msys/0.1@lasote/stable
"""
        myprofile2 = """
[tool_requires]
msys/0.1@lasote/stable
mingw/0.1@lasote/stable
"""

        app = """from conan import ConanFile
from conan.tools.env import VirtualBuildEnv
import os
class App(ConanFile):
    def build(self):
        build_env = VirtualBuildEnv(self).vars()
        with build_env.apply():
            self.output.info("FOR BUILD %s" % os.getenv("MYVAR"))
"""
        client.save({CONANFILE: mingw})
        client.run("create . --name=mingw --version=0.1 --user=lasote --channel=stable")
        client.save({CONANFILE: msys})
        client.run("create . --name=msys --version=0.1 --user=lasote --channel=stable")
        client.save({CONANFILE: app,
                     "myprofile1": myprofile1,
                     "myprofile2": myprofile2})
        client.run("create . --name=app --version=0.1 --user=lasote --channel=stable -pr=myprofile1")
        # mingw being the first one, has priority and its "append" mandates it is the last appended
        self.assertIn("app/0.1@lasote/stable: FOR BUILD mymsyspath mymingwpath", client.out)
        client.run("create . --name=app --version=0.1 --user=lasote --channel=stable -pr=myprofile2")
        self.assertIn("app/0.1@lasote/stable: FOR BUILD mymingwpath mymsyspath", client.out)

    def test_require_itself(self):
        client = TestClient()
        mytool_conanfile = """from conan import ConanFile
class Tool(ConanFile):
    def build(self):
        self.output.info("BUILDING MYTOOL")
"""
        myprofile = """
[tool_requires]
Tool/0.1@lasote/stable
"""
        client.save({CONANFILE: mytool_conanfile,
                     "profile.txt": myprofile})
        client.run("create . --name=Tool --version=0.1 --user=lasote --channel=stable -pr=profile.txt")
        self.assertEqual(1, str(client.out).count("BUILDING MYTOOL"))

    @parameterized.expand([(requires, ), (requires_range, ), (requirements, ), (override, )])
    def test_build_requires(self, conanfile):
        client = TestClient()
        client.save({CONANFILE: tool_conanfile})
        client.run("export . --user=lasote --channel=stable")

        client.save({CONANFILE: conanfile}, clean_first=True)
        client.run("export . --user=lasote --channel=stable")

        client.run("install --requires=MyLib/0.1@lasote/stable --build missing")
        self.assertIn("Tool/0.1@lasote/stable: Generating the package", client.out)
        self.assertIn("ToolPath: MyToolPath", client.out)

        client.run("install --requires=MyLib/0.1@lasote/stable")
        self.assertNotIn("Tool", client.out)
        self.assertIn("MyLib/0.1@lasote/stable: Already installed!", client.out)

    @parameterized.expand([(requires, ), (requires_range, ), (requirements, ), (override, )])
    def test_profile_override(self, conanfile):
        client = TestClient()
        client.save({CONANFILE: tool_conanfile2}, clean_first=True)
        client.run("export . --user=lasote --channel=stable")

        client.save({CONANFILE: conanfile,
                     "profile.txt": profile,
                     "profile2.txt": profile.replace("0.3", "[>0.2]")}, clean_first=True)
        client.run("export . --user=lasote --channel=stable")

        client.run("install --requires=MyLib/0.1@lasote/stable --profile ./profile.txt --build missing")
        self.assertNotIn("Tool/0.1", client.out)
        self.assertNotIn("Tool/0.2", client.out)
        self.assertIn("Tool/0.3@lasote/stable: Generating the package", client.out)
        self.assertIn("ToolPath: MyToolPath", client.out)

        client.run("install --requires=MyLib/0.1@lasote/stable")
        self.assertNotIn("Tool", client.out)
        self.assertIn("MyLib/0.1@lasote/stable: Already installed!", client.out)

        client.run("install --requires=MyLib/0.1@lasote/stable --profile ./profile2.txt --build")
        self.assertNotIn("Tool/0.1", client.out)
        self.assertNotIn("Tool/0.2", client.out)
        self.assertIn("Tool/0.3@lasote/stable: Generating the package", client.out)
        self.assertIn("ToolPath: MyToolPath", client.out)

    def test_options(self):
        conanfile = """from conan import ConanFile
class package(ConanFile):
    name            = "first"
    version         = "0.0.0"
    options         = {"coverage": [True, False]}
    default_options = {"coverage": False}
    def build(self):
        self.output.info("Coverage: %s" % self.options.coverage)
    """
        client = TestClient()
        client.save({"conanfile.py": conanfile})
        client.run("export . --user=lasote --channel=stable")

        consumer = """from conan import ConanFile

class package(ConanFile):
    name            = "second"
    version         = "0.0.0"
    default_options = {"first:coverage": True}
    build_requires  = "first/0.0.0@lasote/stable"
"""
        client.save({"conanfile.py": consumer})
        client.run("install . --build=missing -o Pkg/*:someoption=3")
        self.assertIn("first/0.0.0@lasote/stable: Coverage: True", client.out)

    def test_failed_assert(self):
        # https://github.com/conan-io/conan/issues/5685
        client = TestClient()
        client.save({"conanfile.py": GenConanfile()})
        client.run("export . --name=common --version=1.0 --user=test --channel=test")

        req = textwrap.dedent("""
            from conan import ConanFile
            class BuildReqConan(ConanFile):
                requires = "common/1.0@test/test"
            """)
        client.save({"conanfile.py": req})
        client.run("export . --name=req --version=1.0 --user=test --channel=test")
        client.run("export . --name=build_req --version=1.0 --user=test --channel=test")

        build_req_req = textwrap.dedent("""
            from conan import ConanFile
            class BuildReqConan(ConanFile):
                requires = "common/1.0@test/test"
                build_requires = "build_req/1.0@test/test"
        """)
        client.save({"conanfile.py": build_req_req})
        client.run("export . --name=build_req_req --version=1.0 --user=test --channel=test")

        consumer = textwrap.dedent("""
                    [requires]
                    req/1.0@test/test
                    [tool_requires]
                    build_req_req/1.0@test/test
                """)
        client.save({"conanfile.txt": consumer}, clean_first=True)
        client.run("install . --build=missing")
        # This used to assert and trace, now it works
        self.assertIn("conanfile.txt: Applying build-requirement: build_req_req/1.0@test/test",
                      client.out)

    def test_missing_transitive_dependency(self):
        # https://github.com/conan-io/conan/issues/5682
        client = TestClient()
        zlib = textwrap.dedent("""
            from conan import ConanFile
            class ZlibPkg(ConanFile):
                def package_info(self):
                    self.cpp_info.libs = ["myzlib"]
            """)
        client.save({"conanfile.py": zlib})
        client.run("export . --name=zlib --version=1.0 --user=test --channel=test")

        client.save({"conanfile.py": GenConanfile().with_require("zlib/1.0@test/test")})
        client.run("export . --name=freetype --version=1.0 --user=test --channel=test")
        client.save({"conanfile.py": GenConanfile().with_require("freetype/1.0@test/test")})
        client.run("export . --name=fontconfig --version=1.0 --user=test --channel=test")
        harfbuzz = textwrap.dedent("""
            from conan import ConanFile
            class harfbuzz(ConanFile):
                requires = "freetype/1.0@test/test", "fontconfig/1.0@test/test"
                def build(self):
                     self.output.info("ZLIBS LIBS: %s" %self.deps_cpp_info["zlib"].libs)
            """)
        client.save({"conanfile.py": harfbuzz})
        client.run("export . --name=harfbuzz --version=1.0 --user=test --channel=test")

        client.save({"conanfile.py": GenConanfile()
                    .with_tool_requires("fontconfig/1.0@test/test")
                    .with_tool_requires("harfbuzz/1.0@test/test")})
        client.run("install . --build=missing")
        self.assertIn("ZLIBS LIBS: ['myzlib']", client.out)


def test_dependents_new_buildenv():
    client = TestClient()
    boost = textwrap.dedent("""
        from conan import ConanFile
        class Boost(ConanFile):
            def package_info(self):
                self.buildenv_info.define_path("PATH", "myboostpath")
        """)
    other = textwrap.dedent("""
        from conan import ConanFile
        class Other(ConanFile):
            def requirements(self):
                self.requires("boost/1.0")

            def package_info(self):
                self.buildenv_info.append_path("PATH", "myotherpath")
                self.buildenv_info.prepend_path("PATH", "myotherprepend")
        """)
    consumer = textwrap.dedent("""
       from conan import ConanFile
       from conan.tools.env import VirtualBuildEnv
       import os
       class Lib(ConanFile):
           requires = {}
           def generate(self):
               build_env = VirtualBuildEnv(self).vars()
               with build_env.apply():
                   self.output.info("LIB PATH %s" % os.getenv("PATH"))
       """)
    client.save({"boost/conanfile.py": boost,
                 "other/conanfile.py": other,
                 "consumer/conanfile.py": consumer.format('"boost/1.0", "other/1.0"'),
                 "profile_define": "[buildenv]\nPATH=(path)profilepath",
                 "profile_append": "[buildenv]\nPATH+=(path)profilepath",
                 "profile_prepend": "[buildenv]\nPATH=+(path)profilepath"})
    client.run("create boost --name=boost --version=1.0")
    client.run("create other --name=other --version=1.0")
    client.run("install consumer")
    result = os.pathsep.join(["myotherprepend", "myboostpath", "myotherpath"])
    assert "LIB PATH {}".format(result) in client.out

    # Now test if we declare in different order, still topological order should be respected
    client.save({"consumer/conanfile.py": consumer.format('"other/1.0", "boost/1.0"')})
    client.run("install consumer")
    assert "LIB PATH {}".format(result) in client.out

    client.run("install consumer -pr=profile_define")
    assert "LIB PATH profilepath" in client.out
    client.run("install consumer -pr=profile_append")
    result = os.pathsep.join(["myotherprepend", "myboostpath", "myotherpath", "profilepath"])
    assert "LIB PATH {}".format(result) in client.out
    client.run("install consumer -pr=profile_prepend")
    result = os.pathsep.join(["profilepath", "myotherprepend", "myboostpath", "myotherpath"])
    assert "LIB PATH {}".format(result) in client.out


def test_tool_requires_conanfile_txt():
    client = TestClient()
    client.save({"conanfile.py": GenConanfile()})

    build_req = textwrap.dedent("""
        from conan import ConanFile
        class BuildReqConan(ConanFile):
            pass
        """)

    client.save({"conanfile.py": build_req})
    client.run("export . --name=build_req --version=1.0 --user=test --channel=test")

    consumer = textwrap.dedent("""
                [tool_requires]
                build_req/1.0@test/test
            """)
    client.save({"conanfile.txt": consumer}, clean_first=True)
    client.run("install . --build=missing")
<<<<<<< HEAD
    assert "build_req/1.0@test/test: Created package" in client.out


def test_profile_override_conflict():
    client = TestClient()

    test = textwrap.dedent("""
        from conan import ConanFile
        class Lib(ConanFile):

            def requirements(self):
                self.tool_requires(self.tested_reference_str)

            def test(self):
                pass
        """)
    client.save({"conanfile.py": GenConanfile("protoc"),
                 "test_package/conanfile.py": test,
                 "profile": "[tool_requires]\nprotoc/0.1"})
    client.run("create . --version 0.1 -pr=profile")
    client.run("create . --version 0.2 -pr=profile")
    assert "protoc/0.1: Already installed!" in client.out
    assert "protoc/0.2 (test package)" in client.out
    assert "WARN: The package created was 'protoc/0.1' but the reference being tested " \
           "is 'protoc/0.2'" in client.out


def test_both_context_options_error():
    # https://github.com/conan-io/conan/issues/11385
    c = TestClient()
    pkg = textwrap.dedent("""
        from conan import ConanFile
        class Pkg(ConanFile):
            name = "pkg"
            version = "0.1"
            settings = "arch"
            options = {"neon": [True, "check", False]}
            default_options = {"neon": True}

            def config_options(self):
                if "arm" not in self.settings.arch:
                    del self.options.neon
            """)
    c.save({"pkg/conanfile.py": pkg,
            "consumer/conanfile.py": GenConanfile().with_requires("pkg/0.1")
                                                   .with_build_requires("pkg/0.1")})
    c.run("export pkg")
    c.run("install consumer -s:b arch=x86_64 -s:h arch=armv8 --build=missing")
    # This failed in Conan 1.X, but now it works
    c.assert_listed_binary({"pkg/0.1": ("a0a41a189feabff576a535d071858191b90beceb", "Build")})
    c.assert_listed_binary({"pkg/0.1": ("62e589af96a19807968167026d906e63ed4de1f5", "Build")},
                           build=True)
    assert "Finalizing install" in c.out


def test_conditional_require_context():
    """ test that we can condition on the context to define a dependency
    """
    c = TestClient()
    pkg = textwrap.dedent("""
        from conan import ConanFile
        class Pkg(ConanFile):
           name = "pkg"
           version = "0.1"
           def requirements(self):
               if self.context == "host":
                   self.requires("dep/1.0")
           """)
    c.save({"dep/conanfile.py": GenConanfile("dep", "1.0"),
            "consumer/conanfile.py": pkg})
    c.run("create dep")
    c.run("create consumer")
    c.assert_listed_require({"dep/1.0": "Cache"})
    c.run("create consumer --build-require")
    assert "dep/1.0" not in c.out
=======
    assert "Applying build-requirement: build_req/1.0@test/test" in client.out
>>>>>>> de1189f8


class TestBuildTrackHost:

<<<<<<< HEAD
    def test_overriden_host_but_not_build(self):
        """
        Making the ``tool_requires(..., visible=True)`` works, and allows overriding, but
        propagates the build-requirement to protobuf/protoc down the graph, and VirtualBuildEnv
        will put ``protoc`` from it in the PATH. Not a problem in majority of cases, but not the
        cleanest
        """
        c = TestClient()
        pkg = textwrap.dedent("""
            from conan import ConanFile
            class ProtoBuf(ConanFile):
                name = "pkg"
                version = "0.1"
                def requirements(self):
                    self.requires("protobuf/1.0")
                def build_requirements(self):
                    self.tool_requires("protobuf/1.0", visible=True)
            """)
        c.save({"protobuf/conanfile.py": GenConanfile("protobuf"),
                "pkg/conanfile.py": pkg,
                "app/conanfile.py": GenConanfile().with_requires("pkg/0.1")
                                                  .with_requirement("protobuf/1.1", override=True)
                                                  .with_build_requirement("protobuf/1.1",
                                                                          override=True)})
        c.run("create protobuf --version=1.0")
        c.run("create protobuf --version=1.1")
        c.run("create pkg")
        c.run("install app")
        c.assert_listed_require({"protobuf/1.1": "Cache"})
        c.assert_listed_require({"protobuf/1.1": "Cache"}, build=True)

    def test_overriden_host_version(self):
=======
    @pytest.mark.parametrize("build_profile", [False, True])
    def test_overriden_host_version(self, build_profile):
>>>>>>> de1189f8
        """
        Make the tool_requires follow the regular require with the expression "<host_version>"
        """
        c = TestClient()
        pkg = textwrap.dedent("""
            from conan import ConanFile
            class ProtoBuf(ConanFile):
                name = "pkg"
                version = "0.1"
                def requirements(self):
                    self.requires("protobuf/1.0")
                def build_requirements(self):
                    self.tool_requires("protobuf/<host_version>")
            """)
        c.save({"protobuf/conanfile.py": GenConanfile("protobuf"),
                "pkg/conanfile.py": pkg,
                "app/conanfile.py": GenConanfile().with_requires("pkg/0.1")
                                                  .with_requirement("protobuf/1.1", override=True)})
<<<<<<< HEAD
        c.run("create protobuf --version=1.0")
        c.run("create protobuf --version=1.1")
        c.run("create pkg")
        c.run("install pkg")  # make sure it doesn't crash
        c.run("install app")
        c.assert_listed_require({"protobuf/1.1": "Cache"})
        c.assert_listed_require({"protobuf/1.1": "Cache"}, build=True)
        # verify locks work
        c.run("lock create app")
        lock = json.loads(c.load("app/conan.lock"))
        build_requires = lock["build_requires"]
        assert len(build_requires) == 1
        assert "protobuf/1.1" in build_requires[0]
        # lock can be used
        c.run("install app --lockfile=app/conan.lock")
        c.assert_listed_require({"protobuf/1.1": "Cache"}, build=True)

    def test_overriden_host_version_version_range(self):
        """
        same as above, but using version ranges instead of overrides
        """
        c = TestClient()
        pkg = textwrap.dedent("""
            from conan import ConanFile
            class ProtoBuf(ConanFile):
                name = "pkg"
                version = "0.1"
                def requirements(self):
                    self.requires("protobuf/[*]")
                def build_requirements(self):
                    self.tool_requires("protobuf/<host_version>")
            """)
        c.save({"protobuf/conanfile.py": GenConanfile("protobuf"),
                "pkg/conanfile.py": pkg,
                "app/conanfile.py": GenConanfile().with_requires("pkg/0.1")})
        c.run("create protobuf --version=1.0")
        c.run("create pkg")
        c.run("install pkg")  # make sure it doesn't crash
        c.run("install app")
        c.assert_listed_require({"protobuf/1.0": "Cache"})
        c.assert_listed_require({"protobuf/1.0": "Cache"}, build=True)

        c.run("create protobuf --version=1.1")
        c.run("install pkg")  # make sure it doesn't crash
        c.run("install app")
        c.assert_listed_require({"protobuf/1.1": "Cache"})
        c.assert_listed_require({"protobuf/1.1": "Cache"}, build=True)
        # verify locks work
        c.run("lock create app")
        lock = json.loads(c.load("app/conan.lock"))
        build_requires = lock["build_requires"]
        assert len(build_requires) == 1
        assert "protobuf/1.1" in build_requires[0]
        # lock can be used
        c.run("install app --lockfile=app/conan.lock")
        c.assert_listed_require({"protobuf/1.1": "Cache"}, build=True)

    def test_track_host_error_nothost(self):
        """
        if no host requirement is defined, it will be an error
        """
        c = TestClient()
        pkg = textwrap.dedent("""
            from conan import ConanFile
            class ProtoBuf(ConanFile):
                name = "protobuf"
                def build_requirements(self):
                    self.tool_requires("protobuf/<host_version>")
            """)

        c.save({"pkg/conanfile.py": pkg})
        c.run("install pkg", assert_error=True)
        assert "ERROR: protobuf/None require 'protobuf/<host_version>': " \
               "didn't find a matching host dependency" in c.out

    def test_track_host_errors_trait(self):
        """
        It is not possible to make host_version visible too
        """
        c = TestClient()
        pkg = textwrap.dedent("""
            from conan import ConanFile
            class ProtoBuf(ConanFile):
                name = "protobuf"
                def requirements(self):
                   self.tool_requires("other/<host_version>", visible=True)
            """)
        c.save({"pkg/conanfile.py": pkg})
        c.run("install pkg", assert_error=True)
        assert "ERROR: protobuf/None require 'other/<host_version>': 'host_version' " \
               "can only be used for non-visible tool_requires" in c.out
=======
        c.run("create protobuf 1.0@")
        c.run("create protobuf 1.1@")
        build_profile = "-pr:b default" if build_profile else ""
        c.run(f"create pkg {build_profile}")
        c.run(f"install pkg {build_profile}")  # make sure it doesn't crash
        c.run(f"install app {build_profile}")
        assert "protobuf/1.1" in c.out
        assert "protobuf/1.0:" not in c.out

        # verify locks work
        c.run(f"lock create app/conanfile.py {build_profile}")
        lock = c.load("conan.lock")
        assert "protobuf/1.1" in lock
        assert "protobuf/1.0" not in lock
        # lock can be used
        c.run(f"install app --lockfile=conan.lock")
        assert "protobuf/1.1" in c.out
        assert "protobuf/1.0:" not in c.out

    @pytest.mark.parametrize("build_profile", [False, True])
    def test_overriden_host_version_version_range(self, build_profile):
        """
        same as above, but using version ranges instead of overrides
        """
        build_profile = "-pr:b default" if build_profile else ""
        c = TestClient()
        c.save({"protobuf/conanfile.py": GenConanfile("protobuf"),
                "pkg/conanfile.py": GenConanfile("pkg", "0.1").with_requirement("protobuf/[*]")
               .with_build_requirement("protobuf/<host_version>"),
                "app/conanfile.py": GenConanfile().with_requires("pkg/0.1")})
        c.run("create protobuf 1.0@")
        c.run(f"create pkg {build_profile}")
        c.run(f"install pkg {build_profile}")  # make sure it doesn't crash
        c.run(f"install app {build_profile}")
        assert "protobuf/1.0" in c.out
        assert "protobuf/1.1" not in c.out

        c.run("create protobuf 1.1@")
        c.run(f"install pkg {build_profile}")  # make sure it doesn't crash
        c.run(f"install app {build_profile}")
        assert "protobuf/1.1" in c.out
        assert "protobuf/1.0" not in c.out

        # verify locks work
        c.run(f"lock create app/conanfile.py {build_profile}")
        lock = c.load("conan.lock")
        assert "protobuf/1.1" in lock
        assert "protobuf/1.0" not in lock
        # lock can be used
        c.run("install app --lockfile=conan.lock")
        assert "protobuf/1.1" in c.out
        assert "protobuf/1.0:" not in c.out

    @pytest.mark.parametrize("build_profile", [False, True])
    def test_track_host_error_nothost(self, build_profile):
        """
        if no host requirement is defined, it will be an error
        """
        build_profile = "-pr:b default" if build_profile else ""
        c = TestClient()
        c.save({"conanfile.py":
                GenConanfile("pkg").with_build_requirement("protobuf/<host_version>")})
        c.run(f"install . {build_profile}", assert_error=True)
        assert "'protobuf/<host_version>': didn't find a matching host dependency" in c.out

    @pytest.mark.parametrize("build_profile", [False, True])
    def test_track_host_error_wrong_context(self, build_profile):
        """
        it can only be used by tool_requires, not regular requires
        """
        build_profile = "-pr:b default" if build_profile else ""
        c = TestClient()
        c.save({"conanfile.py": GenConanfile("pkg").with_requirement("protobuf/<host_version>")})
        c.run(f"install . {build_profile}", assert_error=True)
        assert "uses '<host_version>' in requires" in c.out
>>>>>>> de1189f8
<|MERGE_RESOLUTION|>--- conflicted
+++ resolved
@@ -673,7 +673,6 @@
             """)
     client.save({"conanfile.txt": consumer}, clean_first=True)
     client.run("install . --build=missing")
-<<<<<<< HEAD
     assert "build_req/1.0@test/test: Created package" in client.out
 
 
@@ -749,14 +748,10 @@
     c.assert_listed_require({"dep/1.0": "Cache"})
     c.run("create consumer --build-require")
     assert "dep/1.0" not in c.out
-=======
-    assert "Applying build-requirement: build_req/1.0@test/test" in client.out
->>>>>>> de1189f8
 
 
 class TestBuildTrackHost:
 
-<<<<<<< HEAD
     def test_overriden_host_but_not_build(self):
         """
         Making the ``tool_requires(..., visible=True)`` works, and allows overriding, but
@@ -789,10 +784,6 @@
         c.assert_listed_require({"protobuf/1.1": "Cache"}, build=True)
 
     def test_overriden_host_version(self):
-=======
-    @pytest.mark.parametrize("build_profile", [False, True])
-    def test_overriden_host_version(self, build_profile):
->>>>>>> de1189f8
         """
         Make the tool_requires follow the regular require with the expression "<host_version>"
         """
@@ -811,7 +802,6 @@
                 "pkg/conanfile.py": pkg,
                 "app/conanfile.py": GenConanfile().with_requires("pkg/0.1")
                                                   .with_requirement("protobuf/1.1", override=True)})
-<<<<<<< HEAD
         c.run("create protobuf --version=1.0")
         c.run("create protobuf --version=1.1")
         c.run("create pkg")
@@ -903,80 +893,12 @@
         c.run("install pkg", assert_error=True)
         assert "ERROR: protobuf/None require 'other/<host_version>': 'host_version' " \
                "can only be used for non-visible tool_requires" in c.out
-=======
-        c.run("create protobuf 1.0@")
-        c.run("create protobuf 1.1@")
-        build_profile = "-pr:b default" if build_profile else ""
-        c.run(f"create pkg {build_profile}")
-        c.run(f"install pkg {build_profile}")  # make sure it doesn't crash
-        c.run(f"install app {build_profile}")
-        assert "protobuf/1.1" in c.out
-        assert "protobuf/1.0:" not in c.out
-
-        # verify locks work
-        c.run(f"lock create app/conanfile.py {build_profile}")
-        lock = c.load("conan.lock")
-        assert "protobuf/1.1" in lock
-        assert "protobuf/1.0" not in lock
-        # lock can be used
-        c.run(f"install app --lockfile=conan.lock")
-        assert "protobuf/1.1" in c.out
-        assert "protobuf/1.0:" not in c.out
-
-    @pytest.mark.parametrize("build_profile", [False, True])
-    def test_overriden_host_version_version_range(self, build_profile):
-        """
-        same as above, but using version ranges instead of overrides
-        """
-        build_profile = "-pr:b default" if build_profile else ""
-        c = TestClient()
-        c.save({"protobuf/conanfile.py": GenConanfile("protobuf"),
-                "pkg/conanfile.py": GenConanfile("pkg", "0.1").with_requirement("protobuf/[*]")
-               .with_build_requirement("protobuf/<host_version>"),
-                "app/conanfile.py": GenConanfile().with_requires("pkg/0.1")})
-        c.run("create protobuf 1.0@")
-        c.run(f"create pkg {build_profile}")
-        c.run(f"install pkg {build_profile}")  # make sure it doesn't crash
-        c.run(f"install app {build_profile}")
-        assert "protobuf/1.0" in c.out
-        assert "protobuf/1.1" not in c.out
-
-        c.run("create protobuf 1.1@")
-        c.run(f"install pkg {build_profile}")  # make sure it doesn't crash
-        c.run(f"install app {build_profile}")
-        assert "protobuf/1.1" in c.out
-        assert "protobuf/1.0" not in c.out
-
-        # verify locks work
-        c.run(f"lock create app/conanfile.py {build_profile}")
-        lock = c.load("conan.lock")
-        assert "protobuf/1.1" in lock
-        assert "protobuf/1.0" not in lock
-        # lock can be used
-        c.run("install app --lockfile=conan.lock")
-        assert "protobuf/1.1" in c.out
-        assert "protobuf/1.0:" not in c.out
-
-    @pytest.mark.parametrize("build_profile", [False, True])
-    def test_track_host_error_nothost(self, build_profile):
-        """
-        if no host requirement is defined, it will be an error
-        """
-        build_profile = "-pr:b default" if build_profile else ""
-        c = TestClient()
-        c.save({"conanfile.py":
-                GenConanfile("pkg").with_build_requirement("protobuf/<host_version>")})
-        c.run(f"install . {build_profile}", assert_error=True)
-        assert "'protobuf/<host_version>': didn't find a matching host dependency" in c.out
-
-    @pytest.mark.parametrize("build_profile", [False, True])
-    def test_track_host_error_wrong_context(self, build_profile):
+
+    def test_track_host_error_wrong_context(self):
         """
         it can only be used by tool_requires, not regular requires
         """
-        build_profile = "-pr:b default" if build_profile else ""
         c = TestClient()
         c.save({"conanfile.py": GenConanfile("pkg").with_requirement("protobuf/<host_version>")})
-        c.run(f"install . {build_profile}", assert_error=True)
-        assert "uses '<host_version>' in requires" in c.out
->>>>>>> de1189f8
+        c.run(f"install .", assert_error=True)
+        assert " 'host_version' can only be used for non-visible tool_requires" in c.out