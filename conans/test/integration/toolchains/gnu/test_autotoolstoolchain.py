import os
import platform
import textwrap

from conans.test.assets.genconanfile import GenConanfile
from conans.test.utils.tools import TestClient
<<<<<<< HEAD
from conans.util.files import load
=======
from conans.util.files import save, load
>>>>>>> de1189f8


def test_extra_flags_via_conf():
    os_ = platform.system()
    os_ = "Macos" if os_ == "Darwin" else os_

    profile = textwrap.dedent("""
        [settings]
        os=%s
        compiler=gcc
        compiler.version=6
        compiler.libcxx=libstdc++11
        arch=armv8
        build_type=Release

        [conf]
        tools.build:cxxflags=["--flag1", "--flag2"]
        tools.build:cflags+=["--flag3", "--flag4"]
        tools.build:sharedlinkflags+=["--flag5"]
        tools.build:exelinkflags+=["--flag6"]
        tools.build:defines+=["DEF1", "DEF2"]
        """ % os_)
    client = TestClient()
    conanfile = GenConanfile().with_settings("os", "arch", "compiler", "build_type")\
        .with_generator("AutotoolsToolchain")
    client.save({"conanfile.py": conanfile,
                "profile": profile})
    client.run("install . --profile:build=profile --profile:host=profile")
    toolchain = client.load("conanautotoolstoolchain{}".format('.bat' if os_ == "Windows" else '.sh'))
    if os_ == "Windows":
        assert 'set "CPPFLAGS=%CPPFLAGS% -DNDEBUG -DDEF1 -DDEF2"' in toolchain
        assert 'set "CXXFLAGS=%CXXFLAGS% -O3 --flag1 --flag2"' in toolchain
        assert 'set "CFLAGS=%CFLAGS% -O3 --flag3 --flag4"' in toolchain
        assert 'set "LDFLAGS=%LDFLAGS% --flag5 --flag6"' in toolchain
    else:
        assert 'export CPPFLAGS="$CPPFLAGS -DNDEBUG -DDEF1 -DDEF2"' in toolchain
        assert 'export CXXFLAGS="$CXXFLAGS -O3 --flag1 --flag2"' in toolchain
        assert 'export CFLAGS="$CFLAGS -O3 --flag3 --flag4"' in toolchain
        assert 'export LDFLAGS="$LDFLAGS --flag5 --flag6"' in toolchain


def test_autotools_custom_environment():
    client = TestClient()
    conanfile = textwrap.dedent("""
            from conan import ConanFile
            from conan.tools.gnu import AutotoolsToolchain

            class Conan(ConanFile):
                settings = "os"
                def generate(self):
                    at = AutotoolsToolchain(self)
                    env = at.environment()
                    env.define("FOO", "BAR")
                    at.generate(env)
            """)

    client.save({"conanfile.py": conanfile})
    client.run("install . -s:b os=Linux -s:h os=Linux")
    content = load(os.path.join(client.current_folder,  "conanautotoolstoolchain.sh"))
    assert 'export FOO="BAR"' in content


def test_linker_scripts_via_conf():
    os_ = platform.system()
    os_ = "Macos" if os_ == "Darwin" else os_

    profile = textwrap.dedent("""
        [settings]
        os=%s
        compiler=gcc
        compiler.version=6
        compiler.libcxx=libstdc++11
        arch=armv8
        build_type=Release

        [conf]
        tools.build:sharedlinkflags+=["--flag5"]
        tools.build:exelinkflags+=["--flag6"]
        tools.build:linker_scripts+=["/linker/scripts/flash.ld", "/linker/scripts/extra_data.ld"]
        """ % os_)
    client = TestClient()
    conanfile = GenConanfile().with_settings("os", "arch", "compiler", "build_type")\
        .with_generator("AutotoolsToolchain")
    client.save({"conanfile.py": conanfile,
                "profile": profile})
    client.run("install . --profile:build=profile --profile:host=profile")
    toolchain = client.load("conanautotoolstoolchain{}".format('.bat' if os_ == "Windows" else '.sh'))
    if os_ == "Windows":
        assert 'set "LDFLAGS=%LDFLAGS% --flag5 --flag6 -T\'/linker/scripts/flash.ld\' -T\'/linker/scripts/extra_data.ld\'"' in toolchain
    else:
        assert 'export LDFLAGS="$LDFLAGS --flag5 --flag6 -T\'/linker/scripts/flash.ld\' -T\'/linker/scripts/extra_data.ld\'"' in toolchain


def test_not_none_values():

    conanfile = textwrap.dedent("""
        from conan import ConanFile
        from conan.tools.gnu import AutotoolsToolchain

        class Foo(ConanFile):
            name = "foo"
            version = "1.0"

            def generate(self):
                tc = AutotoolsToolchain(self)
                assert None not in tc.defines
                assert None not in tc.cxxflags
                assert None not in tc.cflags
                assert None not in tc.ldflags

    """)

    client = TestClient()
    client.save({"conanfile.py": conanfile})
    client.run("install .")


def test_set_prefix():

    conanfile = textwrap.dedent("""
        from conan import ConanFile
        from conan.tools.gnu import AutotoolsToolchain
        from conan.tools.layout import basic_layout


        class Foo(ConanFile):
            name = "foo"
            version = "1.0"
            def layout(self):
                basic_layout(self)
            def generate(self):
                at_toolchain = AutotoolsToolchain(self, prefix="/somefolder")
                at_toolchain.generate()
    """)

    client = TestClient()
    client.save({"conanfile.py": conanfile})
    client.run("install .")
    conanbuild = client.load(os.path.join(client.current_folder, "build", "conan", "conanbuild.conf"))
    assert "--prefix=/somefolder" in conanbuild
    assert conanbuild.count("--prefix") == 1


def test_unknown_compiler():
    client = TestClient()
    settings = load(client.cache.settings_path)
    settings = settings.replace("gcc:", "xlc:\n    gcc:", 1)
    save(client.cache.settings_path, settings)
    client.save({"conanfile.py": GenConanfile().with_settings("compiler", "build_type")
                                               .with_generator("AutotoolsToolchain")})
    # this used to crash, because of build_type_flags in AutotoolsToolchain returning empty string
    client.run("install . -s compiler=xlc")
    assert "conanfile.py: Generator 'AutotoolsToolchain' calling 'generate()'" in client.out<|MERGE_RESOLUTION|>--- conflicted
+++ resolved
@@ -4,11 +4,7 @@
 
 from conans.test.assets.genconanfile import GenConanfile
 from conans.test.utils.tools import TestClient
-<<<<<<< HEAD
-from conans.util.files import load
-=======
 from conans.util.files import save, load
->>>>>>> de1189f8
 
 
 def test_extra_flags_via_conf():
