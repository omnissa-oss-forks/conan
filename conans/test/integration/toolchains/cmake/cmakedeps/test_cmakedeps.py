import os
import textwrap

from conans.test.assets.genconanfile import GenConanfile
from conans.test.utils.tools import TestClient


def test_package_from_system():
    """
    If a node declares "system_package" property, the CMakeDeps generator will skip generating
    the -config.cmake and the other files for that node but will keep the "find_dependency" for
    the nodes depending on it. That will cause that cmake looks for the config files elsewhere
    https://github.com/conan-io/conan/issues/8919"""
    client = TestClient()
    dep2 = str(GenConanfile().with_name("dep2").with_version("1.0")
               .with_settings("os", "arch", "build_type"))
    dep2 += """
    def package_info(self):
        self.cpp_info.set_property("cmake_find_mode", "None")
        self.cpp_info.set_property("cmake_file_name", "custom_dep2")

    """
    client.save({"conanfile.py": dep2})
    client.run("create .")

    dep1 = GenConanfile().with_name("dep1").with_version("1.0").with_require("dep2/1.0")\
                         .with_settings("os", "arch", "build_type")
    client.save({"conanfile.py": dep1})
    client.run("create .")

    consumer = GenConanfile().with_name("consumer").with_version("1.0").\
        with_require("dep1/1.0").with_generator("CMakeDeps").\
        with_settings("os", "arch", "build_type")
    client.save({"conanfile.py": consumer})
    client.run("install .")

    assert os.path.exists(os.path.join(client.current_folder, "dep1-config.cmake"))
    assert not os.path.exists(os.path.join(client.current_folder, "dep2-config.cmake"))
    assert not os.path.exists(os.path.join(client.current_folder, "custom_dep2-config.cmake"))
    host_arch = client.get_default_host_profile().settings['arch']
    dep1_contents = client.load(f"dep1-release-{host_arch}-data.cmake")
    assert 'list(APPEND dep1_FIND_DEPENDENCY_NAMES custom_dep2)' in dep1_contents
    assert 'set(custom_dep2_FIND_MODE "")' in dep1_contents


def test_test_package():
    client = TestClient()
    client.save({"conanfile.py": GenConanfile()})
    client.run("create . --name=gtest --version=1.0")
    client.run("create . --name=cmake --version=1.0")

    client.save({"conanfile.py": GenConanfile().with_tool_requires("cmake/1.0").
                with_test_requires("gtest/1.0")})

    client.run("export . --name=pkg --version=1.0")

    consumer = textwrap.dedent(r"""
        from conan import ConanFile
        class Pkg(ConanFile):
            settings = "os", "compiler", "build_type", "arch"
            generators = "CMakeDeps"
            requires = "pkg/1.0"
        """)
    client.save({"conanfile.py": consumer})
<<<<<<< HEAD
    client.run("install . -s:b os=Windows -s:h os=Linux -s:h compiler=gcc -s:h compiler.version=7 "
               "-s:h compiler.libcxx=libstdc++11 -s:h arch=x86_64 --build=missing")
=======
    client.run("install . -s:b os=Windows -s:h os=Linux -s:h arch=x86_64 --build=missing")
>>>>>>> 81d4fed6
    cmake_data = client.load("pkg-release-x86_64-data.cmake")
    assert "gtest" not in cmake_data


def test_components_error():
    # https://github.com/conan-io/conan/issues/9331
    client = TestClient()

    conan_hello = textwrap.dedent("""
        import os
        from conan import ConanFile

        from conan.tools.files import save
        class Pkg(ConanFile):
            settings = "os"

            def layout(self):
                pass

            def package_info(self):
                self.cpp_info.components["say"].includedirs = ["include"]
            """)

    client.save({"conanfile.py": conan_hello})
    client.run("create . --name=hello --version=1.0")


def test_cpp_info_component_objects():
    client = TestClient()
    conan_hello = textwrap.dedent("""
        from conan import ConanFile
        class Pkg(ConanFile):
            settings = "os", "arch", "build_type"
            def package_info(self):
                self.cpp_info.components["say"].objects = ["mycomponent.o"]
            """)

    client.save({"conanfile.py": conan_hello})
    client.run("create . --name=hello --version=1.0 -s arch=x86_64 -s build_type=Release")
    client.run("install --requires=hello/1.0@ -g CMakeDeps -s arch=x86_64 -s build_type=Release")
    with open(os.path.join(client.current_folder, "hello-Target-release.cmake")) as f:
        content = f.read()
        assert """set_property(TARGET hello::say
                     PROPERTY INTERFACE_LINK_LIBRARIES
                     $<$<CONFIG:Release>:${hello_hello_say_OBJECTS_RELEASE}>
                     $<$<CONFIG:Release>:${hello_hello_say_LIBRARIES_TARGETS}>
                     APPEND)""" in content
        # If there are componets, there is not a global cpp so this is not generated
        assert "hello_OBJECTS_RELEASE" not in content
        # But the global target is linked with the targets from the components
        assert "set_property(TARGET hello::hello PROPERTY INTERFACE_LINK_LIBRARIES " \
               "hello::say APPEND)" in content

    with open(os.path.join(client.current_folder, "hello-release-x86_64-data.cmake")) as f:
        content = f.read()
        # https://github.com/conan-io/conan/issues/11862
        # Global variables
        assert 'set(hello_OBJECTS_RELEASE "${hello_PACKAGE_FOLDER_RELEASE}/mycomponent.o")' \
               in content
        # But component variables
        assert 'set(hello_hello_say_OBJECTS_RELEASE "${hello_PACKAGE_FOLDER_RELEASE}/' \
               'mycomponent.o")' in content


def test_cpp_info_component_error_aggregate():
    # https://github.com/conan-io/conan/issues/10176
    # This test was consistently failing because "VirtualRunEnv" was not doing a "copy()"
    # of cpp_info before calling "aggregate_components()", and it was destructive, removing
    # components data
    client = TestClient()
    conan_hello = textwrap.dedent("""
        from conan import ConanFile
        class Pkg(ConanFile):
            def package_info(self):
                self.cpp_info.components["say"].includedirs = ["include"]
            """)
    consumer = textwrap.dedent("""
        from conan import ConanFile
        class Pkg(ConanFile):
            settings = "os", "compiler", "arch", "build_type"
            requires = "hello/1.0"
            generators = "VirtualRunEnv", "CMakeDeps"
            def package_info(self):
                self.cpp_info.components["chat"].requires = ["hello::say"]
        """)
    test_package = textwrap.dedent("""
        from conan import ConanFile
        class Pkg(ConanFile):
            settings = "os", "compiler", "arch", "build_type"
            generators = "VirtualRunEnv", "CMakeDeps"

            def requirements(self):
                self.requires(self.tested_reference_str)

            def test(self):
                pass
        """)

    client.save({"hello/conanfile.py": conan_hello,
                 "consumer/conanfile.py": consumer,
                 "consumer/test_package/conanfile.py": test_package})
    client.run("create hello --name=hello --version=1.0")
    client.run("create consumer --name=consumer --version=1.0")
    assert "consumer/1.0 (test package): Running test()" in client.out


def test_cmakedeps_cppinfo_complex_strings():
    client = TestClient(path_with_spaces=False)
    conanfile = textwrap.dedent(r'''
        from conan import ConanFile
        class HelloLib(ConanFile):
            def package_info(self):
                self.cpp_info.defines.append("escape=partially \"escaped\"")
                self.cpp_info.defines.append("spaces=me you")
                self.cpp_info.defines.append("foobar=bazbuz")
                self.cpp_info.defines.append("answer=42")
        ''')
    client.save({"conanfile.py": conanfile})
    client.run("export . --name=hello --version=1.0")
    client.save({"conanfile.txt": "[requires]\nhello/1.0\n"}, clean_first=True)
    client.run("install . --build=missing -g CMakeDeps")
    arch = client.get_default_host_profile().settings['arch']
    deps = client.load(f"hello-release-{arch}-data.cmake")
    assert r"escape=partially \"escaped\"" in deps
    assert r"spaces=me you" in deps
    assert r"foobar=bazbuz" in deps
    assert r"answer=42" in deps<|MERGE_RESOLUTION|>--- conflicted
+++ resolved
@@ -62,12 +62,8 @@
             requires = "pkg/1.0"
         """)
     client.save({"conanfile.py": consumer})
-<<<<<<< HEAD
     client.run("install . -s:b os=Windows -s:h os=Linux -s:h compiler=gcc -s:h compiler.version=7 "
                "-s:h compiler.libcxx=libstdc++11 -s:h arch=x86_64 --build=missing")
-=======
-    client.run("install . -s:b os=Windows -s:h os=Linux -s:h arch=x86_64 --build=missing")
->>>>>>> 81d4fed6
     cmake_data = client.load("pkg-release-x86_64-data.cmake")
     assert "gtest" not in cmake_data
 
