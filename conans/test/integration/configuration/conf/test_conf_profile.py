import platform
import textwrap

import pytest

from conans.test.assets.genconanfile import GenConanfile
from conans.test.utils.tools import TestClient


@pytest.fixture
def client():
    client = TestClient()
    conanfile = textwrap.dedent("""
        from conan import ConanFile
        from conan.tools.cmake import CMake

        class Pkg(ConanFile):
            settings = "os", "arch", "compiler", "build_type"
            generators = "CMakeToolchain"

            def run(self, cmd, env=None):  # INTERCEPTOR of running
                self.output.info("RECIPE-RUN: {}".format(cmd))

            def build(self):
                cmake = CMake(self)
                cmake.build()
        """)
    client.save({"conanfile.py": conanfile})
    return client


def test_cmake_no_config(client):
    profile = textwrap.dedent("""\
        [settings]
        os=Windows
        arch=x86_64
        compiler=msvc
        compiler.version=191
        compiler.runtime=dynamic
        build_type=Release
        """)
    client.save({"myprofile": profile})
    client.run("create . --name=pkg --version=0.1 -pr=myprofile")
    assert "/verbosity" not in client.out


def test_cmake_config(client):
    profile = textwrap.dedent("""\
        [settings]
        os=Windows
        arch=x86_64
        compiler=msvc
        compiler.version=191
        compiler.runtime=dynamic
        build_type=Release
        [conf]
        tools.microsoft.msbuild:verbosity=Minimal
        """)
    client.save({"myprofile": profile})
    client.run("create . --name=pkg --version=0.1 -pr=myprofile")
    assert "/verbosity:Minimal" in client.out


def test_cmake_config_error(client):
    profile = textwrap.dedent("""\
        [settings]
        os=Windows
        arch=x86_64
        compiler=msvc
        compiler.version=191
        compiler.runtime=dynamic
        build_type=Release
        [conf]
        tools.microsoft.msbuild:verbosity=non-existing
        """)
    client.save({"myprofile": profile})
    client.run("create . --name=pkg --version=0.1 -pr=myprofile", assert_error=True)
    assert "Unknown msbuild verbosity: non-existing" in client.out


def test_cmake_config_package(client):
    profile = textwrap.dedent("""\
        [settings]
        os=Windows
        arch=x86_64
        compiler=msvc
        compiler.version=191
        compiler.runtime=dynamic
        build_type=Release
        [conf]
        dep*:tools.microsoft.msbuild:verbosity=Minimal
        """)
    client.save({"myprofile": profile})
    client.run("create . --name=pkg --version=0.1 -pr=myprofile")
    assert "/verbosity" not in client.out
    client.run("create . --name=dep --version=0.1 -pr=myprofile")
    assert "/verbosity:Minimal" in client.out


def test_cmake_config_package_not_scoped(client):
    profile = textwrap.dedent("""\
        [settings]
        os=Windows
        arch=x86_64
        compiler=msvc
        compiler.version=191
        compiler.runtime=dynamic
        build_type=Release
        [conf]
        tools.microsoft.msbuild:verbosity=Minimal
        """)
    client.save({"myprofile": profile})
    client.run("create . --name=pkg --version=0.1 -pr=myprofile")
    assert "/verbosity:Minimal" in client.out
    client.run("create . --name=dep --version=0.1 -pr=myprofile")
    assert "/verbosity:Minimal" in client.out


def test_config_profile_forbidden(client):
    profile = textwrap.dedent("""\
        [conf]
        cache:verbosity=Minimal
        """)
    client.save({"myprofile": profile})
    client.run("install . --name=pkg --version=0.1 -pr=myprofile", assert_error=True)
    assert ("ERROR: Error reading 'myprofile' profile: [conf] "
            "'cache:verbosity' not allowed in profiles" in client.out)


def test_msbuild_config():
    client = TestClient()
    conanfile = textwrap.dedent("""
        from conan import ConanFile
        from conan.tools.microsoft import MSBuild

        class Pkg(ConanFile):
            settings = "os", "arch", "compiler", "build_type"
            def build(self):
                ms = MSBuild(self)
                self.output.info(ms.command("Project.sln"))
        """)
    client.save({"conanfile.py": conanfile})
    profile = textwrap.dedent("""\
        [settings]
        os=Windows
        arch=x86_64
        compiler=msvc
        compiler.version=191
        compiler.runtime=dynamic
        build_type=Release
        [conf]
        tools.microsoft.msbuild:verbosity=Minimal
        """)
    client.save({"myprofile": profile})
    client.run("create . --name=pkg --version=0.1 -pr=myprofile")
    assert "/verbosity:Minimal" in client.out


@pytest.mark.tool("visual_studio")
@pytest.mark.skipif(platform.system() != "Windows", reason="Only for windows")
def test_msbuild_compile_options():
    client = TestClient()
    conanfile = textwrap.dedent("""
        from conan import ConanFile

        class Pkg(ConanFile):
            settings = "os", "arch", "compiler", "build_type"
            generators = "MSBuildToolchain"
        """)
    client.save({"conanfile.py": conanfile})

    profile = textwrap.dedent("""\
        [settings]
        os=Windows
        arch=x86_64
        compiler=msvc
        compiler.version=191
        compiler.runtime=dynamic
        build_type=Release
        [conf]
        tools.microsoft.msbuildtoolchain:compile_options={"ExceptionHandling": "Async"}
        """)
    client.save({"myprofile": profile})
    client.run("install . -pr=myprofile")
    msbuild_tool = client.load("conantoolchain_release_x64.props")
    assert "<ExceptionHandling>Async</ExceptionHandling>" in msbuild_tool


<<<<<<< HEAD
def test_conf_package_patterns():
    client = TestClient()
    conanfile = GenConanfile()
    generate = """
    def generate(self):
        value = self.conf.get("user.build:myconfig")
        self.output.warning("{} Config:{}".format(self.ref.name, value))
"""
    client.save({"dep/conanfile.py": str(conanfile) + generate,
                 "pkg/conanfile.py": str(conanfile.with_requirement("dep/0.1", visible=False)) + generate,
                 "consumer/conanfile.py": str(conanfile.with_requires("pkg/0.1")
                .with_settings("os", "build_type")) + generate})

    client.run("export dep --name=dep --version=0.1")
    client.run("export pkg --name=pkg --version=0.1")

    # This pattern applies to no package
    profile = """
    [settings]
    os=Windows
    [conf]
    invented/*:user.build:myconfig=Foo
    """
    client.save({"profile": profile})
    client.run("install consumer --build=* --profile profile")
    assert "WARN: dep Config:None" in client.out
    assert "WARN: pkg Config:None" in client.out
    assert "WARN: None Config:None" in client.out

    # This patterns applies to dep
    profile = """
    [settings]
    os=Windows
    [conf]
    dep/*:user.build:myconfig=Foo
    """
    client.save({"profile": profile})
    client.run("install consumer --build='*' --profile profile")
    assert "WARN: dep Config:Foo" in client.out
    assert "WARN: pkg Config:None" in client.out
    assert "WARN: None Config:None" in client.out

    profile = """
    [settings]
    os=Windows
    [conf]
    dep/0.1:user.build:myconfig=Foo
    """
    client.save({"profile": profile})
    client.run("install consumer --build='*' --profile profile")
    assert "WARN: dep Config:Foo" in client.out
    assert "WARN: pkg Config:None" in client.out
    assert "WARN: None Config:None" in client.out

    # The global pattern applies to all
    profile = """
    [settings]
    os=Windows
    [conf]
    dep/*:user.build:myconfig=Foo
    pkg/*:user.build:myconfig=Foo2
    user.build:myconfig=Var
    """
    client.save({"profile": profile})
    client.run("install consumer --build='*' --profile profile")
    assert "WARN: dep Config:Var" in client.out
    assert "WARN: pkg Config:Var" in client.out
    assert "WARN: None Config:Var" in client.out

    # "&" pattern for the consumer
    profile = """
    [settings]
    os=Windows
    [conf]
    dep/*:user.build:myconfig=Foo
    pkg/*:user.build:myconfig=Foo2
    &:user.build:myconfig=Var
    """

    client.save({"profile": profile})
    client.run("install consumer --build='*' --profile profile")
    assert "WARN: dep Config:Foo" in client.out
    assert "WARN: pkg Config:Foo2" in client.out
    assert "WARN: None Config:Var" in client.out
=======
def test_config_package_append(client):
    profile1 = textwrap.dedent("""\
        [conf]
        user.myteam:myconf=["a", "b", "c"]
        """)
    profile2 = textwrap.dedent("""\
        include(profile1)
        [conf]
        mypkg*:user.myteam:myconf+=["d"]
        mydep*:user.myteam:myconf=+["e"]
        """)
    conanfile = textwrap.dedent("""
        from conan import ConanFile
        class Pkg(ConanFile):
            def generate(self):
                self.output.info(f"MYCONF: {self.conf.get('user.myteam:myconf')}")
            def build(self):
                self.output.info(f"MYCONFBUILD: {self.conf.get('user.myteam:myconf')}")
            """)
    client.save({"profile1": profile1,
                 "profile2": profile2,
                 "conanfile.py": conanfile})
    client.run("install . mypkg/0.1@ -pr=profile2")
    assert "conanfile.py (mypkg/0.1): MYCONF: ['a', 'b', 'c', 'd']" in client.out
    client.run("install . mydep/0.1@ -pr=profile2")
    assert "conanfile.py (mydep/0.1): MYCONF: ['e', 'a', 'b', 'c']" in client.out

    client.run("create . mypkg/0.1@ -pr=profile2")
    assert "mypkg/0.1: MYCONFBUILD: ['a', 'b', 'c', 'd']" in client.out
    client.run("create . mydep/0.1@ -pr=profile2")
    assert "mydep/0.1: MYCONFBUILD: ['e', 'a', 'b', 'c']" in client.out
>>>>>>> c1557344
<|MERGE_RESOLUTION|>--- conflicted
+++ resolved
@@ -186,7 +186,6 @@
     assert "<ExceptionHandling>Async</ExceptionHandling>" in msbuild_tool
 
 
-<<<<<<< HEAD
 def test_conf_package_patterns():
     client = TestClient()
     conanfile = GenConanfile()
@@ -271,7 +270,8 @@
     assert "WARN: dep Config:Foo" in client.out
     assert "WARN: pkg Config:Foo2" in client.out
     assert "WARN: None Config:Var" in client.out
-=======
+
+
 def test_config_package_append(client):
     profile1 = textwrap.dedent("""\
         [conf]
@@ -302,5 +302,4 @@
     client.run("create . mypkg/0.1@ -pr=profile2")
     assert "mypkg/0.1: MYCONFBUILD: ['a', 'b', 'c', 'd']" in client.out
     client.run("create . mydep/0.1@ -pr=profile2")
-    assert "mydep/0.1: MYCONFBUILD: ['e', 'a', 'b', 'c']" in client.out
->>>>>>> c1557344
+    assert "mydep/0.1: MYCONFBUILD: ['e', 'a', 'b', 'c']" in client.out