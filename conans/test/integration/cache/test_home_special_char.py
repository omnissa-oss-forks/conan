import os
import platform

import pytest

from conans.test.utils.test_files import temp_folder
from conans.test.utils.tools import TestClient

import textwrap

_path_chars = "päthñç$"


<<<<<<< HEAD
# FIXME: Deactivating the legacy in-memory environment with apply_env=True to leave the env-var
#  script only, it fails in Windows because .bat files are not UTF-8. I have tried a few things
#  (like changing chcp, or reading from file) but seems quite challenging
@pytest.mark.xfail(reason="Path with special chars in Windows is still failing because of .bat")
def test_home_special_chars():
=======
@pytest.fixture(scope="module")
def client_with_special_chars():
>>>>>>> 31e26422
    """ the path with special characters is creating a conanbuild.bat that fails
    """
    cache_folder = os.path.join(temp_folder(), _path_chars)
    current_folder = os.path.join(temp_folder(), _path_chars)
    c = TestClient(cache_folder, current_folder)

    tool = textwrap.dedent(r"""
        import os
        from conan import ConanFile
        from conan.tools.files import save, chdir
        class Pkg(ConanFile):
            name = "mytool"
            version = "1.0"
            def package(self):
                with chdir(self, self.package_folder):
                    echo = "@echo off\necho MYTOOL WORKS!!"
                    save(self, "bin/mytool.bat", echo)
                    save(self, "bin/mytool.sh", echo)
                    os.chmod("bin/mytool.sh", 0o777)
            """)
    c.save({"conanfile.py": tool})
    c.run("create .")

    conan_file = textwrap.dedent("""
        import platform
        from conan import ConanFile

        class App(ConanFile):
            name="failure"
            version="0.1"
            settings = 'os', 'arch', 'compiler', 'build_type'
            generators = "VirtualBuildEnv"
            tool_requires = "mytool/1.0"
<<<<<<< HEAD
            apply_env = False # SUPER IMPORTANT, DO NOT REMOVE
=======
            apply_env = False  # SUPER IMPORTANT, DO NOT REMOVE

>>>>>>> 31e26422
            def build(self):
                mycmd = "mytool.bat" if platform.system() == "Windows" else "mytool.sh"
                self.run(mycmd)
        """)
    c.save({"conanfile.py": conan_file})
    return c


def test_reuse_buildenv(client_with_special_chars):
    c = client_with_special_chars
    # Need the 2 profile to work correctly buildenv
<<<<<<< HEAD
    c.run("create .")
    assert path_chars in c.out
=======
    c.run("create . -s:b build_type=Release")
    assert _path_chars in c.out
>>>>>>> 31e26422
    assert "MYTOOL WORKS!!" in c.out


@pytest.mark.skipif(platform.system() != "Windows", reason="powershell only win")
def test_reuse_buildenv_powershell(client_with_special_chars):
    c = client_with_special_chars
    c.run("create . -s:b build_type=Release -c tools.env.virtualenv:powershell=True")
    assert _path_chars in c.out
    assert "MYTOOL WORKS!!" in c.out<|MERGE_RESOLUTION|>--- conflicted
+++ resolved
@@ -11,16 +11,8 @@
 _path_chars = "päthñç$"
 
 
-<<<<<<< HEAD
-# FIXME: Deactivating the legacy in-memory environment with apply_env=True to leave the env-var
-#  script only, it fails in Windows because .bat files are not UTF-8. I have tried a few things
-#  (like changing chcp, or reading from file) but seems quite challenging
-@pytest.mark.xfail(reason="Path with special chars in Windows is still failing because of .bat")
-def test_home_special_chars():
-=======
 @pytest.fixture(scope="module")
 def client_with_special_chars():
->>>>>>> 31e26422
     """ the path with special characters is creating a conanbuild.bat that fails
     """
     cache_folder = os.path.join(temp_folder(), _path_chars)
@@ -54,12 +46,8 @@
             settings = 'os', 'arch', 'compiler', 'build_type'
             generators = "VirtualBuildEnv"
             tool_requires = "mytool/1.0"
-<<<<<<< HEAD
             apply_env = False # SUPER IMPORTANT, DO NOT REMOVE
-=======
-            apply_env = False  # SUPER IMPORTANT, DO NOT REMOVE
 
->>>>>>> 31e26422
             def build(self):
                 mycmd = "mytool.bat" if platform.system() == "Windows" else "mytool.sh"
                 self.run(mycmd)
@@ -71,19 +59,14 @@
 def test_reuse_buildenv(client_with_special_chars):
     c = client_with_special_chars
     # Need the 2 profile to work correctly buildenv
-<<<<<<< HEAD
     c.run("create .")
-    assert path_chars in c.out
-=======
-    c.run("create . -s:b build_type=Release")
     assert _path_chars in c.out
->>>>>>> 31e26422
     assert "MYTOOL WORKS!!" in c.out
 
 
 @pytest.mark.skipif(platform.system() != "Windows", reason="powershell only win")
 def test_reuse_buildenv_powershell(client_with_special_chars):
     c = client_with_special_chars
-    c.run("create . -s:b build_type=Release -c tools.env.virtualenv:powershell=True")
+    c.run("create . -c tools.env.virtualenv:powershell=True")
     assert _path_chars in c.out
     assert "MYTOOL WORKS!!" in c.out