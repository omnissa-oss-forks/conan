import os
import textwrap

import pytest

from conans.test.assets.genconanfile import GenConanfile
from conans.test.utils.tools import TestClient


@pytest.fixture(scope="module")
def setup_client():
    client = TestClient()
    custom_generator = textwrap.dedent("""
        from conans.model import Generator
        from conans import ConanFile
        from conans.model.conan_generator import GeneratorComponentsMixin
        import os


        class custom_generator(GeneratorComponentsMixin, Generator):
            name = "custom_generator"
            @property
            def filename(self):
                return "my-generator.txt"

            def _get_components_custom_names(self, cpp_info):
                ret = []
                for comp_name, comp in self.sorted_components(cpp_info).items():
                    comp_genname = comp.get_property("custom_name", generator=self.name)
                    ret.append("{}:{}".format(comp.name, comp_genname))
                return ret

            @property
            def content(self):
                info = []
                for dep in self.conanfile.dependencies.values():
                    pkg_name = dep.ref.name
                    cpp_info = dep.cpp_info
                    info.append("{}:{}".format(pkg_name, cpp_info.get_property("custom_name", self.name)))
                    info.extend(self._get_components_custom_names(cpp_info))
                return os.linesep.join(info)
        """)
    client.save({"custom_generator.py": custom_generator})
    client.run("config install custom_generator.py -tf generators")

    build_module = textwrap.dedent("""
        message("I am a build module")
        """)

    another_build_module = textwrap.dedent("""
        message("I am another build module")
        """)

    client.save({"consumer.py": GenConanfile("consumer", "1.0").with_requires("mypkg/1.0").
                with_generator("custom_generator").with_generator("CMakeDeps").
                with_setting("build_type"),
                "mypkg_bm.cmake": build_module, "mypkg_anootherbm.cmake": another_build_module})
    return client


def get_files_contents(client, filenames):
    return [client.load(f) for f in filenames]


@pytest.mark.xfail(reason="This depends on GeneratorComponentsMixin, which is to be removed")
def test_same_results_components(setup_client):
    client = setup_client
    mypkg = textwrap.dedent("""
        import os
        from conans import ConanFile, CMake, tools
        class MyPkg(ConanFile):
            settings = "build_type"
            name = "mypkg"
            version = "1.0"
            exports_sources = ["mypkg_bm.cmake"]
            def package(self):
                self.copy("mypkg_bm.cmake", dst="lib")
            def package_info(self):
                self.cpp_info.set_property("cmake_file_name", "MyFileName")
                self.cpp_info.components["mycomponent"].libs = ["mycomponent-lib"]
                self.cpp_info.components["mycomponent"].set_property("cmake_target_name", "mycomponent-name")
                self.cpp_info.components["mycomponent"].set_property("cmake_build_modules", [os.path.join("lib", "mypkg_bm.cmake")])
                self.cpp_info.components["mycomponent"].set_property("custom_name", "mycomponent-name", "custom_generator")
        """)

    client.save({"mypkg.py": mypkg})
    client.run("export mypkg.py")
    client.run("install consumer.py --build missing -s build_type=Release")

    my_generator = client.load("my-generator.txt")
    assert "mycomponent:mycomponent-name" in my_generator

    files_to_compare = ["MyFileNameConfig.cmake", "MyFileNameTargets.cmake",
                        "MyFileNameTarget-release.cmake", "MyFileNameConfigVersion.cmake"]
    new_approach_contents = get_files_contents(client, files_to_compare)

    mypkg = textwrap.dedent("""
        import os
        from conans import ConanFile
        class MyPkg(ConanFile):
            settings = "build_type"
            name = "mypkg"
            version = "1.0"
            exports_sources = ["mypkg_bm.cmake"]
            def package(self):
                self.copy("mypkg_bm.cmake", dst="lib")
            def package_info(self):
                self.cpp_info.components["mycomponent"].libs = ["mycomponent-lib"]
                self.cpp_info.filenames["cmake_find_package"] = "MyFileName"
                self.cpp_info.filenames["cmake_find_package_multi"] = "MyFileName"
                self.cpp_info.components["mycomponent"].names["cmake_find_package"] = "mycomponent-name"
                self.cpp_info.components["mycomponent"].names["cmake_find_package_multi"] = "mycomponent-name"
                self.cpp_info.components["mycomponent"].build_modules.append(os.path.join("lib", "mypkg_bm.cmake"))
        """)
    client.save({"mypkg.py": mypkg})
    client.run("export mypkg.py")
    client.run("install consumer.py --build=missing -s build_type=Release")

    old_approach_contents = get_files_contents(client, files_to_compare)

    assert new_approach_contents == old_approach_contents


@pytest.mark.xfail(reason="This depends on GeneratorComponentsMixin, which is to be removed")
def test_same_results_without_components(setup_client):
    client = setup_client
    mypkg = textwrap.dedent("""
        import os
        from conans import ConanFile
        class MyPkg(ConanFile):
            settings = "build_type"
            name = "mypkg"
            version = "1.0"
            exports_sources = ["mypkg_bm.cmake"]
            def package(self):
                self.copy("mypkg_bm.cmake", dst="lib")
            def package_info(self):
                self.cpp_info.set_property("cmake_file_name", "MyFileName")
                self.cpp_info.set_property("cmake_target_name", "mypkg-name")
                self.cpp_info.set_property("cmake_build_modules",[os.path.join("lib",
                                                                 "mypkg_bm.cmake")])
                self.cpp_info.set_property("custom_name", "mypkg-name", "custom_generator")
        """)

    client.save({"mypkg.py": mypkg})
    client.run("export mypkg.py")

    client.run("install consumer.py --build missing -s build_type=Release")

    with open(os.path.join(client.current_folder, "my-generator.txt")) as custom_gen_file:
        assert "mypkg:mypkg-name" in custom_gen_file.read()

    files_to_compare = ["MyFileNameConfig.cmake", "MyFileNameTargets.cmake",
                        "MyFileNameTarget-release.cmake", "MyFileNameConfigVersion.cmake"]
    new_approach_contents = get_files_contents(client, files_to_compare)

    mypkg = textwrap.dedent("""
        import os
        from conans import ConanFile
        class MyPkg(ConanFile):
            settings = "build_type"
            name = "mypkg"
            version = "1.0"
            exports_sources = ["mypkg_bm.cmake"]
            def package(self):
                self.copy("mypkg_bm.cmake", dst="lib")
            def package_info(self):
                self.cpp_info.filenames["cmake_find_package"] = "MyFileName"
                self.cpp_info.filenames["cmake_find_package_multi"] = "MyFileName"
                self.cpp_info.names["cmake_find_package"] = "mypkg-name"
                self.cpp_info.names["cmake_find_package_multi"] = "mypkg-name"
                self.cpp_info.names["custom_generator"] = "mypkg-name"
                self.cpp_info.build_modules.append(os.path.join("lib", "mypkg_bm.cmake"))
        """)
    client.save({"mypkg.py": mypkg})
    client.run("create mypkg.py")
    client.run("install consumer.py -s build_type=Release")

    old_approach_contents = get_files_contents(client, files_to_compare)

    assert new_approach_contents == old_approach_contents


@pytest.mark.xfail(reason="This depends on GeneratorComponentsMixin, which is to be removed")
def test_same_results_specific_generators(setup_client):
    client = setup_client
    mypkg = textwrap.dedent("""
        import os
        from conans import ConanFile
        class MyPkg(ConanFile):
            settings = "build_type"
            name = "mypkg"
            version = "1.0"
            exports_sources = ["mypkg_bm.cmake", "mypkg_anootherbm.cmake"]
            def package(self):
                self.copy("mypkg_bm.cmake", dst="lib")
                self.copy("mypkg_anootherbm.cmake", dst="lib")
            def package_info(self):
                self.cpp_info.set_property("cmake_file_name", "MyFileName", "cmake_find_package")
                self.cpp_info.set_property("cmake_file_name", "MyFileNameMulti", "cmake_find_package_multi")
                self.cpp_info.set_property("cmake_target_name", "mypkg-name", "cmake_find_package")
                self.cpp_info.set_property("cmake_target_name", "mypkg-name-multi", "cmake_find_package_multi")
                self.cpp_info.set_property("cmake_build_modules",[os.path.join("lib",
                                                                 "mypkg_bm.cmake")], "cmake_find_package")
                self.cpp_info.set_property("cmake_build_modules",[os.path.join("lib",
                                                                 "mypkg_anootherbm.cmake")], "cmake_find_package_multi")
        """)

    client.save({"mypkg.py": mypkg})
    client.run("export mypkg.py")

    client.run("install consumer.py --build missing -s build_type=Release")

    files_to_compare = ["MyFileNameMultiConfig.cmake", "MyFileNameMultiTargets.cmake",
                        "MyFileNameMultiTarget-release.cmake", "MyFileNameMultiConfigVersion.cmake"]
    new_approach_contents = get_files_contents(client, files_to_compare)

    mypkg = textwrap.dedent("""
        import os
        from conans import ConanFile
        class MyPkg(ConanFile):
            settings = "build_type"
            name = "mypkg"
            version = "1.0"
            exports_sources = ["mypkg_bm.cmake", "mypkg_anootherbm.cmake"]
            def package(self):
                self.copy("mypkg_bm.cmake", dst="lib")
                self.copy("mypkg_anootherbm.cmake", dst="lib")
            def package_info(self):
                self.cpp_info.filenames["cmake_find_package"] = "MyFileName"
                self.cpp_info.filenames["cmake_find_package_multi"] = "MyFileNameMulti"
                self.cpp_info.names["cmake_find_package"] = "mypkg-name"
                self.cpp_info.names["cmake_find_package_multi"] = "mypkg-name-multi"
                self.cpp_info.build_modules["cmake_find_package"].append(os.path.join("lib", "mypkg_bm.cmake"))
                self.cpp_info.build_modules["cmake_find_package_multi"].append(os.path.join("lib", "mypkg_anootherbm.cmake"))
        """)
    client.save({"mypkg.py": mypkg})
    client.run("create mypkg.py")
    client.run("install consumer.py -s build_type=Release")

    old_approach_contents = get_files_contents(client, files_to_compare)

    assert new_approach_contents == old_approach_contents


<<<<<<< HEAD
@pytest.mark.xfail(reason="This depends on GeneratorComponentsMixin, which is to be removed")
=======
def test_cmake_find_package_new_properties():
    # test new properties support for cmake_find_package, necessary for migration in cci
    # cmake_target_name --> cmake_module_target_name
    # cmake_file_name --> cmake_module_file_name
    # https://github.com/conan-io/conan/issues/9825

    client = TestClient()

    greetings = textwrap.dedent("""
        import os
        from conans import ConanFile
        class MyPkg(ConanFile):
            settings = "build_type"
            name = "greetings"
            version = "1.0"
            def package_info(self):
                self.cpp_info.set_property("cmake_module_target_name", "MyChat")
                self.cpp_info.set_property("cmake_module_file_name", "MyChat")
                self.cpp_info.components["sayhello"].set_property("cmake_module_target_name", "MySay")
                self.cpp_info.components["sayhellobye"].set_property("cmake_module_target_name", "MySayBye")
        """)
    client.save({"greetings.py": greetings})
    client.run("create greetings.py greetings/1.0@")
    client.run("install greetings/1.0@ -g cmake_find_package")
    find_package_contents = client.load("FindMyChat.cmake")
    assert "add_library(MyChat::MyChat" in find_package_contents
    assert "set(MyChat_COMPONENTS MyChat::MySay MyChat::MySayBye)" in find_package_contents

    # check the generated files are the same with cmake_target_name and cmake_file_name
    greetings = textwrap.dedent("""
        import os
        from conans import ConanFile
        class MyPkg(ConanFile):
            settings = "build_type"
            name = "greetings"
            version = "1.0"
            def package_info(self):
                self.cpp_info.set_property("cmake_target_name", "MyChat")
                self.cpp_info.set_property("cmake_file_name", "MyChat")
                self.cpp_info.components["sayhello"].set_property("cmake_target_name", "MySay")
                self.cpp_info.components["sayhellobye"].set_property("cmake_target_name", "MySayBye")
        """)
    client.save({"greetings.py": greetings})
    client.run("create greetings.py greetings/1.0@")
    client.run("install greetings/1.0@ -g cmake_find_package")
    find_package_contents_old = client.load("FindMyChat.cmake")
    assert find_package_contents_old == find_package_contents


@pytest.mark.parametrize("generator", ["cmake_find_package_multi", "cmake_find_package"])
def test_cmake_find_package_target_namespace(generator):
    # https://github.com/conan-io/conan/issues/9946
    client = TestClient()
    hello = textwrap.dedent("""
        import os
        from conans import ConanFile
        class MyHello(ConanFile):
            settings = "build_type"
            name = "hello"
            version = "1.0"
            def package_info(self):
                self.cpp_info.components["helloworld"].set_property("cmake_target_name", "HelloWorld")
                {}

        """)

    greetings = textwrap.dedent("""
        import os
        from conans import ConanFile
        class MyPkg(ConanFile):
            settings = "build_type"
            name = "greetings"
            version = "1.0"
            requires = "hello/1.0"
            def package_info(self):
                self.cpp_info.components["greetingshello"].requires = ["hello::helloworld"]
                {}
        """)

    client.save({"hello.py": hello.format('self.cpp_info.set_property("cmake_target_namespace", "hello_namespace")'),
                 "greetings.py": greetings.format('self.cpp_info.set_property("cmake_target_namespace", "greetings_namespace")')})
    client.run("create hello.py hello/1.0@")
    client.run("create greetings.py greetings/1.0@")
    client.run("install greetings/1.0@ -g {}".format(generator))
    if generator == "cmake_find_package_multi":
        hello_config = client.load("hello-config.cmake")
        assert "set_property(TARGET hello_namespace::HelloWorld" in hello_config
        hello_targets_release = client.load("helloTarget-release.cmake")
        assert "set(hello_COMPONENTS_RELEASE hello_namespace::HelloWorld)" in hello_targets_release
        hello_target = client.load("helloTargets.cmake")
        assert "add_library(hello_namespace::HelloWorld" in hello_target
        assert "add_library(hello_namespace::hello" in hello_target
        greetings_config = client.load("greetings-config.cmake")
        assert "set_property(TARGET greetings_namespace::greetings" in greetings_config
        greetings_targets_release = client.load("greetingsTarget-release.cmake")
        assert "set(greetings_COMPONENTS_RELEASE greetings_namespace::greetingshello)" in greetings_targets_release
        greetings_target = client.load("greetingsTargets.cmake")
        assert "add_library(greetings_namespace::greetingshello INTERFACE IMPORTED)" in greetings_target
        assert "add_library(greetings_namespace::greetings INTERFACE IMPORTED)" in greetings_target
    else:
        hello_contents = client.load("Findhello.cmake")
        assert "set(hello_COMPONENTS hello_namespace::HelloWorld)" in hello_contents
        assert "add_library(hello_namespace::HelloWorld INTERFACE IMPORTED)" in hello_contents
        assert "add_library(hello_namespace::hello INTERFACE IMPORTED)" in hello_contents
        greetings_contents = client.load("Findgreetings.cmake")
        assert "set(greetings_COMPONENTS greetings_namespace::greetingshello)" in greetings_contents
        assert "add_library(greetings_namespace::greetingshello INTERFACE IMPORTED)" in greetings_contents
        assert "add_library(greetings_namespace::greetings INTERFACE IMPORTED)" in greetings_contents

    # check that the contents with the namespace that equals the default
    # generates exactly the same files
    client.save({"hello.py": hello.format('self.cpp_info.set_property("cmake_target_namespace", "hello")'),
                 "greetings.py": greetings.format('self.cpp_info.set_property("cmake_target_namespace", "greetings")')},
                clean_first=True)
    client.run("create hello.py hello/1.0@")
    client.run("create greetings.py greetings/1.0@")
    client.run("install greetings/1.0@ -g {}".format(generator))

    if generator == "cmake_find_package_multi":
        files_to_compare = ["greetings-config.cmake", "greetingsTarget-release.cmake", "greetingsTargets.cmake",
                            "hello-config.cmake", "helloTarget-release.cmake", "helloTargets.cmake"]
    else:
        files_to_compare = ["Findhello.cmake", "Findgreetings.cmake"]

    files_namespace = [client.load(file) for file in files_to_compare]

    client.save({"hello.py": hello.format(''),
                 "greetings.py": greetings.format('')},
                clean_first=True)
    client.run("create hello.py hello/1.0@")
    client.run("create greetings.py greetings/1.0@")
    client.run("install greetings/1.0@ -g {}".format(generator))

    files_no_namespace = [client.load(file) for file in files_to_compare]

    assert files_namespace == files_no_namespace


def test_legacy_cmake_is_not_affected_by_set_property_usage():
    """
    "set_property" will have no effect on "cmake" legacy generator

    Originally posted: https://github.com/conan-io/conan-center-index/issues/7925
    """

    client = TestClient()

    greetings = textwrap.dedent("""
        import os
        from conans import ConanFile
        class MyPkg(ConanFile):
            settings = "build_type"
            name = "greetings"
            version = "1.0"

            def package_info(self):
                self.cpp_info.set_property("cmake_file_name", "MyChat")
                self.cpp_info.set_property("cmake_target_name", "MyChat")
                self.cpp_info.components["sayhello"].set_property("cmake_target_name", "MySay")
        """)
    client.save({"greetings.py": greetings})
    client.run("create greetings.py greetings/1.0@")
    client.run("install greetings/1.0@ -g cmake")
    conanbuildinfo = client.load("conanbuildinfo.cmake")
    # Let's check our final target is the pkg name instead of "MyChat"
    assert "set_property(TARGET CONAN_PKG::greetings" in conanbuildinfo
    assert "add_library(CONAN_PKG::greetings" in conanbuildinfo
    assert "set(CONAN_TARGETS CONAN_PKG::greetings)" in conanbuildinfo


def test_legacy_cmake_multi_is_not_affected_by_set_property_usage():
    """
    "set_property" will have no effect on "cmake_multi" legacy generator

    Originally posted: https://github.com/conan-io/conan/issues/10061
    """

    client = TestClient()

    greetings = textwrap.dedent("""
        import os
        from conans import ConanFile
        class MyPkg(ConanFile):
            settings = "build_type"
            name = "greetings"
            version = "1.0"

            def package_info(self):
                self.cpp_info.set_property("cmake_file_name", "MyChat")
                self.cpp_info.set_property("cmake_target_name", "MyChat")
                self.cpp_info.components["sayhello"].set_property("cmake_target_name", "MySay")
        """)
    client.save({"greetings.py": greetings})
    client.run("create greetings.py greetings/1.0@")
    client.run("install greetings/1.0@ -g cmake_multi")
    conanbuildinfo = client.load("conanbuildinfo_multi.cmake")
    # Let's check our final target is the pkg name instead of "MyChat"
    assert "set_property(TARGET CONAN_PKG::greetings" in conanbuildinfo
    assert "add_library(CONAN_PKG::greetings" in conanbuildinfo
    assert "set(CONAN_TARGETS CONAN_PKG::greetings)" in conanbuildinfo


>>>>>>> 284de1d7
def test_pkg_config_names(setup_client):
    client = setup_client
    mypkg = textwrap.dedent("""
        import os
        from conans import ConanFile
        class MyPkg(ConanFile):
            settings = "build_type"
            name = "mypkg"
            version = "1.0"
            def package_info(self):
                self.cpp_info.components["mycomponent"].libs = ["mycomponent-lib"]
                self.cpp_info.components["mycomponent"].set_property("pkg_config_name", "mypkg-config-name")
        """)

    client.save({"mypkg.py": mypkg})
    client.run("export mypkg.py")
    client.run("install consumer.py --build missing")

    with open(os.path.join(client.current_folder, "mypkg-config-name.pc")) as gen_file:
        assert "mypkg-config-name" in gen_file.read()<|MERGE_RESOLUTION|>--- conflicted
+++ resolved
@@ -240,232 +240,4 @@
 
     old_approach_contents = get_files_contents(client, files_to_compare)
 
-    assert new_approach_contents == old_approach_contents
-
-
-<<<<<<< HEAD
-@pytest.mark.xfail(reason="This depends on GeneratorComponentsMixin, which is to be removed")
-=======
-def test_cmake_find_package_new_properties():
-    # test new properties support for cmake_find_package, necessary for migration in cci
-    # cmake_target_name --> cmake_module_target_name
-    # cmake_file_name --> cmake_module_file_name
-    # https://github.com/conan-io/conan/issues/9825
-
-    client = TestClient()
-
-    greetings = textwrap.dedent("""
-        import os
-        from conans import ConanFile
-        class MyPkg(ConanFile):
-            settings = "build_type"
-            name = "greetings"
-            version = "1.0"
-            def package_info(self):
-                self.cpp_info.set_property("cmake_module_target_name", "MyChat")
-                self.cpp_info.set_property("cmake_module_file_name", "MyChat")
-                self.cpp_info.components["sayhello"].set_property("cmake_module_target_name", "MySay")
-                self.cpp_info.components["sayhellobye"].set_property("cmake_module_target_name", "MySayBye")
-        """)
-    client.save({"greetings.py": greetings})
-    client.run("create greetings.py greetings/1.0@")
-    client.run("install greetings/1.0@ -g cmake_find_package")
-    find_package_contents = client.load("FindMyChat.cmake")
-    assert "add_library(MyChat::MyChat" in find_package_contents
-    assert "set(MyChat_COMPONENTS MyChat::MySay MyChat::MySayBye)" in find_package_contents
-
-    # check the generated files are the same with cmake_target_name and cmake_file_name
-    greetings = textwrap.dedent("""
-        import os
-        from conans import ConanFile
-        class MyPkg(ConanFile):
-            settings = "build_type"
-            name = "greetings"
-            version = "1.0"
-            def package_info(self):
-                self.cpp_info.set_property("cmake_target_name", "MyChat")
-                self.cpp_info.set_property("cmake_file_name", "MyChat")
-                self.cpp_info.components["sayhello"].set_property("cmake_target_name", "MySay")
-                self.cpp_info.components["sayhellobye"].set_property("cmake_target_name", "MySayBye")
-        """)
-    client.save({"greetings.py": greetings})
-    client.run("create greetings.py greetings/1.0@")
-    client.run("install greetings/1.0@ -g cmake_find_package")
-    find_package_contents_old = client.load("FindMyChat.cmake")
-    assert find_package_contents_old == find_package_contents
-
-
-@pytest.mark.parametrize("generator", ["cmake_find_package_multi", "cmake_find_package"])
-def test_cmake_find_package_target_namespace(generator):
-    # https://github.com/conan-io/conan/issues/9946
-    client = TestClient()
-    hello = textwrap.dedent("""
-        import os
-        from conans import ConanFile
-        class MyHello(ConanFile):
-            settings = "build_type"
-            name = "hello"
-            version = "1.0"
-            def package_info(self):
-                self.cpp_info.components["helloworld"].set_property("cmake_target_name", "HelloWorld")
-                {}
-
-        """)
-
-    greetings = textwrap.dedent("""
-        import os
-        from conans import ConanFile
-        class MyPkg(ConanFile):
-            settings = "build_type"
-            name = "greetings"
-            version = "1.0"
-            requires = "hello/1.0"
-            def package_info(self):
-                self.cpp_info.components["greetingshello"].requires = ["hello::helloworld"]
-                {}
-        """)
-
-    client.save({"hello.py": hello.format('self.cpp_info.set_property("cmake_target_namespace", "hello_namespace")'),
-                 "greetings.py": greetings.format('self.cpp_info.set_property("cmake_target_namespace", "greetings_namespace")')})
-    client.run("create hello.py hello/1.0@")
-    client.run("create greetings.py greetings/1.0@")
-    client.run("install greetings/1.0@ -g {}".format(generator))
-    if generator == "cmake_find_package_multi":
-        hello_config = client.load("hello-config.cmake")
-        assert "set_property(TARGET hello_namespace::HelloWorld" in hello_config
-        hello_targets_release = client.load("helloTarget-release.cmake")
-        assert "set(hello_COMPONENTS_RELEASE hello_namespace::HelloWorld)" in hello_targets_release
-        hello_target = client.load("helloTargets.cmake")
-        assert "add_library(hello_namespace::HelloWorld" in hello_target
-        assert "add_library(hello_namespace::hello" in hello_target
-        greetings_config = client.load("greetings-config.cmake")
-        assert "set_property(TARGET greetings_namespace::greetings" in greetings_config
-        greetings_targets_release = client.load("greetingsTarget-release.cmake")
-        assert "set(greetings_COMPONENTS_RELEASE greetings_namespace::greetingshello)" in greetings_targets_release
-        greetings_target = client.load("greetingsTargets.cmake")
-        assert "add_library(greetings_namespace::greetingshello INTERFACE IMPORTED)" in greetings_target
-        assert "add_library(greetings_namespace::greetings INTERFACE IMPORTED)" in greetings_target
-    else:
-        hello_contents = client.load("Findhello.cmake")
-        assert "set(hello_COMPONENTS hello_namespace::HelloWorld)" in hello_contents
-        assert "add_library(hello_namespace::HelloWorld INTERFACE IMPORTED)" in hello_contents
-        assert "add_library(hello_namespace::hello INTERFACE IMPORTED)" in hello_contents
-        greetings_contents = client.load("Findgreetings.cmake")
-        assert "set(greetings_COMPONENTS greetings_namespace::greetingshello)" in greetings_contents
-        assert "add_library(greetings_namespace::greetingshello INTERFACE IMPORTED)" in greetings_contents
-        assert "add_library(greetings_namespace::greetings INTERFACE IMPORTED)" in greetings_contents
-
-    # check that the contents with the namespace that equals the default
-    # generates exactly the same files
-    client.save({"hello.py": hello.format('self.cpp_info.set_property("cmake_target_namespace", "hello")'),
-                 "greetings.py": greetings.format('self.cpp_info.set_property("cmake_target_namespace", "greetings")')},
-                clean_first=True)
-    client.run("create hello.py hello/1.0@")
-    client.run("create greetings.py greetings/1.0@")
-    client.run("install greetings/1.0@ -g {}".format(generator))
-
-    if generator == "cmake_find_package_multi":
-        files_to_compare = ["greetings-config.cmake", "greetingsTarget-release.cmake", "greetingsTargets.cmake",
-                            "hello-config.cmake", "helloTarget-release.cmake", "helloTargets.cmake"]
-    else:
-        files_to_compare = ["Findhello.cmake", "Findgreetings.cmake"]
-
-    files_namespace = [client.load(file) for file in files_to_compare]
-
-    client.save({"hello.py": hello.format(''),
-                 "greetings.py": greetings.format('')},
-                clean_first=True)
-    client.run("create hello.py hello/1.0@")
-    client.run("create greetings.py greetings/1.0@")
-    client.run("install greetings/1.0@ -g {}".format(generator))
-
-    files_no_namespace = [client.load(file) for file in files_to_compare]
-
-    assert files_namespace == files_no_namespace
-
-
-def test_legacy_cmake_is_not_affected_by_set_property_usage():
-    """
-    "set_property" will have no effect on "cmake" legacy generator
-
-    Originally posted: https://github.com/conan-io/conan-center-index/issues/7925
-    """
-
-    client = TestClient()
-
-    greetings = textwrap.dedent("""
-        import os
-        from conans import ConanFile
-        class MyPkg(ConanFile):
-            settings = "build_type"
-            name = "greetings"
-            version = "1.0"
-
-            def package_info(self):
-                self.cpp_info.set_property("cmake_file_name", "MyChat")
-                self.cpp_info.set_property("cmake_target_name", "MyChat")
-                self.cpp_info.components["sayhello"].set_property("cmake_target_name", "MySay")
-        """)
-    client.save({"greetings.py": greetings})
-    client.run("create greetings.py greetings/1.0@")
-    client.run("install greetings/1.0@ -g cmake")
-    conanbuildinfo = client.load("conanbuildinfo.cmake")
-    # Let's check our final target is the pkg name instead of "MyChat"
-    assert "set_property(TARGET CONAN_PKG::greetings" in conanbuildinfo
-    assert "add_library(CONAN_PKG::greetings" in conanbuildinfo
-    assert "set(CONAN_TARGETS CONAN_PKG::greetings)" in conanbuildinfo
-
-
-def test_legacy_cmake_multi_is_not_affected_by_set_property_usage():
-    """
-    "set_property" will have no effect on "cmake_multi" legacy generator
-
-    Originally posted: https://github.com/conan-io/conan/issues/10061
-    """
-
-    client = TestClient()
-
-    greetings = textwrap.dedent("""
-        import os
-        from conans import ConanFile
-        class MyPkg(ConanFile):
-            settings = "build_type"
-            name = "greetings"
-            version = "1.0"
-
-            def package_info(self):
-                self.cpp_info.set_property("cmake_file_name", "MyChat")
-                self.cpp_info.set_property("cmake_target_name", "MyChat")
-                self.cpp_info.components["sayhello"].set_property("cmake_target_name", "MySay")
-        """)
-    client.save({"greetings.py": greetings})
-    client.run("create greetings.py greetings/1.0@")
-    client.run("install greetings/1.0@ -g cmake_multi")
-    conanbuildinfo = client.load("conanbuildinfo_multi.cmake")
-    # Let's check our final target is the pkg name instead of "MyChat"
-    assert "set_property(TARGET CONAN_PKG::greetings" in conanbuildinfo
-    assert "add_library(CONAN_PKG::greetings" in conanbuildinfo
-    assert "set(CONAN_TARGETS CONAN_PKG::greetings)" in conanbuildinfo
-
-
->>>>>>> 284de1d7
-def test_pkg_config_names(setup_client):
-    client = setup_client
-    mypkg = textwrap.dedent("""
-        import os
-        from conans import ConanFile
-        class MyPkg(ConanFile):
-            settings = "build_type"
-            name = "mypkg"
-            version = "1.0"
-            def package_info(self):
-                self.cpp_info.components["mycomponent"].libs = ["mycomponent-lib"]
-                self.cpp_info.components["mycomponent"].set_property("pkg_config_name", "mypkg-config-name")
-        """)
-
-    client.save({"mypkg.py": mypkg})
-    client.run("export mypkg.py")
-    client.run("install consumer.py --build missing")
-
-    with open(os.path.join(client.current_folder, "mypkg-config-name.pc")) as gen_file:
-        assert "mypkg-config-name" in gen_file.read()+    assert new_approach_contents == old_approach_contents