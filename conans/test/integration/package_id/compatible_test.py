--- conflicted
+++ resolved
@@ -315,61 +315,8 @@
         client.run("install pkgd -s build_type=Debug")
         assert "pkga/0.1: Main binary package '040ce2bd0189e377b2d15eb7246a4274d1c63317' missing" \
                in client.out
-<<<<<<< HEAD
         client.assert_listed_binary({"pkga/0.1":
-                                         ("e53d55fd33066c49eb97a4ede6cb50cd8036fe8b", "Cache")})
-=======
-        assert "pkga/0.1:4024617540c4f240a6a5e8911b0de9ef38a11a72 - Cache" in client.out
-
-
-def test_msvc_visual_incompatible():
-    conanfile = GenConanfile().with_settings("os", "compiler", "build_type", "arch")
-    client = TestClient()
-    profile = textwrap.dedent("""
-        [settings]
-        os=Windows
-        compiler=msvc
-        compiler.version=191
-        compiler.runtime=dynamic
-        compiler.cppstd=14
-        build_type=Release
-        arch=x86_64
-        """)
-    client.save({"conanfile.py": conanfile,
-                 "profile": profile})
-    client.run('create . pkg/0.1@ -s os=Windows -s compiler="Visual Studio" -s compiler.version=15 '
-               '-s compiler.runtime=MD -s build_type=Release -s arch=x86_64')
-    client.run("install pkg/0.1@ -pr=profile")
-    assert "Using compatible package" in client.out
-    new_config = "core.package_id:msvc_visual_incompatible=1"
-    save(client.cache.new_config_path, new_config)
-    client.run("install pkg/0.1@ -pr=profile", assert_error=True)
-    assert "ERROR: Missing prebuilt package for 'pkg/0.1'" in client.out
-
-
-@pytest.mark.skipif(platform.system() != "Darwin", reason="requires OSX")
-def test_apple_clang_compatible():
-    """
-    From apple-clang version 13 we detect apple-clang version as 13 and we make
-    this compiler version compatible with 13.0
-    """
-    conanfile = GenConanfile().with_settings("os", "compiler", "build_type", "arch")
-    client = TestClient()
-    profile = textwrap.dedent("""
-        [settings]
-        os=Macos
-        arch=x86_64
-        compiler=apple-clang
-        compiler.version=13
-        compiler.libcxx=libc++
-        build_type=Release
-        """)
-    client.save({"conanfile.py": conanfile,
-                 "profile": profile})
-    client.run('create . pkg/0.1@ -s os=Macos -s compiler="apple-clang" -s compiler.version=13.0 '
-               '-s build_type=Release -s arch=x86_64')
-    client.run("install pkg/0.1@ -pr=profile")
-    assert "Using compatible package" in client.out
+                                    ("e53d55fd33066c49eb97a4ede6cb50cd8036fe8b", "Cache")})
 
 
 class TestNewCompatibility:
@@ -404,12 +351,11 @@
                 "myprofile": profile})
         # Create package with gcc 4.8
         c.run("create .  -pr=myprofile -s compiler.version=4.8")
-        assert "pkg/0.1: Package '22c594d7fed4994c59a1eacb24ff6ff48bc5c51c' created" in c.out
+        assert "pkg/0.1: Package '40761d41da4685cba51efd7d1785c1e18370260e' created" in c.out
 
         # package can be used with a profile gcc 4.9 falling back to 4.8 binary
         c.save({"conanfile.py": GenConanfile().with_require("pkg/0.1")})
         c.run("install . -pr=myprofile")
         assert "pkg/0.1: PackageInfo!: Gcc version: 4.8!" in c.out
-        assert "pkg/0.1:22c594d7fed4994c59a1eacb24ff6ff48bc5c51c" in c.out
-        assert "pkg/0.1: Already installed!" in c.out
->>>>>>> 2cb332e9
+        c.assert_listed_binary({"pkg/0.1": ("40761d41da4685cba51efd7d1785c1e18370260e", "Cache")})
+        assert "pkg/0.1: Already installed!" in c.out