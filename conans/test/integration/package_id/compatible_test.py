import platform
import textwrap
import time
import unittest

import pytest

<<<<<<< HEAD
from conans.model.recipe_ref import RecipeReference
=======
from conans.model.ref import ConanFileReference
>>>>>>> 3d927e24
from conans.test.utils.tools import TestClient, GenConanfile
from conans.util.files import save


class CompatibleIDsTest(unittest.TestCase):

    def test_compatible_setting(self):
        client = TestClient()
        conanfile = textwrap.dedent("""
            from conan import ConanFile

            class Pkg(ConanFile):
                settings = "os", "compiler"
                def package_id(self):
                    if self.settings.compiler == "gcc" and self.settings.compiler.version == "4.9":
                        for version in ("4.8", "4.7", "4.6"):
                            compatible_pkg = self.info.clone()
                            compatible_pkg.settings.compiler.version = version
                            self.compatible_packages.append(compatible_pkg)
                def package_info(self):
                    self.output.info("PackageInfo!: Gcc version: %s!"
                                     % self.settings.compiler.version)
            """)
        profile = textwrap.dedent("""
            [settings]
            os = Linux
            compiler=gcc
            compiler.version=4.9
            compiler.libcxx=libstdc++
            """)
        client.save({"conanfile.py": conanfile,
                     "myprofile": profile})
        # Create package with gcc 4.8
        client.run("create . --name=pkg --version=0.1 --user=user --channel=stable -pr=myprofile -s compiler.version=4.8")
        package_id = client.created_package_id("pkg/0.1@user/stable")

        # package can be used with a profile gcc 4.9 falling back to 4.8 binary
        client.save({"conanfile.py": GenConanfile().with_require("pkg/0.1@user/stable")})
        client.run("install . -pr=myprofile")
        self.assertIn("pkg/0.1@user/stable: PackageInfo!: Gcc version: 4.8!", client.out)
        client.assert_listed_binary({"pkg/0.1@user/stable": (package_id, "Cache")})
        self.assertIn("pkg/0.1@user/stable: Already installed!", client.out)

    def test_compatible_setting_no_binary(self):
        client = TestClient()
        conanfile = textwrap.dedent("""
           from conan import ConanFile

           class Pkg(ConanFile):
               settings = "os", "compiler"
               def package_id(self):
                   if self.settings.compiler == "gcc" and self.settings.compiler.version == "4.9":
                       for version in ("4.8", "4.7", "4.6"):
                           compatible_pkg = self.info.clone()
                           compatible_pkg.settings.compiler.version = version
                           self.compatible_packages.append(compatible_pkg)
               def package_info(self):
                   self.output.info("PackageInfo!: Gcc version: %s!"
                                    % self.settings.compiler.version)
           """)
        profile = textwrap.dedent("""
           [settings]
           os = Linux
           compiler=gcc
           compiler.version=4.9
           compiler.libcxx=libstdc++
           """)
        client.save({"conanfile.py": conanfile,
                     "myprofile": profile})
        # Create package with gcc 4.8
        client.run("export . --name=pkg --version=0.1 --user=user --channel=stable")
        self.assertIn("pkg/0.1@user/stable: Exported revision: aa6c81a7746c85101bc5c8d9f870660b",
                      client.out)

        # package can be used with a profile gcc 4.9 falling back to 4.8 binary
        client.save({"conanfile.py": GenConanfile().with_require("pkg/0.1@user/stable")})
        # No fallback
        client.run("install . -pr=myprofile --build=missing")
        self.assertIn("pkg/0.1@user/stable: PackageInfo!: Gcc version: 4.9!", client.out)
        client.assert_listed_binary({"pkg/0.1@user/stable":
                                     ("c6715d73365c2dd62f68836b2dee8359a312ff12", "Build")})

    def test_compatible_setting_no_user_channel(self):
        client = TestClient()
        conanfile = textwrap.dedent("""
            from conan import ConanFile

            class Pkg(ConanFile):
                settings = "os", "compiler"
                def package_id(self):
                    if self.settings.compiler == "gcc" and self.settings.compiler.version == "4.9":
                        for version in ("4.8", "4.7", "4.6"):
                            compatible_pkg = self.info.clone()
                            compatible_pkg.settings.compiler.version = version
                            self.compatible_packages.append(compatible_pkg)
            """)
        profile = textwrap.dedent("""
            [settings]
            os = Linux
            compiler=gcc
            compiler.version=4.9
            compiler.libcxx=libstdc++
            """)
        client.save({"conanfile.py": conanfile,
                     "myprofile": profile})

        # No user/channel
        client.run("create . --name=pkg --version=0.1 -pr=myprofile -s compiler.version=4.8")
        package_id = client.created_package_id("pkg/0.1")

        client.save({"conanfile.py": GenConanfile().with_require("pkg/0.1")})
        client.run("install . -pr=myprofile")
        client.assert_listed_binary({"pkg/0.1": (package_id, "Cache")})
        self.assertIn("pkg/0.1: Already installed!", client.out)

    def test_compatible_option(self):
        client = TestClient()
        conanfile = textwrap.dedent("""
            from conan import ConanFile

            class Pkg(ConanFile):
                options = {"optimized": [1, 2, 3]}
                default_options = {"optimized": 1}
                def package_id(self):
                    for optimized in range(int(self.options.optimized), 0, -1):
                        compatible_pkg = self.info.clone()
                        compatible_pkg.options.optimized = optimized
                        self.compatible_packages.append(compatible_pkg)
                def package_info(self):
                    self.output.info("PackageInfo!: Option optimized %s!"
                                     % self.options.optimized)
            """)
        client.save({"conanfile.py": conanfile})
        client.run("create . --name=pkg --version=0.1 --user=user --channel=stable")
        package_id = client.created_package_id("pkg/0.1@user/stable")
        self.assertIn(f"pkg/0.1@user/stable: Package '{package_id}' created", client.out)

        client.save({"conanfile.py": GenConanfile().with_require("pkg/0.1@user/stable")})
        client.run("install . -o pkg/*:optimized=2")
        # Information messages
        missing_id = "508da41e46d27c4c4996d7b31df7942c7bba1e27"
        self.assertIn("pkg/0.1@user/stable: PackageInfo!: Option optimized 1!", client.out)
        self.assertIn("pkg/0.1@user/stable: Compatible package ID "
                      f"{missing_id} equal to the default package ID",
                      client.out)
        self.assertIn("pkg/0.1@user/stable: Main binary package "
                      f"'{missing_id}' missing. Using compatible package"
                      f" '{package_id}'", client.out)
        # checking the resulting dependencies
        client.assert_listed_binary({"pkg/0.1@user/stable": (package_id, "Cache")})
        self.assertIn("pkg/0.1@user/stable: Already installed!", client.out)
        client.run("install . -o pkg/*:optimized=3")
        client.assert_listed_binary({"pkg/0.1@user/stable": (package_id, "Cache")})
        self.assertIn("pkg/0.1@user/stable: Already installed!", client.out)

    def test_additional_id_mode(self):
        c1 = GenConanfile().with_name("aa").with_version("1.0")
        c2 = GenConanfile().with_name("bb").with_version("1.0").with_require("aa/1.0")
        client = TestClient()
        # Recipe revision mode
        save(client.cache.new_config_path, "core.package_id:default_mode=recipe_revision_mode")
        # Create binaries with recipe revision mode for both
        client.save({"conanfile.py": c1})
        client.run("create .")

        client.save({"conanfile.py": c2})
        client.run("create .")

        # Back to semver default
        save(client.cache.new_config_path, "core.package_id:default_mode=semver_mode")
        client.run("install --requires=bb/1.0@", assert_error=True)
        self.assertIn("Missing prebuilt package for 'bb/1.0'", client.out)

        # What if client modifies the packages declaring a compatible_package with the recipe mode
        # Recipe revision mode
        save(client.cache.new_config_path, "core.package_id:default_mode=recipe_revision_mode")
        tmp = """

    def package_id(self):
        p = self.info.clone()
        p.requires.recipe_revision_mode()
        self.output.warning("Alternative package ID: {}".format(p.package_id()))
        self.compatible_packages.append(p)
"""
        c1 = str(c1) + tmp
        c2 = str(c2) + tmp
        # Create the packages, now with the recipe mode declared as compatible package
        time.sleep(1)  # new timestamp
        client.save({"conanfile.py": c1})
        client.run("create .")

        client.save({"conanfile.py": c2})
        client.run("create .")
        package_id = "e0acd34bb765800a963d2a0ba7d9aba33823be74"
        self.assertIn(f"Package '{package_id}' created", client.out)

        # Back to semver mode
        save(client.cache.new_config_path, "core.package_id:default_mode=semver_mode")
        client.run("install --requires=bb/1.0@ --update")
        self.assertIn(f"Using compatible package '{package_id}'", client.out)

    def test_package_id_consumers(self):
        # If we fallback to a different binary upstream and we are using a "package_revision_mode"
        # the current package should have a different binary package ID too.
        client = TestClient()
        conanfile = textwrap.dedent("""
            from conan import ConanFile
            class Pkg(ConanFile):
                settings = "os", "compiler"
                def package_id(self):
                    compatible = self.info.clone()
                    compatible.settings.compiler.version = "4.8"
                    self.compatible_packages.append(compatible)
                def package_info(self):
                    self.output.info("PackageInfo!: Gcc version: %s!"
                                     % self.settings.compiler.version)
            """)
        profile = textwrap.dedent("""
            [settings]
            os = Linux
            compiler=gcc
            compiler.version=4.9
            compiler.libcxx=libstdc++
            """)
        save(client.cache.new_config_path, "core.package_id:default_mode=recipe_revision_mode")
        client.save({"conanfile.py": conanfile,
                     "myprofile": profile})
        # Create package with gcc 4.8
        client.run("create . --name=pkg --version=0.1 --user=user --channel=stable "
                   "-pr=myprofile -s compiler.version=4.8")
        package_id = client.created_package_id("pkg/0.1@user/stable")
        self.assertIn(f"pkg/0.1@user/stable: Package '{package_id}'"
                      " created", client.out)

        # package can be used with a profile gcc 4.9 falling back to 4.8 binary
        client.save({"conanfile.py": GenConanfile().with_require("pkg/0.1@user/stable")})
        client.run("create . --name=consumer --version=0.1 --user=user --channel=stable -pr=myprofile")
        self.assertIn("pkg/0.1@user/stable: PackageInfo!: Gcc version: 4.8!", client.out)
        client.assert_listed_binary({"pkg/0.1@user/stable": (package_id, "Cache")})
        self.assertIn("pkg/0.1@user/stable: Already installed!", client.out)
        consumer_id = "c7f29383c7dc6cabeb35d2a59a14b9c400f827c8"
        client.assert_listed_binary({"consumer/0.1@user/stable": (consumer_id, "Build")})
        self.assertIn(f"consumer/0.1@user/stable: Package '{consumer_id}' created", client.out)

        # Create package with gcc 4.9
        client.save({"conanfile.py": conanfile})
        client.run("create . --name=pkg --version=0.1 --user=user --channel=stable -pr=myprofile")
        self.assertIn("pkg/0.1@user/stable: Package 'c6715d73365c2dd62f68836b2dee8359a312ff12'"
                      " created", client.out)

        # Consume it
        client.save({"conanfile.py": GenConanfile().with_require("pkg/0.1@user/stable")})
        client.run("create . --name=consumer --version=0.1 --user=user --channel=stable -pr=myprofile")
        self.assertIn("pkg/0.1@user/stable: PackageInfo!: Gcc version: 4.9!", client.out)
        client.assert_listed_binary({"pkg/0.1@user/stable":
                                         ("c6715d73365c2dd62f68836b2dee8359a312ff12", "Cache")})
        self.assertIn("pkg/0.1@user/stable: Already installed!", client.out)
        consumer_id = "ef31d7d514a68726e35e7bdce2a9b7ae1560e9c9"
        client.assert_listed_binary({"consumer/0.1@user/stable": (consumer_id, "Build")})
        self.assertIn(f"consumer/0.1@user/stable: Package '{consumer_id}' created", client.out)

    def test_build_missing(self):
        # https://github.com/conan-io/conan/issues/6133
        client = TestClient()
        conanfile = textwrap.dedent("""
            from conan import ConanFile

            class Conan(ConanFile):
                settings = "os"

                def package_id(self):
                   if self.settings.os == "Windows":
                       compatible = self.info.clone()
                       compatible.settings.os = "Linux"
                       self.compatible_packages.append(compatible)
                """)

        client.save({"conanfile.py": conanfile})
        client.run("create . --name=pkg --version=0.1 --user=user --channel=testing -s os=Linux")
        package_id = client.created_package_id("pkg/0.1@user/testing")
        client.save({"conanfile.py": GenConanfile().with_require("pkg/0.1@user/testing")})
        client.run("install . -s os=Windows --build=missing")
        client.assert_listed_binary({"pkg/0.1@user/testing": (package_id, "Cache")})
        self.assertIn("pkg/0.1@user/testing: Already installed!", client.out)

    def test_compatible_package_python_requires(self):
        # https://github.com/conan-io/conan/issues/6609
        client = TestClient()
        client.save({"conanfile.py": GenConanfile()})
        client.run("export . --name=tool --version=0.1")
        conanfile = textwrap.dedent("""
            from conan import ConanFile

            class Conan(ConanFile):
                settings = "os"
                python_requires = "tool/0.1"

                def package_id(self):
                   if self.settings.os == "Windows":
                       compatible = self.info.clone()
                       compatible.settings.os = "Linux"
                       self.compatible_packages.append(compatible)
                """)

        client.save({"conanfile.py": conanfile})
        client.run("create . --name=pkg --version=0.1 --user=user --channel=testing -s os=Linux")
        package_id = client.created_package_id("pkg/0.1@user/testing")
        client.save({"conanfile.py": GenConanfile().with_require("pkg/0.1@user/testing")})
        client.run("install . -s os=Windows")
        client.assert_listed_binary({"pkg/0.1@user/testing": (package_id, "Cache")})
        self.assertIn("pkg/0.1@user/testing: Already installed!", client.out)

    @pytest.mark.xfail(reason="lockfiles have been deactivated at the moment")
    def test_compatible_lockfile(self):
        # https://github.com/conan-io/conan/issues/9002
        client = TestClient()
        conanfile = textwrap.dedent("""
            from conan import ConanFile
            class Pkg(ConanFile):
                settings = "os"
                def package_id(self):
                    if self.settings.os == "Windows":
                        compatible_pkg = self.info.clone()
                        compatible_pkg.settings.os = "Linux"
                        self.compatible_packages.append(compatible_pkg)
                def package_info(self):
                    self.output.info("PackageInfo!: OS: %s!" % self.settings.os)
            """)

        client.save({"conanfile.py": conanfile})
        client.run("create . --name=pkg --version=0.1 --user=user --channel=stable -s os=Linux")
        self.assertIn("pkg/0.1@user/stable: PackageInfo!: OS: Linux!", client.out)
        self.assertIn("pkg/0.1@user/stable: Package 'cb054d0b3e1ca595dc66bc2339d40f1f8f04ab31'"
                      " created", client.out)

        client.save({"conanfile.py": GenConanfile().with_require("pkg/0.1@user/stable")})
        client.run("lock create conanfile.py -s os=Windows --lockfile-out=deps.lock")
        client.run("install conanfile.py --lockfile=deps.lock")
        self.assertIn("pkg/0.1@user/stable: PackageInfo!: OS: Linux!", client.out)
        self.assertIn("pkg/0.1@user/stable:cb054d0b3e1ca595dc66bc2339d40f1f8f04ab31", client.out)
        self.assertIn("pkg/0.1@user/stable: Already installed!", client.out)

    def test_compatible_diamond(self):
        # https://github.com/conan-io/conan/issues/9880
        client = TestClient()
        conanfile = textwrap.dedent("""
            from conan import ConanFile
            class Pkg(ConanFile):
                {}
                settings = "build_type"
                def package_id(self):
                    if self.settings.build_type == "Debug":
                        compatible_pkg = self.info.clone()
                        compatible_pkg.settings.build_type = "Release"
                        self.compatible_packages.append(compatible_pkg)
                """)

        private = """def requirements(self):
        self.requires("pkga/0.1", visible=False)
        """
        client.save({"pkga/conanfile.py": conanfile.format(""),
                     "pkgb/conanfile.py": conanfile.format(private),
                     "pkgc/conanfile.py": conanfile.format('requires = "pkga/0.1"'),
                     "pkgd/conanfile.py": conanfile.format('requires = "pkgb/0.1", "pkgc/0.1"')
                     })
        client.run("create pkga --name=pkga --version=0.1 -s build_type=Release")
        client.run("create pkgb --name=pkgb --version=0.1 -s build_type=Release")
        client.run("create pkgc --name=pkgc --version=0.1 -s build_type=Release")

        client.run("install pkgd -s build_type=Debug")
        assert "pkga/0.1: Main binary package '040ce2bd0189e377b2d15eb7246a4274d1c63317' missing" \
               in client.out
        client.assert_listed_binary({"pkga/0.1":
                                         ("e53d55fd33066c49eb97a4ede6cb50cd8036fe8b", "Cache")})


@pytest.mark.xfail(reason="The conf core.package_id:msvc_visual_incompatible is not passed yet")
def test_msvc_visual_incompatible():
    conanfile = GenConanfile().with_settings("os", "compiler", "build_type", "arch")
    client = TestClient()
    profile = textwrap.dedent("""
        [settings]
        os=Windows
        compiler=msvc
        compiler.version=191
        compiler.runtime=dynamic
        compiler.cppstd=14
        build_type=Release
        arch=x86_64
        """)
    client.save({"conanfile.py": conanfile,
                 "profile": profile})
    client.run('create . --name=pkg --version=0.1 -s os=Windows -s compiler="Visual Studio" -s compiler.version=15 '
               '-s compiler.runtime=MD -s build_type=Release -s arch=x86_64')
    client.run("install --requires=pkg/0.1@ -pr=profile")
    assert "Using compatible package" in client.out
    new_config = "core.package_id:msvc_visual_incompatible=1"
    save(client.cache.new_config_path, new_config)
<<<<<<< HEAD
    client.run("install --requires=pkg/0.1@ -pr=profile", assert_error=True)
    assert "ERROR: Missing prebuilt package for 'pkg/0.1'" in client.out
=======
    client.run("install pkg/0.1@ -pr=profile", assert_error=True)
    assert "ERROR: Missing prebuilt package for 'pkg/0.1'" in client.out


@pytest.mark.skipif(platform.system() != "Darwin", reason="requires OSX")
def test_apple_clang_compatible():
    """
    From apple-clang version 13 we detect apple-clang version as 13 and we make
    this compiler version compatible with 13.0
    """
    conanfile = GenConanfile().with_settings("os", "compiler", "build_type", "arch")
    client = TestClient()
    profile = textwrap.dedent("""
        [settings]
        os=Macos
        arch=x86_64
        compiler=apple-clang
        compiler.version=13
        compiler.libcxx=libc++
        build_type=Release
        """)
    client.save({"conanfile.py": conanfile,
                 "profile": profile})
    client.run('create . pkg/0.1@ -s os=Macos -s compiler="apple-clang" -s compiler.version=13.0 '
               '-s build_type=Release -s arch=x86_64')
    client.run("install pkg/0.1@ -pr=profile")
    assert "Using compatible package" in client.out
>>>>>>> 3d927e24
<|MERGE_RESOLUTION|>--- conflicted
+++ resolved
@@ -5,11 +5,7 @@
 
 import pytest
 
-<<<<<<< HEAD
 from conans.model.recipe_ref import RecipeReference
-=======
-from conans.model.ref import ConanFileReference
->>>>>>> 3d927e24
 from conans.test.utils.tools import TestClient, GenConanfile
 from conans.util.files import save
 
@@ -408,11 +404,7 @@
     assert "Using compatible package" in client.out
     new_config = "core.package_id:msvc_visual_incompatible=1"
     save(client.cache.new_config_path, new_config)
-<<<<<<< HEAD
     client.run("install --requires=pkg/0.1@ -pr=profile", assert_error=True)
-    assert "ERROR: Missing prebuilt package for 'pkg/0.1'" in client.out
-=======
-    client.run("install pkg/0.1@ -pr=profile", assert_error=True)
     assert "ERROR: Missing prebuilt package for 'pkg/0.1'" in client.out
 
 
@@ -438,5 +430,4 @@
     client.run('create . pkg/0.1@ -s os=Macos -s compiler="apple-clang" -s compiler.version=13.0 '
                '-s build_type=Release -s arch=x86_64')
     client.run("install pkg/0.1@ -pr=profile")
-    assert "Using compatible package" in client.out
->>>>>>> 3d927e24
+    assert "Using compatible package" in client.out