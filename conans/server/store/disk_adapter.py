--- conflicted
+++ resolved
@@ -3,13 +3,10 @@
 import fasteners
 
 from conans.errors import NotFoundException
-<<<<<<< HEAD
 from conans.util.env import no_op
 from conans.util.files import md5sum, rmdir
 from conans.server.utils.files import path_exists, relative_dirs
-=======
-from conans.util.files import md5sum, path_exists, relative_dirs, rmdir
->>>>>>> 2cd2560a
+
 
 
 class ServerDiskAdapter(object):
@@ -23,46 +20,6 @@
         # URLs are generated removing this base path
         self._store_folder = base_storage_path
 
-<<<<<<< HEAD
-=======
-    # ONLY USED BY APIV1
-    def get_download_urls(self, paths, user=None):
-        """Get the urls for download the specified files using s3 signed request.
-        returns a dict with this structure: {"filepath": "http://..."}
-
-        paths is a list of path files """
-
-        assert isinstance(paths, list)
-        ret = {}
-        for filepath in paths:
-            url_path = os.path.relpath(filepath, self._store_folder)
-            url_path = url_path.replace("\\", "/")
-            # FALTA SIZE DEL FICHERO PARA EL UPLOAD URL!
-            signature = self.updown_auth_manager.get_token_for(url_path, user)
-            url = "%s/%s?signature=%s" % (self.base_url, url_path, signature)
-            ret[filepath] = url
-
-        return ret
-
-    # ONLY USED BY APIV1
-    def get_upload_urls(self, paths_sizes, user=None):
-        """Get the urls for upload the specified files using s3 signed request.
-        returns a dict with this structure: {"filepath": "http://..."}
-
-        paths_sizes is a dict of {path: size_in_bytes} """
-        assert isinstance(paths_sizes, dict)
-        ret = {}
-        for filepath, filesize in paths_sizes.items():
-            url_path = os.path.relpath(filepath, self._store_folder)
-            url_path = url_path.replace("\\", "/")
-            # FALTA SIZE DEL FICHERO PARA EL UPLOAD URL!
-            signature = self.updown_auth_manager.get_token_for(url_path, user, filesize)
-            url = "%s/%s?signature=%s" % (self.base_url, url_path, signature)
-            ret[filepath] = url
-
-        return ret
-
->>>>>>> 2cd2560a
     def _get_paths(self, absolute_path, files_subset):
         if not path_exists(absolute_path, self._store_folder):
             raise NotFoundException("")
