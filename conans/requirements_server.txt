--- conflicted
+++ resolved
@@ -1,8 +1,4 @@
 # Server
 bottle>=0.12.8, < 0.13
 pluginbase>=0.5
-<<<<<<< HEAD
-PyJWT>=2.0.0, <3.0.0
-=======
-PyJWT>=2.4.0, <3.0.0
->>>>>>> 2cd2560a
+PyJWT>=2.4.0, <3.0.0