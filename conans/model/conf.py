import fnmatch
import os
import platform
from collections import OrderedDict

<<<<<<< HEAD
=======
import six
from jinja2 import Template
>>>>>>> 0f98c1e9

from conans.errors import ConanException


BUILT_IN_CONFS = {
    "core:required_conan_version": "Raise if current version does not match the defined range.",
    "core:non_interactive": "Disable interactive user input, raises error if input necessary",
    "core.package_id:msvc_visual_incompatible": "Allows opting-out the fallback from the new msvc compiler to the Visual Studio compiler existing binaries",
    "core:default_profile": "Defines the default host profile ('default' by default)",
    "core:default_build_profile": "Defines the default build profile (None by default)",
    "core.upload:retry": "Number of retries in case of failure when uploading to Conan server",
    "core.upload:retry_wait": "Seconds to wait between upload attempts to Conan server",
    "core.download:parallel": "Number of concurrent threads to download packages",
    "core.download:retry": "Number of retries in case of failure when downloading from Conan server",
    "core.download:retry_wait": "Seconds to wait between download attempts from Conan server",
    # General HTTP(python-requests) configuration
    "core.net.http:max_retries": "Maximum number of connection retries (requests library)",
    "core.net.http:timeout": "Number of seconds without response to timeout (requests library)",
    "core.net.http:no_proxy_match": "List of urls to skip from proxies configuration",
    "core.net.http:proxies": "Dictionary containing the proxy configuration",
    "core.net.http:cacert_path": "Path containing a custom Cacert file",
    "core.net.http:client_cert": "Path or tuple of files containing a client cert (and key)",
    "core.net.http:clean_system_proxy": "If defined, the proxies system env-vars will be discarded",
    # Gzip compression
    "core.gzip:compresslevel": "The Gzip compresion level for Conan artifacts (default=9)",
    # Tools
    "tools.android:ndk_path": "Argument for the CMAKE_ANDROID_NDK",
    "tools.build:skip_test": "Do not execute CMake.test() and Meson.test() when enabled",
    "tools.build:jobs": "Default compile jobs number -jX Ninja, Make, /MP VS (default: max CPUs)",
    "tools.cmake.cmaketoolchain:generator": "User defined CMake generator to use instead of default",
    "tools.cmake.cmaketoolchain:find_package_prefer_config": "Argument for the CMAKE_FIND_PACKAGE_PREFER_CONFIG",
    "tools.cmake.cmaketoolchain:toolchain_file": "Use other existing file rather than conan_toolchain.cmake one",
    "tools.cmake.cmaketoolchain:user_toolchain": "Inject existing user toolchain at the beginning of conan_toolchain.cmake",
    "tools.cmake.cmaketoolchain:system_name": "Define CMAKE_SYSTEM_NAME in CMakeToolchain",
    "tools.cmake.cmaketoolchain:system_version": "Define CMAKE_SYSTEM_VERSION in CMakeToolchain",
    "tools.cmake.cmaketoolchain:system_processor": "Define CMAKE_SYSTEM_PROCESSOR in CMakeToolchain",
    "tools.files.download:retry": "Number of retries in case of failure when downloading",
    "tools.files.download:retry_wait": "Seconds to wait between download attempts",
    "tools.gnu:make_program": "Indicate path to make program",
    "tools.gnu:define_libcxx11_abi": "Force definition of GLIBCXX_USE_CXX11_ABI=1 for libstdc++11",
    "tools.google.bazel:config": "Define Bazel config file",
    "tools.google.bazel:bazelrc_path": "Defines Bazel rc-path",
    "tools.microsoft.msbuild:verbosity": "Verbosity level for MSBuild: 'Quiet', 'Minimal', 'Normal', 'Detailed', 'Diagnostic'",
    "tools.microsoft.msbuild:vs_version": "Defines the IDE version when using the new msvc compiler",
    "tools.microsoft.msbuild:max_cpu_count": "Argument for the /m when running msvc to build parallel projects",
    "tools.microsoft.msbuild:installation_path": "VS install path, to avoid auto-detect via vswhere, like C:/Program Files (x86)/Microsoft Visual Studio/2019/Community",
    "tools.microsoft.msbuilddeps:exclude_code_analysis": "Suppress MSBuild code analysis for patterns",
    "tools.microsoft.msbuildtoolchain:compile_options": "Dictionary with MSBuild compiler options",
    "tools.intel:installation_path": "Defines the Intel oneAPI installation root path",
    "tools.intel:setvars_args": "Custom arguments to be passed onto the setvars.sh|bat script from Intel oneAPI",
    "tools.system.package_manager:tool": "Default package manager tool: 'apt-get', 'yum', 'dnf', 'brew', 'pacman', 'choco', 'zypper', 'pkg' or 'pkgutil'",
    "tools.system.package_manager:mode": "Mode for package_manager tools: 'check' or 'install'",
    "tools.system.package_manager:sudo": "Use 'sudo' when invoking the package manager tools in Linux (False by default)",
    "tools.system.package_manager:sudo_askpass": "Use the '-A' argument if using sudo in Linux to invoke the system package manager (False by default)",
    "tools.apple.xcodebuild:verbosity": "Verbosity level for xcodebuild: 'verbose' or 'quiet"
}


def _is_profile_module(module_name):
    # These are the modules that are propagated to profiles and user recipes
    _user_modules = "tools.", "user."
    return any(module_name.startswith(user_module) for user_module in _user_modules)


# FIXME: Refactor all the next classes because they are mostly the same as
#        conan.tools.env.environment ones
class _ConfVarPlaceHolder:
    pass


class _ConfValue(object):

    def __init__(self, name, value):
        self._name = name
        self._value = value
        self._value_type = type(value)

    def __repr__(self):
        return repr(self._value)

    @property
    def value(self):
        return self._value

    def copy(self):
        return _ConfValue(self._name, self._value)

    def dumps(self):
        if self._value is None:
            return "{}=!".format(self._name)  # unset
        elif self._value_type is list and _ConfVarPlaceHolder in self._value:
            v = self._value[:]
            v.remove(_ConfVarPlaceHolder)
            return "{}={}".format(self._name, v)
        else:
            return "{}={}".format(self._name, self._value)

    def update(self, value):
        if self._value_type is dict:
            self._value.update(value)

    def remove(self, value):
        if self._value_type is list:
            self._value.remove(value)
        elif self._value_type is dict:
            self._value.pop(value, None)

    def append(self, value):
        if self._value_type is not list:
            raise ConanException("Only list-like values can append other values.")

        if isinstance(value, list):
            self._value.extend(value)
        else:
            self._value.append(value)

    def prepend(self, value):
        if self._value_type is not list:
            raise ConanException("Only list-like values can prepend other values.")

        if isinstance(value, list):
            self._value = value + self._value
        else:
            self._value.insert(0, value)

    def compose_conf_value(self, other):
        """
        self has precedence, the "other" will add/append if possible and not conflicting, but
        self mandates what to do. If self has define(), without placeholder, that will remain.
        :type other: _ConfValue
        """
        v_type = self._value_type
        o_type = other._value_type
        if v_type is list and o_type is list:
            try:
                index = self._value.index(_ConfVarPlaceHolder)
            except ValueError:  # It doesn't have placeholder
                pass
            else:
                new_value = self._value[:]  # do a copy
                new_value[index:index + 1] = other._value  # replace the placeholder
                self._value = new_value
        elif self._value is None or other._value is None:
            # It means any of those values were an "unset" so doing nothing because we don't
            # really know the original value type
            pass
        elif o_type != v_type:
            raise ConanException("It's not possible to compose {} values "
                                 "and {} ones.".format(v_type.__name__, o_type.__name__))
        # TODO: In case of any other object types?


class Conf:

    # Putting some default expressions to check that any value could be false
    boolean_false_expressions = ("0", '"0"', "false", '"false"', "off")

    def __init__(self):
        # It being ordered allows for Windows case-insensitive composition
        self._values = OrderedDict()  # {var_name: [] of values, including separators}

    def __bool__(self):
        return bool(self._values)

    def __repr__(self):
        return "Conf: " + repr(self._values)

    def __eq__(self, other):
        """
        :type other: Conf
        """
        return other._values == self._values

    def __getitem__(self, name):
        """
        DEPRECATED: it's going to disappear in Conan 2.0. Use self.get() instead.
        """
        # FIXME: Keeping backward compatibility
        return self.get(name)

    def __setitem__(self, name, value):
        """
        DEPRECATED: it's going to disappear in Conan 2.0.
        """
        # FIXME: Keeping backward compatibility
        self.define(name, value)  # it's like a new definition

    def items(self):
        # FIXME: Keeping backward compatibility
        for k, v in self._values.items():
            yield k, v.value

    @property
    def sha(self):
        # FIXME: Keeping backward compatibility
        return self.dumps()

    @staticmethod
    def _get_boolean_value(value):
        if type(value) is bool:
            return value
        elif str(value).lower() in Conf.boolean_false_expressions:
            return False
        else:
            return True

    def get(self, conf_name, default=None, check_type=None):
        """
        Get all the values belonging to the passed conf name.

        :param conf_name: conf name
        :param default: default value in case of conf does not have the conf_name key
        :param check_type: check the conf type(value) is the same as the given by this param.
                           There are two default smart conversions for bool and str types.
        """
        conf_value = self._values.get(conf_name)
        if conf_value:
            v = conf_value.value
            # Some smart conversions
            if check_type is bool and not isinstance(v, bool):
                # Perhaps, user has introduced a "false", "0" or even "off"
                return self._get_boolean_value(v)
            elif check_type is str and not isinstance(v, str):
                return str(v)
            elif check_type is not None and not isinstance(v, check_type):
                raise ConanException("[conf] {name} must be a {type}-like object. "
                                     "The value '{value}' introduced is a {vtype} "
                                     "object".format(name=conf_name, type=check_type.__name__,
                                                     value=v, vtype=type(v).__name__))
            return v
        else:
            return default

    def pop(self, conf_name, default=None):
        """
        Remove any key-value given the conf name
        """
        value = self.get(conf_name, default=default)
        self._values.pop(conf_name, None)
        return value

    @staticmethod
    def _validate_lower_case(name):
        if name != name.lower():
            raise ConanException("Conf '{}' must be lowercase".format(name))

    def copy(self):
        c = Conf()
        c._values = self._values.copy()
        return c

    def dumps(self):
        """ returns a string with a profile-like original definition, not the full environment
        values
        """
        return "\n".join([v.dumps() for v in reversed(self._values.values())])

    def define(self, name, value):
        self._validate_lower_case(name)
        self._values[name] = _ConfValue(name, value)

    def unset(self, name):
        """
        clears the variable, equivalent to a unset or set XXX=
        """
        self._values[name] = _ConfValue(name, None)

    def update(self, name, value):
        self._validate_lower_case(name)
        conf_value = _ConfValue(name, {})
        self._values.setdefault(name, conf_value).update(value)

    def append(self, name, value):
        self._validate_lower_case(name)
        conf_value = _ConfValue(name, [_ConfVarPlaceHolder])
        self._values.setdefault(name, conf_value).append(value)

    def prepend(self, name, value):
        self._validate_lower_case(name)
        conf_value = _ConfValue(name, [_ConfVarPlaceHolder])
        self._values.setdefault(name, conf_value).prepend(value)

    def remove(self, name, value):
        conf_value = self._values.get(name)
        if conf_value:
            conf_value.remove(value)
        else:
            raise ConanException("Conf {} does not exist.".format(name))

    def compose_conf(self, other):
        """
        :param other: other has less priority than current one
        :type other: Conf
        """
        for k, v in other._values.items():
            existing = self._values.get(k)
            if existing is None:
                self._values[k] = v.copy()
            else:
                existing.compose_conf_value(v)
        return self

    def filter_user_modules(self):
        result = Conf()
        for k, v in self._values.items():
            if _is_profile_module(k):
                result._values[k] = v
        return result


class ConfDefinition:

    actions = (("+=", "append"), ("=+", "prepend"),
               ("=!", "unset"), ("=", "define"))

    def __init__(self):
        self._pattern_confs = OrderedDict()

    def __repr__(self):
        return "ConfDefinition: " + repr(self._pattern_confs)

    def __bool__(self):
        return bool(self._pattern_confs)

    __nonzero__ = __bool__

    def __getitem__(self, module_name):
        """
        DEPRECATED: it's going to disappear in Conan 2.0. Use self.get() instead.
        if a module name is requested for this, it goes to the None-Global config by default
        """
        pattern, name = self._split_pattern_name(module_name)
        return self._pattern_confs.get(pattern, Conf()).get(name)

    def __delitem__(self, module_name):
        """
        DEPRECATED: it's going to disappear in Conan 2.0.  Use self.pop() instead.
        if a module name is requested for this, it goes to the None-Global config by default
        """
        pattern, name = self._split_pattern_name(module_name)
        del self._pattern_confs.get(pattern, Conf())[name]

    def get(self, conf_name, default=None, check_type=None):
        """
        Get the value of the  conf name requested and convert it to the [type]-like passed.
        """
        pattern, name = self._split_pattern_name(conf_name)
        return self._pattern_confs.get(pattern, Conf()).get(name, default=default,
                                                            check_type=check_type)

    def pop(self, conf_name, default=None):
        """
        Remove the conf name passed.
        """
        pattern, name = self._split_pattern_name(conf_name)
        return self._pattern_confs.get(pattern, Conf()).pop(name, default=default)

    @staticmethod
    def _split_pattern_name(pattern_name):
        if pattern_name.count(":") >= 2:
            pattern, name = pattern_name.split(":", 1)
        else:
            pattern, name = None, pattern_name
        return pattern, name

    def get_conanfile_conf(self, ref):
        """ computes package-specific Conf
        it is only called when conanfile.buildenv is called
        the last one found in the profile file has top priority
        """
        result = Conf()
        for pattern, conf in self._pattern_confs.items():
            if pattern is None or fnmatch.fnmatch(str(ref), pattern):
                # Latest declared has priority, copy() necessary to not destroy data
                result = conf.copy().compose_conf(result)
        return result

    def update_conf_definition(self, other):
        """
        :type other: ConfDefinition
        :param other: The argument profile has priority/precedence over the current one.
        """
        for pattern, conf in other._pattern_confs.items():
            self._update_conf_definition(pattern, conf)

    def _update_conf_definition(self, pattern, conf):
        existing = self._pattern_confs.get(pattern)
        if existing:
            self._pattern_confs[pattern] = conf.compose_conf(existing)
        else:
            self._pattern_confs[pattern] = conf

    def rebase_conf_definition(self, other):
        """
        for taking the new global.conf and composing with the profile [conf]
        :type other: ConfDefinition
        """
        for pattern, conf in other._pattern_confs.items():
            new_conf = conf.filter_user_modules()  # Creates a copy, filtered
            existing = self._pattern_confs.get(pattern)
            if existing:
                existing.compose_conf(new_conf)
            else:
                self._pattern_confs[pattern] = new_conf

    def update(self, key, value, profile=False, method="define"):
        """
        Define/append/prepend/unset any Conf line
        >> update("tools.microsoft.msbuild:verbosity", "Detailed")
        """
        pattern, name = self._split_pattern_name(key)

        if not _is_profile_module(name):
            if profile:
                raise ConanException("[conf] '{}' not allowed in profiles".format(key))
            if pattern is not None:
                raise ConanException("Conf '{}' cannot have a package pattern".format(key))

        # strip whitespaces before/after =
        # values are not strip() unless they are a path, to preserve potential whitespaces
        name = name.strip()

        # When loading from profile file, latest line has priority
        conf = Conf()
        if method == "unset":
            conf.unset(name)
        else:
            getattr(conf, method)(name, value)
        # Update
        self._update_conf_definition(pattern, conf)

    def as_list(self):
        result = []
        for pattern, conf in self._pattern_confs.items():
            for name, value in sorted(conf.items()):
                if pattern:
                    result.append(("{}:{}".format(pattern, name), value))
                else:
                    result.append((name, value))
        return result

    def dumps(self):
        result = []
        for pattern, conf in self._pattern_confs.items():
            if pattern is None:
                result.append(conf.dumps())
            else:
                result.append("\n".join("{}:{}".format(pattern, line) if line else ""
                                        for line in conf.dumps().splitlines()))
        if result:
            result.append("")
        return "\n".join(result)

    @staticmethod
    def _get_evaluated_value(__v):
        """
        Function to avoid eval() catching local variables
        """
        try:
            # Isolated eval
            parsed_value = eval(__v)
            if isinstance(parsed_value, str):  # xxx:xxx = "my string"
                # Let's respect the quotes introduced by any user
                parsed_value = '"{}"'.format(parsed_value)
        except:
            # It means eval() failed because of a string without quotes
            parsed_value = __v.strip()
        return parsed_value

    def loads(self, text, profile=False):
        text = Template(text).render({"platform": platform, "os": os})
        self._pattern_confs = {}

        for line in text.splitlines():
            line = line.strip()
            if not line or line.startswith("#"):
                continue
            for op, method in ConfDefinition.actions:
                tokens = line.split(op, 1)
                if len(tokens) != 2:
                    continue
                pattern_name, value = tokens
                parsed_value = ConfDefinition._get_evaluated_value(value)
                self.update(pattern_name, parsed_value, profile=profile, method=method)
                break
            else:
                raise ConanException("Bad conf definition: {}".format(line))<|MERGE_RESOLUTION|>--- conflicted
+++ resolved
@@ -3,11 +3,7 @@
 import platform
 from collections import OrderedDict
 
-<<<<<<< HEAD
-=======
-import six
 from jinja2 import Template
->>>>>>> 0f98c1e9
 
 from conans.errors import ConanException
 
