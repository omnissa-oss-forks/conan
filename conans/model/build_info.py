--- conflicted
+++ resolved
@@ -2,10 +2,11 @@
 import os
 from collections import OrderedDict
 
-_DIRS_VAR_NAMES = ["_includedirs", "_srcdirs", "_libdirs", "_resdirs", "_bindirs", "_builddirs",
-                   "_frameworkdirs"]
-_FIELD_VAR_NAMES = ["_system_libs", "_frameworks", "_libs", "_defines", "_cflags", "_cxxflags",
-                    "_sharedlinkflags", "_exelinkflags", "_objects"]
+_DIRS_VAR_NAMES = ["includedirs", "srcdirs", "libdirs", "resdirs", "bindirs", "builddirs",
+                   "frameworkdirs"]
+_FIELD_VAR_NAMES = ["system_libs", "frameworks", "libs", "defines", "cflags", "cxxflags",
+                    "sharedlinkflags", "exelinkflags", "objects"]
+_ALL_NAMES = _DIRS_VAR_NAMES + _FIELD_VAR_NAMES
 
 
 class DefaultOrderedDict(OrderedDict):
@@ -87,128 +88,10 @@
         self._libdirs = value
 
     @property
-<<<<<<< HEAD
     def resdirs(self):
         if self._resdirs is None:
             self._resdirs = []
         return self._resdirs
-=======
-    def name(self):
-        conan_v2_error("Use 'get_name(generator)' instead")
-        return self._name
-
-    @name.setter
-    def name(self, value):
-        self._name = value
-
-    # TODO: Deprecate for 2.0. Only cmake and pkg_config generators should access this.
-    #  Use get_property for 2.0
-    def get_name(self, generator, default_name=True):
-        property_name = None
-        if "pkg_config" in generator:
-            property_name = "pkg_config_name"
-        return self.get_property(property_name) \
-               or self.names.get(generator, self._name if default_name else None)
-
-    # TODO: Deprecate for 2.0. Only cmake generators should access this. Use get_property for 2.0
-    def get_filename(self, generator, default_name=True):
-        # Default to the legacy "names"
-        return self.filenames.get(generator) or self.names.get(generator, self._name if default_name else None)
-
-    # TODO: Deprecate for 2.0. Use get_property for 2.0
-    def get_build_modules(self):
-        if self._build_modules is None:  # Not cached yet
-            self._build_modules = self.build_modules
-        return self._build_modules
-
-    def set_property(self, property_name, value):
-        self._generator_properties[property_name] = value
-
-    def get_property(self, property_name):
-        try:
-            return self._generator_properties[property_name]
-        except KeyError:
-            pass
-
-    # Compatibility for 'cppflags' (old style property to allow decoration)
-    def get_cppflags(self):
-        conan_v2_error("'cpp_info.cppflags' is deprecated, use 'cxxflags' instead")
-        return self.cxxflags
-
-    def set_cppflags(self, value):
-        conan_v2_error("'cpp_info.cppflags' is deprecated, use 'cxxflags' instead")
-        self.cxxflags = value
-
-    cppflags = property(get_cppflags, set_cppflags)
-
-
-class Component(_CppInfo):
-
-    def __init__(self, rootpath, version, default_values):
-        super(Component, self).__init__()
-        self.rootpath = rootpath
-        if default_values.includedir is not None:
-            self.includedirs.append(default_values.includedir)
-        if default_values.libdir is not None:
-            self.libdirs.append(default_values.libdir)
-        if default_values.bindir is not None:
-            self.bindirs.append(default_values.bindir)
-        if default_values.resdir is not None:
-            self.resdirs.append(default_values.resdir)
-        if default_values.builddir is not None:
-            self.builddirs.append(default_values.builddir)
-        if default_values.frameworkdir is not None:
-            self.frameworkdirs.append(default_values.frameworkdir)
-        self.requires = []
-        self.version = version
-
-
-class CppInfoDefaultValues(object):
-
-    def __init__(self, includedir=None, libdir=None, bindir=None,
-                 resdir=None, builddir=None, frameworkdir=None):
-        self.includedir = includedir
-        self.libdir = libdir
-        self.bindir = bindir
-        self.resdir = resdir
-        self.builddir = builddir
-        self.frameworkdir = frameworkdir
-
-
-class CppInfo(_CppInfo):
-    """ Build Information declared to be used by the CONSUMERS of a
-    conans. That means that consumers must use this flags and configs i order
-    to build properly.
-    Defined in user CONANFILE, directories are relative at user definition time
-    """
-
-    def __init__(self, ref_name, root_folder, default_values=None):
-        super(CppInfo, self).__init__()
-        self._ref_name = ref_name
-        self._name = ref_name
-        self.rootpath = root_folder  # the full path of the package in which the conans is found
-        self._default_values = default_values or CppInfoDefaultValues(DEFAULT_INCLUDE, DEFAULT_LIB,
-                                                                      DEFAULT_BIN, DEFAULT_RES,
-                                                                      DEFAULT_BUILD,
-                                                                      DEFAULT_FRAMEWORK)
-        if self._default_values.includedir is not None:
-            self.includedirs.append(self._default_values.includedir)
-        if self._default_values.libdir is not None:
-            self.libdirs.append(self._default_values.libdir)
-        if self._default_values.bindir is not None:
-            self.bindirs.append(self._default_values.bindir)
-        if self._default_values.resdir is not None:
-            self.resdirs.append(self._default_values.resdir)
-        if self._default_values.builddir is not None:
-            self.builddirs.append(self._default_values.builddir)
-        if self._default_values.frameworkdir is not None:
-            self.frameworkdirs.append(self._default_values.frameworkdir)
-        self.components = DefaultOrderedDict(lambda: Component(self.rootpath,
-                                                               self.version, self._default_values))
-        # public_deps is needed to accumulate list of deps for cmake targets
-        self.public_deps = []
-        self._configs = {}
->>>>>>> 38bdc118
 
     @resdirs.setter
     def resdirs(self, value):
@@ -361,21 +244,16 @@
             return []
         return [r for r in self.requires if "::" not in r]
 
-    def set_property(self, property_name, value, generator=None):
+    def set_property(self, property_name, value):
         if self._generator_properties is None:
             self._generator_properties = {}
-        self._generator_properties.setdefault(generator, {})[property_name] = value
-
-    def get_property(self, property_name, generator=None):
+        self._generator_properties[property_name] = value
+
+    def get_property(self, property_name):
         if self._generator_properties is None:
             return None
-        if generator:
-            try:
-                return self._generator_properties[generator][property_name]
-            except KeyError:
-                pass
-        try:  # generator = None is the dict for all generators
-            return self._generator_properties[None][property_name]
+        try:
+            return self._generator_properties[property_name]
         except KeyError:
             pass
 
@@ -401,6 +279,8 @@
             self.builddirs = [""]
             self.frameworkdirs = ["Frameworks"]
 
+        self._aggregated = None  # A _NewComponent object with all the components aggregated
+
     def __getattr__(self, attr):
         return getattr(self.components[None], attr)
 
@@ -418,25 +298,27 @@
     def component_names(self):
         return filter(None, self.components.keys())
 
-    def merge(self, other, overwrite=False):
+    def merge(self, other):
+        """Merge 'other' into self. 'other' can be an old cpp_info object
+        Used to merge Layout source + build cpp objects info (editables)
+        :type other: CppInfo
+        """
+
         def merge_list(o, d):
             d.extend(e for e in o if e not in d)
 
-        for varname in _DIRS_VAR_NAMES + _FIELD_VAR_NAMES:
+        for varname in _ALL_NAMES:
             other_values = getattr(other, varname)
             if other_values is not None:
-                if not overwrite:
-                    current_values = self.components[None].get_init(varname, [])
-                    merge_list(other_values, current_values)
-                else:
-                    setattr(self, varname, other_values)
-
-        if self._sysroot is None and other._sysroot is not None:
-            self._sysroot = other._sysroot
-
-        if other._requires:
-            current_values = self.components[None].get_init("_requires", [])
-            merge_list(other._requires, current_values)
+                current_values = self.components[None].get_init(varname, [])
+                merge_list(other_values, current_values)
+
+        if not self.sysroot and other.sysroot:
+            self.sysroot = other.sysroot
+
+        if other.requires:
+            current_values = self.components[None].get_init("requires", [])
+            merge_list(other.requires, current_values)
 
         if other._generator_properties:
             current_values = self.components[None].get_init("_generator_properties", {})
@@ -446,18 +328,15 @@
         for cname, c in other.components.items():
             if cname is None:
                 continue
-            for varname in _DIRS_VAR_NAMES + _FIELD_VAR_NAMES:
+            for varname in _ALL_NAMES:
                 other_values = getattr(c, varname)
                 if other_values is not None:
-                    if not overwrite:
-                        current_values = self.components[cname].get_init(varname, [])
-                        merge_list(other_values, current_values)
-                    else:
-                        setattr(self.components[cname], varname, other_values)
-
-            if c._requires:
-                current_values = self.components[cname].get_init("_requires", [])
-                merge_list(c._requires, current_values)
+                    current_values = self.components[cname].get_init(varname, [])
+                    merge_list(other_values, current_values)
+
+            if c.requires:
+                current_values = self.components[cname].get_init("requires", [])
+                merge_list(c.requires, current_values)
 
             if c._generator_properties:
                 current_values = self.components[cname].get_init("_generator_properties", {})
@@ -486,44 +365,38 @@
                 if not req_processed and name not in processed:
                     processed.append(name)
 
-        return OrderedDict([(cname,  self.components[cname]) for cname in processed])
-
-    def aggregate_components(self):
-        """Aggregates all the components as global values"""
-
-        if self.has_components:
-            components = self.get_sorted_components()
-            cnames = list(components.keys())
-            cnames.reverse()  # More dependant first
-
-            # Clean global values
-            for n in _DIRS_VAR_NAMES + _FIELD_VAR_NAMES:
-                setattr(self.components[None], n, [])
-
-            for name in cnames:
-                component = components[name]
-                for n in _DIRS_VAR_NAMES + _FIELD_VAR_NAMES:
-                    if getattr(component, n):
-                        dest = getattr(self.components[None], n)
-                        if dest is None:
-                            setattr(self.components[None], n, [])
-                        dest += [i for i in getattr(component, n) if i not in dest]
-
-                # NOTE: The properties are not aggregated because they might refer only to the
-                # component like "cmake_target_name" describing the target name FOR THE component
-                # not the namespace.
-
-                if component.requires:
-                    current_values = self.components[None].get_init("requires", [])
-                    current_values.extend(component.requires)
-
-            # FIXME: What to do about sysroot?
-            # Leave only the aggregated value
-            main_value = self.components[None]
-            self.components = DefaultOrderedDict(lambda: _Component())
-            self.components[None] = main_value
+        return OrderedDict([(cname, self.components[cname]) for cname in processed])
+
+    def aggregated_components(self):
+        """Aggregates all the components as global values, returning a new CppInfo"""
+        if self._aggregated is None:
+            if self.has_components:
+                result = _Component()
+                for n in _ALL_NAMES:  # Initialize all values, from None => []
+                    setattr(result, n, [])  # TODO: This is a bit dirty
+                # Reversed to make more dependant first
+                for name, component in reversed(self.get_sorted_components().items()):
+                    for n in _ALL_NAMES:
+                        if getattr(component, n):
+                            dest = result.get_init(n, [])
+                            dest.extend([i for i in getattr(component, n) if i not in dest])
+
+                    # NOTE: The properties are not aggregated because they might refer only to the
+                    # component like "cmake_target_name" describing the target name FOR THE component
+                    # not the namespace.
+                    if component.requires:
+                        current_values = result.get_init("requires", [])
+                        current_values.extend(component.requires)
+
+                # FIXME: What to do about sysroot?
+            else:
+                result = copy.copy(self.components[None])
+            self._aggregated = CppInfo()
+            self._aggregated.components[None] = result
+        return self._aggregated
 
     def copy(self):
+        # Only used at the moment by layout() editable merging build+source .cpp data
         ret = CppInfo()
         ret._generator_properties = copy.copy(self._generator_properties)
         ret.components = DefaultOrderedDict(lambda: _Component())
@@ -545,7 +418,7 @@
     def __str__(self):
         ret = []
         for cname, c in self.components.items():
-            for n in _DIRS_VAR_NAMES + _FIELD_VAR_NAMES:
+            for n in _ALL_NAMES:
                 ret.append("Component: '{}' "
                            "Var: '{}' "
                            "Value: '{}'".format(cname, n, getattr(c, n)))
