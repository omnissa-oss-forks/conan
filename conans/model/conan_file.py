import platform

from conans.cli.output import ConanOutput, ScopedOutput
from conans.errors import ConanException
from conans.model.conf import Conf
from conans.model.dependencies import ConanFileDependencies
from conans.model.layout import Folders, Infos
from conans.model.options import Options
from conans.model.requires import Requirements


class ConanFile:
    """ The base class for all package recipes
    """
    name = None
    version = None  # Any str, can be "1.1" or whatever
    user = None
    channel = None

    url = None  # The URL where this File is located, as github, to collaborate in package
    # The license of the PACKAGE, just a shortcut, does not replace or
    # change the actual license of the source code
    license = None
    author = None  # Main maintainer/responsible for the package, any format
    description = None
    topics = None
    homepage = None

    build_policy = None
    short_paths = False
    exports = None
    exports_sources = None
    generators = []
    revision_mode = "hash"

    develop = False

    # Settings and Options
    settings = None
    options = None
    default_options = None

    provides = None
    deprecated = None

    package_type = None
    # Run in windows bash
    win_bash = None

    _conan_is_consumer = False

    def __init__(self, display_name=""):
        self.display_name = display_name
        # something that can run commands, as os.sytem

        self.compatible_packages = []
        self._conan_requester = None
        from conan.tools.env import Environment
        self.buildenv_info = Environment()
        self.runenv_info = Environment()
        # At the moment only for build_requires, others will be ignored
        self.conf_info = Conf()
        self._conan_buildenv = None  # The profile buildenv, will be assigned initialize()
        self._conan_node = None  # access to container Node object, to access info, context, deps...

        if isinstance(self.generators, str):
            self.generators = [self.generators]
        if isinstance(self.settings, str):
            self.settings = [self.settings]
        self.requires = Requirements(getattr(self, "requires", None),
                                     getattr(self, "build_requires", None),
                                     getattr(self, "test_requires", None),
                                     getattr(self, "tool_requires", None))

        self.options = Options(self.options or {}, self.default_options)

        # user declared variables
        self.user_info = None
        self._conan_dependencies = None

        if not hasattr(self, "virtualbuildenv"):  # Allow the user to override it with True or False
            self.virtualbuildenv = True
        if not hasattr(self, "virtualrunenv"):  # Allow the user to override it with True or False
            self.virtualrunenv = True

        self.env_scripts = {}  # Accumulate the env scripts generated in order

        # layout() method related variables:
        self.folders = Folders()
        self.cpp = Infos()

    def serialize(self):
        result = {}
        for a in ("url", "license", "author", "description", "topics", "homepage", "build_policy",
                  "revision_mode", "provides", "deprecated", "win_bash"):
            v = getattr(self, a)
            if v is not None:
                result[a] = v
        result["package_type"] = str(self.package_type)
        result["settings"] = self.settings.serialize()
        if hasattr(self, "python_requires"):
            result["python_requires"] = [r.repr_notime() for r in self.python_requires.all_refs()]
        result.update(self.options.serialize())  # FIXME: The options contain an "options" already
        result["source_folder"] = self.source_folder
        result["build_folder"] = self.build_folder
        result["package_folder"] = self.package_folder
        return result

    @property
    def output(self):
        # an output stream (writeln, info, warn error)
        scope = self.display_name
        if not scope:
            scope = self.ref if self._conan_node else ""
        return ScopedOutput(scope, ConanOutput())

    @property
    def context(self):
        return self._conan_node.context

    @property
    def dependencies(self):
        # Caching it, this object is requested many times
        if self._conan_dependencies is None:
            self._conan_dependencies = ConanFileDependencies.from_node(self._conan_node)
        return self._conan_dependencies

    @property
    def ref(self):
        return self._conan_node.ref

    @property
    def pref(self):
        return self._conan_node.pref

    @property
    def buildenv(self):
        # Lazy computation of the package buildenv based on the profileone
        from conan.tools.env import Environment
        if not isinstance(self._conan_buildenv, Environment):
            self._conan_buildenv = self._conan_buildenv.get_profile_env(self.ref,
                                                                        self._conan_is_consumer)
        return self._conan_buildenv

    @property
    def cpp_info(self):
        return self.cpp.package

    @cpp_info.setter
    def cpp_info(self, value):
        self.cpp.package = value

    @property
    def source_folder(self):
        return self.folders.source_folder

    @property
    def base_source_folder(self):
        """ returns the base_source folder, that is the containing source folder in the cache
        irrespective of the layout() and where the final self.source_folder (computed with the
        layout()) points.
        This can be necessary in the source() or build() methods to locate where exported sources
        are, like patches or entire files that will be used to complete downloaded sources"""
        return self.folders._base_source

    @property
    def build_folder(self):
        return self.folders.build_folder

    @property
    def package_folder(self):
        return self.folders.base_package

    @property
    def generators_folder(self):
        return self.folders.generators_folder

    def source(self):
        pass

    def system_requirements(self):
        """ this method can be overwritten to implement logic for system package
        managers, as apt-get
        """

    def config_options(self):
        """ modify options, probably conditioned to some settings. This call is executed
        before config_settings. E.g.
        if self.settings.os == "Windows":
            del self.options.shared  # shared/static not supported in win
        """

    def configure(self):
        """ modify settings, probably conditioned to some options. This call is executed
        after config_options. E.g.
        if self.options.header_only:
            self.settings.clear()
        This is also the place for conditional requirements
        """

    def build(self):
        """ build your project calling the desired build tools as done in the command line.
        E.g. self.run("cmake --build .") Or use the provided build helpers. E.g. cmake.build()
        """
        self.output.warning("This conanfile has no build step")

    def package(self):
        """ package the needed files from source and build folders.
        E.g. copy(self, "*.h", os.path.join(self.source_folder, "src/includes"), os.path.join(self.package_folder, "includes"))
        """
        self.output.warning("This conanfile has no package step")

    def package_info(self):
        """ define cpp_build_info, flags, etc
        """

    def run(self, command, stdout=None, cwd=None, ignore_errors=False, env=None, quiet=False,
            shell=True):
        # NOTE: "self.win_bash" is the new parameter "win_bash" for Conan 2.0
<<<<<<< HEAD
        if platform.system() == "Windows":
            if self.win_bash:  # New, Conan 2.0
                from conan.tools.microsoft.subsystems import run_in_windows_bash
                return run_in_windows_bash(self, command=command, cwd=cwd, env=env)
        if env is None:
            env = "conanbuild"
        from conan.tools.env.environment import environment_wrap_command
        wrapped_cmd = environment_wrap_command(env, command, cwd=self.generators_folder)
        from conans.util.runners import conan_run
        ConanOutput().writeln(f"{self.display_name}: RUN: {command if not quiet else '*hidden*'}")
        retcode = conan_run(wrapped_cmd, cwd=cwd, stdout=stdout, shell=shell)
=======

        def _run(cmd, _env):
            # FIXME: run in windows bash is not using output
            if platform.system() == "Windows":
                if win_bash:
                    return tools.run_in_windows_bash(self, bashcmd=cmd, cwd=cwd, subsystem=subsystem,
                                                     msys_mingw=msys_mingw, with_login=with_login)
                elif self.win_bash:  # New, Conan 2.0
                    from conans.client.subsystems import run_in_windows_bash
                    return run_in_windows_bash(self, command=cmd, cwd=cwd, env=_env)
            if _env is None:
                _env = "conanbuild"
            from conan.tools.env.environment import environment_wrap_command
            wrapped_cmd = environment_wrap_command(_env, cmd, cwd=self.generators_folder)
            return self._conan_runner(wrapped_cmd, output, os.path.abspath(RUN_LOG_NAME), cwd)

        if run_environment:
            # When using_build_profile the required environment is already applied through
            # 'conanfile.env' in the contextmanager 'get_env_context_manager'
            with tools.run_environment(self) if not self._conan_using_build_profile else no_op():
                if OSInfo().is_macos and isinstance(command, string_types):
                    # Security policy on macOS clears this variable when executing /bin/sh. To
                    # keep its value, set it again inside the shell when running the command.
                    command = 'DYLD_LIBRARY_PATH="%s" DYLD_FRAMEWORK_PATH="%s" %s' % \
                              (os.environ.get('DYLD_LIBRARY_PATH', ''),
                               os.environ.get("DYLD_FRAMEWORK_PATH", ''),
                               command)
                retcode = _run(command, env)
        else:
            retcode = _run(command, env)
>>>>>>> ae663434

        if not ignore_errors and retcode != 0:
            raise ConanException("Error %d while executing" % retcode)

        return retcode

    def package_id(self):
        """ modify the binary info, typically to narrow values
        e.g.: self.info.settings.compiler = "Any" => All compilers will generate same ID
        """

    def test(self):
        """ test the generated executable.
        E.g.  self.run("./example")
        """
        raise ConanException("You need to create a method 'test' in your test/conanfile.py")

    def __repr__(self):
        return self.display_name

    def set_deploy_folder(self, deploy_folder):
        self.cpp_info.deploy_base_folder(self.package_folder, deploy_folder)
        self.folders.set_base_package(deploy_folder)<|MERGE_RESOLUTION|>--- conflicted
+++ resolved
@@ -217,10 +217,9 @@
     def run(self, command, stdout=None, cwd=None, ignore_errors=False, env=None, quiet=False,
             shell=True):
         # NOTE: "self.win_bash" is the new parameter "win_bash" for Conan 2.0
-<<<<<<< HEAD
         if platform.system() == "Windows":
             if self.win_bash:  # New, Conan 2.0
-                from conan.tools.microsoft.subsystems import run_in_windows_bash
+                from conans.client.subsystems import run_in_windows_bash
                 return run_in_windows_bash(self, command=command, cwd=cwd, env=env)
         if env is None:
             env = "conanbuild"
@@ -229,38 +228,6 @@
         from conans.util.runners import conan_run
         ConanOutput().writeln(f"{self.display_name}: RUN: {command if not quiet else '*hidden*'}")
         retcode = conan_run(wrapped_cmd, cwd=cwd, stdout=stdout, shell=shell)
-=======
-
-        def _run(cmd, _env):
-            # FIXME: run in windows bash is not using output
-            if platform.system() == "Windows":
-                if win_bash:
-                    return tools.run_in_windows_bash(self, bashcmd=cmd, cwd=cwd, subsystem=subsystem,
-                                                     msys_mingw=msys_mingw, with_login=with_login)
-                elif self.win_bash:  # New, Conan 2.0
-                    from conans.client.subsystems import run_in_windows_bash
-                    return run_in_windows_bash(self, command=cmd, cwd=cwd, env=_env)
-            if _env is None:
-                _env = "conanbuild"
-            from conan.tools.env.environment import environment_wrap_command
-            wrapped_cmd = environment_wrap_command(_env, cmd, cwd=self.generators_folder)
-            return self._conan_runner(wrapped_cmd, output, os.path.abspath(RUN_LOG_NAME), cwd)
-
-        if run_environment:
-            # When using_build_profile the required environment is already applied through
-            # 'conanfile.env' in the contextmanager 'get_env_context_manager'
-            with tools.run_environment(self) if not self._conan_using_build_profile else no_op():
-                if OSInfo().is_macos and isinstance(command, string_types):
-                    # Security policy on macOS clears this variable when executing /bin/sh. To
-                    # keep its value, set it again inside the shell when running the command.
-                    command = 'DYLD_LIBRARY_PATH="%s" DYLD_FRAMEWORK_PATH="%s" %s' % \
-                              (os.environ.get('DYLD_LIBRARY_PATH', ''),
-                               os.environ.get("DYLD_FRAMEWORK_PATH", ''),
-                               command)
-                retcode = _run(command, env)
-        else:
-            retcode = _run(command, env)
->>>>>>> ae663434
 
         if not ignore_errors and retcode != 0:
             raise ConanException("Error %d while executing" % retcode)
