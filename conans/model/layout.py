import copy
import os

from conans.model.build_info import CppInfo, _Component, DefaultOrderedDict
from conans.model.conf import Conf


<<<<<<< HEAD
class _SubInfo(CppInfo):
    # TODO: This can probably be unified with the ``CppInfo`` class
    def __init__(self, set_defaults=False):
        super().__init__(set_defaults)
=======
class Infos(object):

    def __init__(self):
        self.source = NewCppInfo()
        self.build = NewCppInfo()
        self.package = NewCppInfo(with_defaults=True)


class PartialLayout(object):
    def __init__(self):
>>>>>>> f37e5ede
        from conan.tools.env import Environment
        self.buildenv_info = Environment()
        self.runenv_info = Environment()
        self.conf_info = Conf()

    def set_relative_base_folder(self, folder):
        self.buildenv_info.set_relative_base_folder(folder)
        self.runenv_info.set_relative_base_folder(folder)
        self.conf_info.set_relative_base_folder(folder)

    def copy(self):
        # Only used at the moment by layout() editable merging build+source .cpp data
        ret = _SubInfo()
        ret._generator_properties = copy.copy(self._generator_properties)
        ret.components = DefaultOrderedDict(lambda: _Component())
        for comp_name in self.components:
            ret.components[comp_name] = copy.copy(self.components[comp_name])

        ret.buildenv_info = self.buildenv_info.copy()
        ret.runenv_info = self.runenv_info.copy()
        ret.conf_info = self.conf_info.copy()
        return ret


class Layouts(object):
    def __init__(self):
<<<<<<< HEAD
        self.source = _SubInfo()
        self.build = _SubInfo()
        self.package = _SubInfo(set_defaults=True)
=======
        self.source = PartialLayout()
        self.build = PartialLayout()
        self.package = PartialLayout()
>>>>>>> f37e5ede


class Folders(object):

    def __init__(self):
        self._base_source = None
        self._base_build = None
        self._base_package = None
        self._base_generators = None

        self._base_export = None
        self._base_export_sources = None

        self.source = ""
        self.build = ""
        self.package = ""
        self.generators = ""
        # Relative location of the project root, if the conanfile is not in that project root, but
        # in a subfolder: e.g: If the conanfile is in a subfolder then self.root = ".."
        self.root = None
        self.test_output = "test_output"
        # The relative location with respect to the project root of the subproject containing the
        # conanfile.py, that makes most of the output folders defined in layouts (cmake_layout, etc)
        # start from the subproject again
        self.subproject = None

    def __repr__(self):
        return str(self.__dict__)

    def set_base_folders(self, conanfile_folder, output_folder):
        """ this methods can be used for defining all the base folders in the
        local flow (conan install, source, build), where only the current conanfile location
        and the potential --output-folder user argument are the folders to take into account
        If the "layout()" method defines a self.folders.root = "xxx" it will be used to compute
        the base folder

        @param conanfile_folder: the location where the current consumer conanfile is
        @param output_folder: Can potentially be None (for export-pkg: TODO), in that case
        the conanfile location is used
        """
        # This must be called only after ``layout()`` has been called
        base_folder = conanfile_folder if self.root is None else \
            os.path.normpath(os.path.join(conanfile_folder, self.root))

        self._base_source = base_folder
        self._base_build = output_folder or base_folder
        self._base_generators = output_folder or base_folder
        self._base_export_sources = output_folder or base_folder

    @property
    def source_folder(self):
        if self._base_source is None:
            return None
        if not self.source:
            return self._base_source

        return os.path.join(self._base_source, self.source)

    @property
    def base_source(self):
        return self._base_source

    def set_base_source(self, folder):
        self._base_source = folder

    @property
    def build_folder(self):
        if self._base_build is None:
            return None
        if not self.build:
            return self._base_build
        return os.path.join(self._base_build, self.build)

    @property
    def base_build(self):
        return self._base_build

    def set_base_build(self, folder):
        self._base_build = folder

    @property
    def base_package(self):
        return self._base_package

    def set_base_package(self, folder):
        self._base_package = folder

    @property
    def package_folder(self):
        """For the cache, the package folder is only the base"""
        return self._base_package

    @property
    def generators_folder(self):
        if self._base_generators is None:
            return None
        if not self.generators:
            return self._base_generators
        return os.path.join(self._base_generators, self.generators)

    def set_base_generators(self, folder):
        self._base_generators = folder

    @property
    def base_export(self):
        return self._base_export

    def set_base_export(self, folder):
        self._base_export = folder

    @property
    def base_export_sources(self):
        return self._base_export_sources

    def set_base_export_sources(self, folder):
        self._base_export_sources = folder<|MERGE_RESOLUTION|>--- conflicted
+++ resolved
@@ -1,27 +1,19 @@
-import copy
 import os
 
-from conans.model.build_info import CppInfo, _Component, DefaultOrderedDict
+from conans.model.build_info import CppInfo
 from conans.model.conf import Conf
 
 
-<<<<<<< HEAD
-class _SubInfo(CppInfo):
-    # TODO: This can probably be unified with the ``CppInfo`` class
-    def __init__(self, set_defaults=False):
-        super().__init__(set_defaults)
-=======
 class Infos(object):
 
     def __init__(self):
-        self.source = NewCppInfo()
-        self.build = NewCppInfo()
-        self.package = NewCppInfo(with_defaults=True)
+        self.source = CppInfo()
+        self.build = CppInfo()
+        self.package = CppInfo(set_defaults=True)
 
 
 class PartialLayout(object):
     def __init__(self):
->>>>>>> f37e5ede
         from conan.tools.env import Environment
         self.buildenv_info = Environment()
         self.runenv_info = Environment()
@@ -32,31 +24,12 @@
         self.runenv_info.set_relative_base_folder(folder)
         self.conf_info.set_relative_base_folder(folder)
 
-    def copy(self):
-        # Only used at the moment by layout() editable merging build+source .cpp data
-        ret = _SubInfo()
-        ret._generator_properties = copy.copy(self._generator_properties)
-        ret.components = DefaultOrderedDict(lambda: _Component())
-        for comp_name in self.components:
-            ret.components[comp_name] = copy.copy(self.components[comp_name])
-
-        ret.buildenv_info = self.buildenv_info.copy()
-        ret.runenv_info = self.runenv_info.copy()
-        ret.conf_info = self.conf_info.copy()
-        return ret
-
 
 class Layouts(object):
     def __init__(self):
-<<<<<<< HEAD
-        self.source = _SubInfo()
-        self.build = _SubInfo()
-        self.package = _SubInfo(set_defaults=True)
-=======
         self.source = PartialLayout()
         self.build = PartialLayout()
         self.package = PartialLayout()
->>>>>>> f37e5ede
 
 
 class Folders(object):
