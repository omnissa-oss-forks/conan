import os
import subprocess

from conans.client.tools.scm import Git, SVN
from conans.errors import ConanException
from conans.util.files import rmdir


def get_scm_data(conanfile):
    data = getattr(conanfile, "scm", None)
    if data is not None and isinstance(data, dict):
        return SCMData(conanfile)
    else:
        return None


def _get_dict_value(data, key, expected_type, default=None, disallowed_type=None):
    if key in data:
        r = data.get(key)
        if r is None:  # None is always a valid value
            return r
        if not isinstance(r, expected_type) or (disallowed_type and isinstance(r, disallowed_type)):
            type_str = "' or '".join([it.__name__ for it in expected_type]) \
                if isinstance(expected_type, tuple) else expected_type.__name__
            raise ConanException("SCM value for '{}' must be of type '{}'"
                                 " (found '{}')".format(key, type_str, type(r).__name__))
        return r
    return default


class SCMData(object):
    VERIFY_SSL_DEFAULT = True
    SHALLOW_DEFAULT = True

    def __init__(self, conanfile):
        data = getattr(conanfile, "scm")
<<<<<<< HEAD
        self.type = _get_dict_value(data, "type", str)
        self.url = _get_dict_value(data, "url", str)
        self.revision = _get_dict_value(data, "revision", (str, int),
=======
        self.type = _get_dict_value(data, "type", string_types)
        self.url = _get_dict_value(data, "url", string_types)
        self.revision = _get_dict_value(data, "revision", string_types + (int,),
>>>>>>> e4af39e1
                                        disallowed_type=bool)  # bool is subclass of integer
        self.verify_ssl = _get_dict_value(data, "verify_ssl", bool, SCMData.VERIFY_SSL_DEFAULT)
        self.username = _get_dict_value(data, "username", str)
        self.password = _get_dict_value(data, "password", str)
        self.subfolder = _get_dict_value(data, "subfolder", str)
        self.submodule = _get_dict_value(data, "submodule", str)
        self.shallow = _get_dict_value(data, "shallow", bool, SCMData.SHALLOW_DEFAULT)

    @property
    def capture_origin(self):
        return self.url == "auto"

    @property
    def capture_revision(self):
        return self.revision == "auto"

    @property
    def recipe_revision(self):
        if self.type in ["git", "svn"]:
            return self.revision
        raise ConanException("Not implemented recipe revision for %s" % self.type)

    def as_dict(self):
        d = {"url": self.url, "revision": self.revision, "username": self.username,
             "password": self.password, "type": self.type,
             "subfolder": self.subfolder, "submodule": self.submodule}
        d = {k: v for k, v in d.items() if v is not None}
        # Preserve the value 'None' for those entries with not falsy default.
        if self.shallow != self.SHALLOW_DEFAULT:
            d.update({"shallow": self.shallow})
        if self.verify_ssl != self.VERIFY_SSL_DEFAULT:
            d.update({"verify_ssl": self.verify_ssl})
        return d

    def __repr__(self):
        d = self.as_dict()

        def _kv_to_string(key, value):
            if isinstance(value, bool):
                return '"{}": {}'.format(key, value)
            elif value is None:
                return '"{}": None'.format(key)
            else:
                value_str = str(value).replace('"', r'\"')
                return '"{}": "{}"'.format(key, value_str)

        return '{' + ', '.join([_kv_to_string(k, v) for k, v in sorted(d.items())]) + '}'


class SCM(object):
    availables = {'git': Git, 'svn': SVN}

    def __init__(self, data, repo_folder, output):
        self._data = data
        self._output = output
        self.repo_folder = repo_folder
        # Finally instance a repo
        self.repo = self._get_repo()

    @classmethod
    def detect_scm(cls, folder):
        for name, candidate in cls.availables.items():
            try:
                candidate(folder).check_repo()
                return name
            except ConanException:
                pass
        return None

    def _get_repo(self):
        repo_class = self.availables.get(self._data.type)
        if not repo_class:
            raise ConanException("SCM not supported: %s" % self._data.type)

        return repo_class(folder=self.repo_folder, verify_ssl=self._data.verify_ssl,
                          username=self._data.username, password=self._data.password,
                          output=self._output)

    @property
    def excluded_files(self):
        return self.repo.excluded_files()

    def checkout(self):
        output = ""
        if self._data.type == "git":
            def use_not_shallow():
                out = self.repo.clone(url=self._data.url, shallow=False)
                out += self.repo.checkout(element=self._data.revision,
                                          submodule=self._data.submodule)
                return out

            def use_shallow():
                try:
                    out = self.repo.clone(url=self._data.url, branch=self._data.revision,
                                          shallow=True)
                except subprocess.CalledProcessError:
                    # remove the .git directory, otherwise, fallback clone cannot be successful
                    # it's completely safe to do here, as clone without branch expects
                    # empty directory
                    rmdir(os.path.join(self.repo_folder, ".git"))
                    out = use_not_shallow()
                else:
                    out += self.repo.checkout_submodules(submodule=self._data.submodule)
                return out

            if self._data.shallow:
                output += use_shallow()
            else:
                output += use_not_shallow()

        else:
            output += self.repo.checkout(url=self._data.url, revision=self._data.revision)
        return output

    def get_remote_url(self, remove_credentials):
        return self.repo.get_remote_url(remove_credentials=remove_credentials)

    def get_revision(self):
        return self.repo.get_revision()

    def is_pristine(self):
        return self.repo.is_pristine()

    def get_repo_root(self):
        return self.repo.get_repo_root()

    def get_qualified_remote_url(self, remove_credentials):
        if self._data.type == "git":
            return self.repo.get_remote_url(remove_credentials=remove_credentials)
        else:
            return self.repo.get_qualified_remote_url(remove_credentials=remove_credentials)

    def is_local_repository(self):
        return self.repo.is_local_repository()

    @staticmethod
    def clean_url(url):
        _, last_chunk = url.rsplit('/', 1)
        if '@' in last_chunk:  # Remove peg_revision
            url, peg_revision = url.rsplit('@', 1)
            return url
        return url

    def get_local_path_to_url(self, url):
        """ Compute the local path to the directory where the URL is pointing to (only make sense
            for CVS where chunks of the repository can be checked out isolated). The argument
            'url' should be contained inside the root url.
        """
        src_root = self.get_repo_root()

        if self._data.type == "git":
            return src_root

        url_root = SCM(self._data, src_root, self._output).get_remote_url(remove_credentials=True)
        if url_root:
            url = self.clean_url(url)
            src_path = os.path.join(src_root, os.path.relpath(url, url_root))
            return src_path<|MERGE_RESOLUTION|>--- conflicted
+++ resolved
@@ -34,15 +34,9 @@
 
     def __init__(self, conanfile):
         data = getattr(conanfile, "scm")
-<<<<<<< HEAD
         self.type = _get_dict_value(data, "type", str)
         self.url = _get_dict_value(data, "url", str)
         self.revision = _get_dict_value(data, "revision", (str, int),
-=======
-        self.type = _get_dict_value(data, "type", string_types)
-        self.url = _get_dict_value(data, "url", string_types)
-        self.revision = _get_dict_value(data, "revision", string_types + (int,),
->>>>>>> e4af39e1
                                         disallowed_type=bool)  # bool is subclass of integer
         self.verify_ssl = _get_dict_value(data, "verify_ssl", bool, SCMData.VERIFY_SSL_DEFAULT)
         self.username = _get_dict_value(data, "username", str)
