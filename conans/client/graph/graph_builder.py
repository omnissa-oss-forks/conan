--- conflicted
+++ resolved
@@ -1,6 +1,5 @@
 import copy
 import os
-import re
 from collections import deque
 
 from conans.client.conanfile.configure import run_configure_method
@@ -14,7 +13,6 @@
 from conans.errors import ConanException
 from conans.model.conan_file import ConanFile
 from conans.model.options import Options
-from conans.model.package_ref import PkgReference
 from conans.model.recipe_ref import RecipeReference, ref_matches
 from conans.model.requires import Requirement
 
@@ -243,7 +241,6 @@
         if not replacements:
             return
 
-<<<<<<< HEAD
         for pattern, alternative_ref in replacements.items():
             if pattern.name != require.ref.name:
                 continue  # no match in name
@@ -281,79 +278,15 @@
             tracking_ref = require_version.split(':', 1)
             ref = require.ref
             if len(tracking_ref) > 1:
-                ref = RecipeReference.loads(str(node.ref))
+                ref = RecipeReference.loads(str(require.ref))
                 ref.name = tracking_ref[1][:-1]  # Remove the trailing >
             req = Requirement(ref, headers=True, libs=True, visible=True)
             transitive = node.transitive_deps.get(req)
-            if transitive is None:
+            if transitive is None or transitive.require.ref.user != ref.user \
+                    or transitive.require.ref.channel != ref.channel:
                 raise ConanException(f"{node.ref} require '{ref}': didn't find a matching "
                                      "host dependency")
             require.ref.version = transitive.require.ref.version
-=======
-    @staticmethod
-    def _config_node(node, down_ref, down_options):
-        """ update settings and option in the current ConanFile, computing actual
-        requirement values, cause they can be overridden by downstream requires
-        param settings: dict of settings values => {"os": "windows"}
-        """
-        conanfile, ref = node.conanfile, node.ref
-        try:
-            run_configure_method(conanfile, down_options, down_ref, ref)
-
-            with get_env_context_manager(conanfile, without_python=True):
-                # Update requirements (overwrites), computing new upstream
-                if hasattr(conanfile, "requirements"):
-                    # If re-evaluating the recipe, in a diamond graph, with different options,
-                    # it could happen that one execution path of requirements() defines a package
-                    # and another one a different package raising Duplicate dependency error
-                    # Or the two consecutive calls, adding 2 different dependencies for the 2 paths
-                    # So it is necessary to save the "requires" state and restore it before a second
-                    # execution of requirements(). It is a shallow copy, if first iteration is
-                    # RequireResolve'd or overridden, the inner requirements are modified
-                    if not hasattr(conanfile, "_conan_original_requires"):
-                        conanfile._conan_original_requires = conanfile.requires.copy()
-                    else:
-                        conanfile.requires = conanfile._conan_original_requires.copy()
-
-                    with conanfile_exception_formatter(str(conanfile), "requirements"):
-                        conanfile.requirements()
-
-                new_options = conanfile.options.deps_package_values
-        except ConanExceptionInUserConanfileMethod:
-            raise
-        except ConanException as e:
-            raise ConanException("%s: %s" % (ref or "Conanfile", str(e)))
-        except Exception as e:
-            raise ConanException(e)
-
-        return new_options
-
-    def _resolve_recipe(self, current_node, dep_graph, requirement, check_updates,
-                        update, remotes, profile, graph_lock, original_ref=None):
-        ref = requirement.ref
-        ref_version = str(ref.version)
-        if ref_version.startswith("<host_version") and ref_version.endswith(">"):
-            if not requirement.build_require:
-                raise ConanException(f"{current_node.ref} uses '<host_version>' in requires, "
-                                     "it is only allowed in tool_requires")
-            search_ref_name = ref.name
-            tracking_ref = ref_version.split(":", 1)
-            if len(tracking_ref) == 2:
-                search_ref_name = tracking_ref[1][:-1]  # Remove trailing '>'
-            transitive = next((dep for dep in current_node.dependencies if
-                               not dep.build_require and
-                               dep.require.ref.name == search_ref_name and
-                               dep.require.ref.user == ref.user and
-                               dep.require.ref.channel == ref.channel), None)
-            if transitive is None:
-                raise ConanException(
-                    f"{current_node.ref} require '{search_ref_name}/{ref_version}': didn't find a matching host dependency")
-            new_ref = transitive.require.ref
-            # Final ref is the one from the transitive dependency, but with the version from the
-            # tracked requirement, if any
-            requirement.ref = ConanFileReference(ref.name, new_ref.version,
-                                                 new_ref.user, new_ref.channel)
->>>>>>> 2985accf
 
         resolved = self._resolved_system(node, require, profile_build, profile_host,
                                          self._resolve_prereleases)
