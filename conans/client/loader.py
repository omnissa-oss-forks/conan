from importlib import invalidate_caches, util as imp_util
import inspect
import os
import re
import sys
import types
import uuid

import yaml

from pathlib import Path

from conan.tools.cmake import cmake_layout
from conan.tools.google import bazel_layout
from conan.tools.microsoft import vs_layout
from conans.client.conf.required_version import validate_conan_version
from conans.client.loader_txt import ConanFileTextLoader
from conans.errors import ConanException, NotFoundException, conanfile_exception_formatter
from conans.model.conan_file import ConanFile
from conans.model.options import Options
from conans.model.recipe_ref import RecipeReference
from conans.paths import DATA_YML
from conans.util.files import load, chdir, load_user_encoded


class ConanFileLoader:

    def __init__(self, pyreq_loader=None, conanfile_helpers=None):
        self._pyreq_loader = pyreq_loader
        self._cached_conanfile_classes = {}
        self._conanfile_helpers = conanfile_helpers
        invalidate_caches()

    def load_basic(self, conanfile_path, graph_lock=None, display=""):
        """ loads a conanfile basic object without evaluating anything
        """
        return self.load_basic_module(conanfile_path, graph_lock, display)[0]

    def load_basic_module(self, conanfile_path, graph_lock=None, display=""):
        """ loads a conanfile basic object without evaluating anything, returns the module too
        """
        cached = self._cached_conanfile_classes.get(conanfile_path)
        if cached:
            conanfile = cached[0](display)
            conanfile._conan_helpers = self._conanfile_helpers
            if hasattr(conanfile, "init") and callable(conanfile.init):
                with conanfile_exception_formatter(conanfile, "init"):
                    conanfile.init()
            return conanfile, cached[1]

        try:
            module, conanfile = parse_conanfile(conanfile_path)

            if self._pyreq_loader:
                self._pyreq_loader.load_py_requires(conanfile, self, graph_lock)

            conanfile.recipe_folder = os.path.dirname(conanfile_path)
            conanfile.recipe_path = Path(conanfile.recipe_folder)

            # Load and populate dynamic fields from the data file
            conan_data = self._load_data(conanfile_path)
            conanfile.conan_data = conan_data

            self._cached_conanfile_classes[conanfile_path] = (conanfile, module)
            result = conanfile(display)

            result._conan_helpers = self._conanfile_helpers
            if hasattr(result, "init") and callable(result.init):
                with conanfile_exception_formatter(result, "init"):
                    result.init()
            return result, module
        except ConanException as e:
            raise ConanException("Error loading conanfile at '{}': {}".format(conanfile_path, e))

    @staticmethod
    def _load_data(conanfile_path):
        data_path = os.path.join(os.path.dirname(conanfile_path), DATA_YML)
        if not os.path.exists(data_path):
            return None

        try:
            data = yaml.safe_load(load(data_path))
        except Exception as e:
            raise ConanException("Invalid yml format at {}: {}".format(DATA_YML, e))

        return data or {}

    def load_named(self, conanfile_path, name, version, user, channel, graph_lock=None):
        """ loads the basic conanfile object and evaluates its name and version
        """
        conanfile, _ = self.load_basic_module(conanfile_path, graph_lock)

        # Export does a check on existing name & version
        if name:
            if conanfile.name and name != conanfile.name:
                raise ConanException("Package recipe with name %s!=%s" % (name, conanfile.name))
            conanfile.name = name

        if version:
            if conanfile.version and version != conanfile.version:
                raise ConanException("Package recipe with version %s!=%s"
                                     % (version, conanfile.version))
            conanfile.version = version

        if user:
            if conanfile.user and user != conanfile.user:
                raise ConanException("Package recipe with user %s!=%s"
                                     % (user, conanfile.user))
            conanfile.user = user

        if channel:
            if conanfile.channel and channel != conanfile.channel:
                raise ConanException("Package recipe with channel %s!=%s"
                                     % (channel, conanfile.channel))
            conanfile.channel = channel

        if hasattr(conanfile, "set_name"):
            with conanfile_exception_formatter("conanfile.py", "set_name"):
                conanfile.set_name()
            if name and name != conanfile.name:
                raise ConanException("Package recipe with name %s!=%s" % (name, conanfile.name))
        if hasattr(conanfile, "set_version"):
            with conanfile_exception_formatter("conanfile.py", "set_version"):
                conanfile.set_version()
            if version and version != conanfile.version:
                raise ConanException("Package recipe with version %s!=%s"
                                     % (version, conanfile.version))

        return conanfile

    def load_export(self, conanfile_path, name, version, user, channel, graph_lock=None):
        """ loads the conanfile and evaluates its name, version, and enforce its existence
        """
        conanfile = self.load_named(conanfile_path, name, version, user, channel, graph_lock)
        if not conanfile.name:
            raise ConanException("conanfile didn't specify name")
        if not conanfile.version:
            raise ConanException("conanfile didn't specify version")

        ref = RecipeReference(conanfile.name, conanfile.version, conanfile.user, conanfile.channel)
        conanfile.display_name = str(ref)
        conanfile.output.scope = conanfile.display_name
        return conanfile

    def load_consumer(self, conanfile_path, name=None, version=None, user=None,
                      channel=None, graph_lock=None):
        """ loads a conanfile.py in user space. Might have name/version or not
        """
        conanfile = self.load_named(conanfile_path, name, version, user, channel, graph_lock)

        ref = RecipeReference(conanfile.name, conanfile.version, user, channel)
        if str(ref):
            conanfile.display_name = "%s (%s)" % (os.path.basename(conanfile_path), str(ref))
        else:
            conanfile.display_name = os.path.basename(conanfile_path)
        conanfile.output.scope = conanfile.display_name
        try:
            conanfile._conan_is_consumer = True
            return conanfile
        except Exception as e:  # re-raise with file name
            raise ConanException("%s: %s" % (conanfile_path, str(e)))

    def load_conanfile(self, conanfile_path, ref, graph_lock=None):
        """ load a conanfile with a full reference, name, version, user and channel are obtained
        from the reference, not evaluated. Main way to load from the cache
        """
        try:
            conanfile, _ = self.load_basic_module(conanfile_path, graph_lock, str(ref))
        except Exception as e:
            raise ConanException("%s: Cannot load recipe.\n%s" % (str(ref), str(e)))

        conanfile.name = ref.name
        conanfile.version = str(ref.version)
        conanfile.user = ref.user
        conanfile.channel = ref.channel
        return conanfile

    def load_conanfile_txt(self, conan_txt_path):
        if not os.path.exists(conan_txt_path):
            raise NotFoundException("Conanfile not found!")

        try:
            contents = load_user_encoded(conan_txt_path)
        except Exception as e:
            raise ConanException(f"Cannot load conanfile.txt:\n{e}")
        path, basename = os.path.split(conan_txt_path)
        display_name = basename
        conanfile = self._parse_conan_txt(contents, path, display_name)
        conanfile._conan_is_consumer = True
        return conanfile

    def _parse_conan_txt(self, contents, path, display_name):
        conanfile = ConanFile(display_name)

        try:
            parser = ConanFileTextLoader(contents)
        except Exception as e:
            raise ConanException("%s:\n%s" % (path, str(e)))
        for reference in parser.requirements:
            conanfile.requires(reference)
        for build_reference in parser.tool_requirements:
            # TODO: Improve this interface
            conanfile.requires.tool_require(build_reference)

        if parser.layout:
            layout_method = {"cmake_layout": cmake_layout,
                             "vs_layout": vs_layout,
                             "bazel_layout": bazel_layout}.get(parser.layout)
            if not layout_method:
                raise ConanException("Unknown predefined layout '{}' declared in "
                                     "conanfile.txt".format(parser.layout))

            def layout(_self):
                layout_method(_self)

            conanfile.layout = types.MethodType(layout, conanfile)

        conanfile.generators = parser.generators
        try:
            conanfile.options = Options.loads(parser.options)
        except Exception:
            raise ConanException("Error while parsing [options] in conanfile\n"
                                 "Options should be specified as 'pkg:option=value'")

        return conanfile

    def load_virtual(self, requires=None, tool_requires=None):
        # If user don't specify namespace in options, assume that it is
        # for the reference (keep compatibility)
        conanfile = ConanFile(display_name="virtual")

        if tool_requires:
            for reference in tool_requires:
                conanfile.requires.build_require(repr(reference))
        if requires:
            for reference in requires:
                conanfile.requires(repr(reference))

        conanfile._conan_is_consumer = True
        conanfile.generators = []  # remove the default txt generator
        return conanfile


def _parse_module(conanfile_module, module_id):
    """ Parses a python in-memory module, to extract the classes, mainly the main
    class defining the Recipe, but also process possible existing generators
    @param conanfile_module: the module to be processed
    @return: the main ConanFile class from the module
    """
    result = None
    for name, attr in conanfile_module.__dict__.items():
        if (name.startswith("_") or not inspect.isclass(attr) or
                attr.__dict__.get("__module__") != module_id):
            continue

        if issubclass(attr, ConanFile) and attr != ConanFile:
            if result is None:
                result = attr
            else:
                raise ConanException("More than 1 conanfile in the file")

    if result is None:
        raise ConanException("No subclass of ConanFile")

    return result


def parse_conanfile(conanfile_path):
    module, filename = load_python_file(conanfile_path)
    try:
        conanfile = _parse_module(module, filename)
        return module, conanfile
    except Exception as e:  # re-raise with file name
        raise ConanException("%s: %s" % (conanfile_path, str(e)))


def load_python_file(conan_file_path):
    """ From a given path, obtain the in memory python import module
    """

    if not os.path.exists(conan_file_path):
        raise NotFoundException("%s not found!" % conan_file_path)

    module_id = str(uuid.uuid1())
    current_dir = os.path.dirname(conan_file_path)
    sys.path.insert(0, current_dir)
    try:
        old_modules = list(sys.modules.keys())
        with chdir(current_dir):
            old_dont_write_bytecode = sys.dont_write_bytecode
<<<<<<< HEAD
            sys.dont_write_bytecode = True
            spec = imp_util.spec_from_file_location(module_id, conan_file_path)
            loaded = imp_util.module_from_spec(spec)
            spec.loader.exec_module(loaded)
            sys.dont_write_bytecode = old_dont_write_bytecode

        required_conan_version = getattr(loaded, "required_conan_version", None)
        if required_conan_version:
            validate_conan_version(required_conan_version)
=======
            try:
                sys.dont_write_bytecode = True
                # FIXME: imp is deprecated in favour of implib
                loaded = imp.load_source(module_id, conan_file_path)
                sys.dont_write_bytecode = old_dont_write_bytecode
            except ImportError:
                version_txt = _get_required_conan_version_without_loading(conan_file_path)
                if version_txt:
                    validate_conan_version(version_txt)
                raise

            required_conan_version = getattr(loaded, "required_conan_version", None)
            if required_conan_version:
                validate_conan_version(required_conan_version)
>>>>>>> ec7349ba

        # These lines are necessary, otherwise local conanfile imports with same name
        # collide, but no error, and overwrite other packages imports!!
        added_modules = set(sys.modules).difference(old_modules)
        for added in added_modules:
            module = sys.modules[added]
            if module:
                try:
                    try:
                        # Most modules will have __file__ != None
                        folder = os.path.dirname(module.__file__)
                    except (AttributeError, TypeError):
                        # But __file__ might not exist or equal None
                        # Like some builtins and Namespace packages py3
                        folder = module.__path__._path[0]
                except AttributeError:  # In case the module.__path__ doesn't exist
                    pass
                else:
                    if folder.startswith(current_dir):
                        module = sys.modules.pop(added)
                        sys.modules["%s.%s" % (module_id, added)] = module
    except ConanException:
        raise
    except Exception:
        import traceback
        trace = traceback.format_exc().split('\n')
        raise ConanException("Unable to load conanfile in %s\n%s" % (conan_file_path,
                                                                     '\n'.join(trace[3:])))
    finally:
        sys.path.pop(0)

    return loaded, module_id


def _get_required_conan_version_without_loading(conan_file_path):
    # First, try to detect the required_conan_version in "text" mode
    # https://github.com/conan-io/conan/issues/11239
    contents = load(conan_file_path)

    txt_version = None

    try:
        found = re.search(r"required_conan_version\s*=\s*(.*)", contents)
        if found:
            txt_version = found.group(1).replace('"', "")
    except:
        pass

    return txt_version<|MERGE_RESOLUTION|>--- conflicted
+++ resolved
@@ -288,21 +288,11 @@
         old_modules = list(sys.modules.keys())
         with chdir(current_dir):
             old_dont_write_bytecode = sys.dont_write_bytecode
-<<<<<<< HEAD
-            sys.dont_write_bytecode = True
-            spec = imp_util.spec_from_file_location(module_id, conan_file_path)
-            loaded = imp_util.module_from_spec(spec)
-            spec.loader.exec_module(loaded)
-            sys.dont_write_bytecode = old_dont_write_bytecode
-
-        required_conan_version = getattr(loaded, "required_conan_version", None)
-        if required_conan_version:
-            validate_conan_version(required_conan_version)
-=======
             try:
                 sys.dont_write_bytecode = True
-                # FIXME: imp is deprecated in favour of implib
-                loaded = imp.load_source(module_id, conan_file_path)
+                spec = imp_util.spec_from_file_location(module_id, conan_file_path)
+                loaded = imp_util.module_from_spec(spec)
+                spec.loader.exec_module(loaded)
                 sys.dont_write_bytecode = old_dont_write_bytecode
             except ImportError:
                 version_txt = _get_required_conan_version_without_loading(conan_file_path)
@@ -313,7 +303,6 @@
             required_conan_version = getattr(loaded, "required_conan_version", None)
             if required_conan_version:
                 validate_conan_version(required_conan_version)
->>>>>>> ec7349ba
 
         # These lines are necessary, otherwise local conanfile imports with same name
         # collide, but no error, and overwrite other packages imports!!
