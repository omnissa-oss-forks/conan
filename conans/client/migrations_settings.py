settings_1_9_0 = """
# Only for cross building, 'os_build/arch_build' is the system that runs Conan
os_build: [Windows, WindowsStore, Linux, Macos, FreeBSD, SunOS]
arch_build: [x86, x86_64, ppc64le, ppc64, armv6, armv7, armv7hf, armv8, sparc, sparcv9, mips, mips64, avr, armv7s, armv7k]

# Only for building cross compilation tools, 'os_target/arch_target' is the system for
# which the tools generate code
os_target: [Windows, Linux, Macos, Android, iOS, watchOS, tvOS, FreeBSD, SunOS, Arduino]
arch_target: [x86, x86_64, ppc64le, ppc64, armv6, armv7, armv7hf, armv8, sparc, sparcv9, mips, mips64, avr, armv7s, armv7k]

# Rest of the settings are "host" settings:
# - For native building/cross building: Where the library/program will run.
# - For building cross compilation tools: Where the cross compiler will run.
os:
    Windows:
        subsystem: [None, cygwin, msys, msys2, wsl]
    WindowsStore:
        version: ["8.1", "10.0"]
    Linux:
    Macos:
        version: [None, "10.6", "10.7", "10.8", "10.9", "10.10", "10.11", "10.12", "10.13", "10.14"]
    Android:
        api_level: ANY
    iOS:
        version: ["7.0", "7.1", "8.0", "8.1", "8.2", "8.3", "9.0", "9.1", "9.2", "9.3", "10.0", "10.1", "10.2", "10.3", "11.0"]
    watchOS:
        version: ["4.0"]
    tvOS:
        version: ["11.0"]
    FreeBSD:
    SunOS:
    Arduino:
        board: ANY
arch: [x86, x86_64, ppc64le, ppc64, armv6, armv7, armv7hf, armv8, sparc, sparcv9, mips, mips64, avr, armv7s, armv7k]
compiler:
    sun-cc:
        version: ["5.10", "5.11", "5.12", "5.13", "5.14"]
        threads: [None, posix]
        libcxx: [libCstd, libstdcxx, libstlport, libstdc++]
    gcc:
        version: ["4.1", "4.4", "4.5", "4.6", "4.7", "4.8", "4.9",
                  "5", "5.1", "5.2", "5.3", "5.4", "5.5",
                  "6", "6.1", "6.2", "6.3", "6.4",
                  "7", "7.1", "7.2", "7.3",
                  "8", "8.1", "8.2"]
        libcxx: [libstdc++, libstdc++11]
        threads: [None, posix, win32] #  Windows MinGW
        exception: [None, dwarf2, sjlj, seh] # Windows MinGW
    Visual Studio:
        runtime: [MD, MT, MTd, MDd]
        version: ["8", "9", "10", "11", "12", "14", "15"]
        toolset: [None, v90, v100, v110, v110_xp, v120, v120_xp,
                  v140, v140_xp, v140_clang_c2, LLVM-vs2012, LLVM-vs2012_xp,
                  LLVM-vs2013, LLVM-vs2013_xp, LLVM-vs2014, LLVM-vs2014_xp,
                  LLVM-vs2017, LLVM-vs2017_xp, v141, v141_xp, v141_clang_c2]
    clang:
        version: ["3.3", "3.4", "3.5", "3.6", "3.7", "3.8", "3.9", "4.0",
                  "5.0", "6.0", "7.0",
                  "8"]
        libcxx: [libstdc++, libstdc++11, libc++]
    apple-clang:
        version: ["5.0", "5.1", "6.0", "6.1", "7.0", "7.3", "8.0", "8.1", "9.0", "9.1", "10.0"]
        libcxx: [libstdc++, libc++]

build_type: [None, Debug, Release, RelWithDebInfo, MinSizeRel]
cppstd: [None, 98, gnu98, 11, gnu11, 14, gnu14, 17, gnu17, 20, gnu20]
"""

settings_1_9_1 = settings_1_9_0
settings_1_9_2 = settings_1_9_1
settings_1_10_0 = settings_1_9_2
settings_1_10_1 = settings_1_10_0
settings_1_10_2 = settings_1_10_1
settings_1_11_0 = settings_1_10_2
settings_1_11_1 = settings_1_11_0
settings_1_11_2 = settings_1_11_1
settings_1_11_3 = settings_1_11_2
settings_1_12_0 = """
# Only for cross building, 'os_build/arch_build' is the system that runs Conan
os_build: [Windows, WindowsStore, Linux, Macos, FreeBSD, SunOS]
arch_build: [x86, x86_64, ppc32, ppc64le, ppc64, armv6, armv7, armv7hf, armv7s, armv7k, armv8, armv8_32, armv8.3, sparc, sparcv9, mips, mips64, avr]

# Only for building cross compilation tools, 'os_target/arch_target' is the system for
# which the tools generate code
os_target: [Windows, Linux, Macos, Android, iOS, watchOS, tvOS, FreeBSD, SunOS, Arduino]
arch_target: [x86, x86_64, ppc32, ppc64le, ppc64, armv6, armv7, armv7hf, armv7s, armv7k, armv8, armv8_32, armv8.3, sparc, sparcv9, mips, mips64, avr]

# Rest of the settings are "host" settings:
# - For native building/cross building: Where the library/program will run.
# - For building cross compilation tools: Where the cross compiler will run.
os:
    Windows:
        subsystem: [None, cygwin, msys, msys2, wsl]
    WindowsStore:
        version: ["8.1", "10.0"]
    Linux:
    Macos:
        version: [None, "10.6", "10.7", "10.8", "10.9", "10.10", "10.11", "10.12", "10.13", "10.14"]
    Android:
        api_level: ANY
    iOS:
        version: ["7.0", "7.1", "8.0", "8.1", "8.2", "8.3", "9.0", "9.1", "9.2", "9.3", "10.0", "10.1", "10.2", "10.3", "11.0", "11.1", "11.2", "11.3", "11.4", "12.0", "12.1"]
    watchOS:
        version: ["4.0", "4.1", "4.2", "4.3", "5.0", "5.1"]
    tvOS:
        version: ["11.0", "11.1", "11.2", "11.3", "11.4", "12.0", "12.1"]
    FreeBSD:
    SunOS:
    Arduino:
        board: ANY
arch: [x86, x86_64, ppc32, ppc64le, ppc64, armv6, armv7, armv7hf, armv7s, armv7k, armv8, armv8_32, armv8.3, sparc, sparcv9, mips, mips64, avr]
compiler:
    sun-cc:
        version: ["5.10", "5.11", "5.12", "5.13", "5.14"]
        threads: [None, posix]
        libcxx: [libCstd, libstdcxx, libstlport, libstdc++]
    gcc:
        version: ["4.1", "4.4", "4.5", "4.6", "4.7", "4.8", "4.9",
                  "5", "5.1", "5.2", "5.3", "5.4", "5.5",
                  "6", "6.1", "6.2", "6.3", "6.4",
                  "7", "7.1", "7.2", "7.3",
                  "8", "8.1", "8.2"]
        libcxx: [libstdc++, libstdc++11]
        threads: [None, posix, win32] #  Windows MinGW
        exception: [None, dwarf2, sjlj, seh] # Windows MinGW
    Visual Studio:
        runtime: [MD, MT, MTd, MDd]
        version: ["8", "9", "10", "11", "12", "14", "15"]
        toolset: [None, v90, v100, v110, v110_xp, v120, v120_xp,
                  v140, v140_xp, v140_clang_c2, LLVM-vs2012, LLVM-vs2012_xp,
                  LLVM-vs2013, LLVM-vs2013_xp, LLVM-vs2014, LLVM-vs2014_xp,
                  LLVM-vs2017, LLVM-vs2017_xp, v141, v141_xp, v141_clang_c2]
    clang:
        version: ["3.3", "3.4", "3.5", "3.6", "3.7", "3.8", "3.9", "4.0",
                  "5.0", "6.0", "7.0",
                  "8"]
        libcxx: [libstdc++, libstdc++11, libc++]
    apple-clang:
        version: ["5.0", "5.1", "6.0", "6.1", "7.0", "7.3", "8.0", "8.1", "9.0", "9.1", "10.0"]
        libcxx: [libstdc++, libc++]

build_type: [None, Debug, Release, RelWithDebInfo, MinSizeRel]
cppstd: [None, 98, gnu98, 11, gnu11, 14, gnu14, 17, gnu17, 20, gnu20]
"""

settings_1_12_1 = settings_1_12_0
settings_1_12_2 = settings_1_12_1
settings_1_12_3 = settings_1_12_2
settings_1_12_4 = settings_1_12_3
settings_1_13_0 = """
# Only for cross building, 'os_build/arch_build' is the system that runs Conan
os_build: [Windows, WindowsStore, Linux, Macos, FreeBSD, SunOS]
arch_build: [x86, x86_64, ppc32, ppc64le, ppc64, armv5el, armv5hf, armv6, armv7, armv7hf, armv7s, armv7k, armv8, armv8_32, armv8.3, sparc, sparcv9, mips, mips64, avr]

# Only for building cross compilation tools, 'os_target/arch_target' is the system for
# which the tools generate code
os_target: [Windows, Linux, Macos, Android, iOS, watchOS, tvOS, FreeBSD, SunOS, Arduino]
arch_target: [x86, x86_64, ppc32, ppc64le, ppc64, armv5el, armv5hf, armv6, armv7, armv7hf, armv7s, armv7k, armv8, armv8_32, armv8.3, sparc, sparcv9, mips, mips64, avr]

# Rest of the settings are "host" settings:
# - For native building/cross building: Where the library/program will run.
# - For building cross compilation tools: Where the cross compiler will run.
os:
    Windows:
        subsystem: [None, cygwin, msys, msys2, wsl]
    WindowsStore:
        version: ["8.1", "10.0"]
    Linux:
    Macos:
        version: [None, "10.6", "10.7", "10.8", "10.9", "10.10", "10.11", "10.12", "10.13", "10.14"]
    Android:
        api_level: ANY
    iOS:
        version: ["7.0", "7.1", "8.0", "8.1", "8.2", "8.3", "9.0", "9.1", "9.2", "9.3", "10.0", "10.1", "10.2", "10.3", "11.0", "11.1", "11.2", "11.3", "11.4", "12.0", "12.1"]
    watchOS:
        version: ["4.0", "4.1", "4.2", "4.3", "5.0", "5.1"]
    tvOS:
        version: ["11.0", "11.1", "11.2", "11.3", "11.4", "12.0", "12.1"]
    FreeBSD:
    SunOS:
    Arduino:
        board: ANY
arch: [x86, x86_64, ppc32, ppc64le, ppc64, armv5el, armv5hf, armv6, armv7, armv7hf, armv7s, armv7k, armv8, armv8_32, armv8.3, sparc, sparcv9, mips, mips64, avr]
compiler:
    sun-cc:
        version: ["5.10", "5.11", "5.12", "5.13", "5.14"]
        threads: [None, posix]
        libcxx: [libCstd, libstdcxx, libstlport, libstdc++]
    gcc:
        version: ["4.1", "4.4", "4.5", "4.6", "4.7", "4.8", "4.9",
                  "5", "5.1", "5.2", "5.3", "5.4", "5.5",
                  "6", "6.1", "6.2", "6.3", "6.4",
                  "7", "7.1", "7.2", "7.3",
                  "8", "8.1", "8.2"]
        libcxx: [libstdc++, libstdc++11]
        threads: [None, posix, win32] #  Windows MinGW
        exception: [None, dwarf2, sjlj, seh] # Windows MinGW
    Visual Studio:
        runtime: [MD, MT, MTd, MDd]
        version: ["8", "9", "10", "11", "12", "14", "15", "16"]
        toolset: [None, v90, v100, v110, v110_xp, v120, v120_xp,
                  v140, v140_xp, v140_clang_c2, LLVM-vs2012, LLVM-vs2012_xp,
                  LLVM-vs2013, LLVM-vs2013_xp, LLVM-vs2014, LLVM-vs2014_xp,
                  LLVM-vs2017, LLVM-vs2017_xp, v141, v141_xp, v141_clang_c2, v142]
    clang:
        version: ["3.3", "3.4", "3.5", "3.6", "3.7", "3.8", "3.9", "4.0",
                  "5.0", "6.0", "7.0",
                  "8"]
        libcxx: [libstdc++, libstdc++11, libc++]
    apple-clang:
        version: ["5.0", "5.1", "6.0", "6.1", "7.0", "7.3", "8.0", "8.1", "9.0", "9.1", "10.0"]
        libcxx: [libstdc++, libc++]

build_type: [None, Debug, Release, RelWithDebInfo, MinSizeRel]
cppstd: [None, 98, gnu98, 11, gnu11, 14, gnu14, 17, gnu17, 20, gnu20]
"""

settings_1_13_1 = settings_1_13_0
settings_1_13_2 = settings_1_13_1
settings_1_13_3 = settings_1_13_2
settings_1_13_4 = settings_1_13_3
settings_1_14_0 = """
# Only for cross building, 'os_build/arch_build' is the system that runs Conan
os_build: [Windows, WindowsStore, Linux, Macos, FreeBSD, SunOS]
arch_build: [x86, x86_64, ppc32, ppc64le, ppc64, armv5el, armv5hf, armv6, armv7, armv7hf, armv7s, armv7k, armv8, armv8_32, armv8.3, sparc, sparcv9, mips, mips64, avr, s390, s390x]

# Only for building cross compilation tools, 'os_target/arch_target' is the system for
# which the tools generate code
os_target: [Windows, Linux, Macos, Android, iOS, watchOS, tvOS, FreeBSD, SunOS, Arduino]
arch_target: [x86, x86_64, ppc32, ppc64le, ppc64, armv5el, armv5hf, armv6, armv7, armv7hf, armv7s, armv7k, armv8, armv8_32, armv8.3, sparc, sparcv9, mips, mips64, avr, s390, s390x]

# Rest of the settings are "host" settings:
# - For native building/cross building: Where the library/program will run.
# - For building cross compilation tools: Where the cross compiler will run.
os:
    Windows:
        subsystem: [None, cygwin, msys, msys2, wsl]
    WindowsStore:
        version: ["8.1", "10.0"]
    Linux:
    Macos:
        version: [None, "10.6", "10.7", "10.8", "10.9", "10.10", "10.11", "10.12", "10.13", "10.14"]
    Android:
        api_level: ANY
    iOS:
        version: ["7.0", "7.1", "8.0", "8.1", "8.2", "8.3", "9.0", "9.1", "9.2", "9.3", "10.0", "10.1", "10.2", "10.3", "11.0", "11.1", "11.2", "11.3", "11.4", "12.0", "12.1"]
    watchOS:
        version: ["4.0", "4.1", "4.2", "4.3", "5.0", "5.1"]
    tvOS:
        version: ["11.0", "11.1", "11.2", "11.3", "11.4", "12.0", "12.1"]
    FreeBSD:
    SunOS:
    Arduino:
        board: ANY
arch: [x86, x86_64, ppc32, ppc64le, ppc64, armv5el, armv5hf, armv6, armv7, armv7hf, armv7s, armv7k, armv8, armv8_32, armv8.3, sparc, sparcv9, mips, mips64, avr, s390, s390x]
compiler:
    sun-cc:
        version: ["5.10", "5.11", "5.12", "5.13", "5.14"]
        threads: [None, posix]
        libcxx: [libCstd, libstdcxx, libstlport, libstdc++]
    gcc:
        version: ["4.1", "4.4", "4.5", "4.6", "4.7", "4.8", "4.9",
                  "5", "5.1", "5.2", "5.3", "5.4", "5.5",
                  "6", "6.1", "6.2", "6.3", "6.4",
                  "7", "7.1", "7.2", "7.3",
                  "8", "8.1", "8.2"]
        libcxx: [libstdc++, libstdc++11]
        threads: [None, posix, win32] #  Windows MinGW
        exception: [None, dwarf2, sjlj, seh] # Windows MinGW
    Visual Studio:
        runtime: [MD, MT, MTd, MDd]
        version: ["8", "9", "10", "11", "12", "14", "15", "16"]
        toolset: [None, v90, v100, v110, v110_xp, v120, v120_xp,
                  v140, v140_xp, v140_clang_c2, LLVM-vs2012, LLVM-vs2012_xp,
                  LLVM-vs2013, LLVM-vs2013_xp, LLVM-vs2014, LLVM-vs2014_xp,
                  LLVM-vs2017, LLVM-vs2017_xp, v141, v141_xp, v141_clang_c2, v142]
    clang:
        version: ["3.3", "3.4", "3.5", "3.6", "3.7", "3.8", "3.9", "4.0",
                  "5.0", "6.0", "7.0",
                  "8"]
        libcxx: [libstdc++, libstdc++11, libc++]
    apple-clang:
        version: ["5.0", "5.1", "6.0", "6.1", "7.0", "7.3", "8.0", "8.1", "9.0", "9.1", "10.0"]
        libcxx: [libstdc++, libc++]

build_type: [None, Debug, Release, RelWithDebInfo, MinSizeRel]
cppstd: [None, 98, gnu98, 11, gnu11, 14, gnu14, 17, gnu17, 20, gnu20]
"""

settings_1_14_1 = settings_1_14_0
settings_1_14_2 = settings_1_14_1
settings_1_14_3 = settings_1_14_2
settings_1_14_4 = settings_1_14_3
settings_1_14_5 = settings_1_14_4
settings_1_14_6 = settings_1_14_5

settings_1_15_0 = """
# Only for cross building, 'os_build/arch_build' is the system that runs Conan
os_build: [Windows, WindowsStore, Linux, Macos, FreeBSD, SunOS]
arch_build: [x86, x86_64, ppc32, ppc64le, ppc64, armv5el, armv5hf, armv6, armv7, armv7hf, armv7s, armv7k, armv8, armv8_32, armv8.3, sparc, sparcv9, mips, mips64, avr, s390, s390x]

# Only for building cross compilation tools, 'os_target/arch_target' is the system for
# which the tools generate code
os_target: [Windows, Linux, Macos, Android, iOS, watchOS, tvOS, FreeBSD, SunOS, Arduino]
arch_target: [x86, x86_64, ppc32, ppc64le, ppc64, armv5el, armv5hf, armv6, armv7, armv7hf, armv7s, armv7k, armv8, armv8_32, armv8.3, sparc, sparcv9, mips, mips64, avr, s390, s390x, asm.js, wasm]

# Rest of the settings are "host" settings:
# - For native building/cross building: Where the library/program will run.
# - For building cross compilation tools: Where the cross compiler will run.
os:
    Windows:
        subsystem: [None, cygwin, msys, msys2, wsl]
    WindowsStore:
        version: ["8.1", "10.0"]
    WindowsCE:
        platform: ANY
        version: ["5.0", "6.0", "7.0", "8.0"]
    Linux:
    Macos:
        version: [None, "10.6", "10.7", "10.8", "10.9", "10.10", "10.11", "10.12", "10.13", "10.14"]
    Android:
        api_level: ANY
    iOS:
        version: ["7.0", "7.1", "8.0", "8.1", "8.2", "8.3", "9.0", "9.1", "9.2", "9.3", "10.0", "10.1", "10.2", "10.3", "11.0", "11.1", "11.2", "11.3", "11.4", "12.0", "12.1"]
    watchOS:
        version: ["4.0", "4.1", "4.2", "4.3", "5.0", "5.1"]
    tvOS:
        version: ["11.0", "11.1", "11.2", "11.3", "11.4", "12.0", "12.1"]
    FreeBSD:
    SunOS:
    Arduino:
        board: ANY
    Emscripten:
arch: [x86, x86_64, ppc32, ppc64le, ppc64, armv4, armv4i, armv5el, armv5hf, armv6, armv7, armv7hf, armv7s, armv7k, armv8, armv8_32, armv8.3, sparc, sparcv9, mips, mips64, avr, s390, s390x, asm.js, wasm]
compiler:
    sun-cc:
        version: ["5.10", "5.11", "5.12", "5.13", "5.14"]
        threads: [None, posix]
        libcxx: [libCstd, libstdcxx, libstlport, libstdc++]
    gcc:
        version: ["4.1", "4.4", "4.5", "4.6", "4.7", "4.8", "4.9",
                  "5", "5.1", "5.2", "5.3", "5.4", "5.5",
                  "6", "6.1", "6.2", "6.3", "6.4",
                  "7", "7.1", "7.2", "7.3",
                  "8", "8.1", "8.2",
                  "9"]
        libcxx: [libstdc++, libstdc++11]
        threads: [None, posix, win32] #  Windows MinGW
        exception: [None, dwarf2, sjlj, seh] # Windows MinGW
        cppstd: [None, 98, gnu98, 11, gnu11, 14, gnu14, 17, gnu17, 20, gnu20]
    Visual Studio:
        runtime: [MD, MT, MTd, MDd]
        version: ["8", "9", "10", "11", "12", "14", "15", "16"]
        toolset: [None, v90, v100, v110, v110_xp, v120, v120_xp,
                  v140, v140_xp, v140_clang_c2, LLVM-vs2012, LLVM-vs2012_xp,
                  LLVM-vs2013, LLVM-vs2013_xp, LLVM-vs2014, LLVM-vs2014_xp,
                  LLVM-vs2017, LLVM-vs2017_xp, v141, v141_xp, v141_clang_c2, v142]
        cppstd: [None, 14, 17, 20]
    clang:
        version: ["3.3", "3.4", "3.5", "3.6", "3.7", "3.8", "3.9", "4.0",
                  "5.0", "6.0", "7.0",
                  "8"]
        libcxx: [libstdc++, libstdc++11, libc++]
        cppstd: [None, 98, gnu98, 11, gnu11, 14, gnu14, 17, gnu17, 20, gnu20]
    apple-clang:
        version: ["5.0", "5.1", "6.0", "6.1", "7.0", "7.3", "8.0", "8.1", "9.0", "9.1", "10.0"]
        libcxx: [libstdc++, libc++]
        cppstd: [None, 98, gnu98, 11, gnu11, 14, gnu14, 17, gnu17, 20, gnu20]

build_type: [None, Debug, Release, RelWithDebInfo, MinSizeRel]
cppstd: [None, 98, gnu98, 11, gnu11, 14, gnu14, 17, gnu17, 20, gnu20]  # Deprecated, use compiler.cppstd
"""

settings_1_15_1 = settings_1_15_0
settings_1_15_2 = settings_1_15_1
settings_1_15_3 = settings_1_15_2
settings_1_15_4 = settings_1_15_3
settings_1_15_5 = settings_1_15_4

settings_1_16_0 = """
# Only for cross building, 'os_build/arch_build' is the system that runs Conan
os_build: [Windows, WindowsStore, Linux, Macos, FreeBSD, SunOS, AIX]
arch_build: [x86, x86_64, ppc32be, ppc32, ppc64le, ppc64, armv5el, armv5hf, armv6, armv7, armv7hf, armv7s, armv7k, armv8, armv8_32, armv8.3, sparc, sparcv9, mips, mips64, avr, s390, s390x, sh4le]

# Only for building cross compilation tools, 'os_target/arch_target' is the system for
# which the tools generate code
os_target: [Windows, Linux, Macos, Android, iOS, watchOS, tvOS, FreeBSD, SunOS, AIX, Arduino, Neutrino]
arch_target: [x86, x86_64, ppc32be, ppc32, ppc64le, ppc64, armv5el, armv5hf, armv6, armv7, armv7hf, armv7s, armv7k, armv8, armv8_32, armv8.3, sparc, sparcv9, mips, mips64, avr, s390, s390x, asm.js, wasm, sh4le]

# Rest of the settings are "host" settings:
# - For native building/cross building: Where the library/program will run.
# - For building cross compilation tools: Where the cross compiler will run.
os:
    Windows:
        subsystem: [None, cygwin, msys, msys2, wsl]
    WindowsStore:
        version: ["8.1", "10.0"]
    WindowsCE:
        platform: ANY
        version: ["5.0", "6.0", "7.0", "8.0"]
    Linux:
    Macos:
        version: [None, "10.6", "10.7", "10.8", "10.9", "10.10", "10.11", "10.12", "10.13", "10.14"]
    Android:
        api_level: ANY
    iOS:
        version: ["7.0", "7.1", "8.0", "8.1", "8.2", "8.3", "9.0", "9.1", "9.2", "9.3", "10.0", "10.1", "10.2", "10.3", "11.0", "11.1", "11.2", "11.3", "11.4", "12.0", "12.1"]
    watchOS:
        version: ["4.0", "4.1", "4.2", "4.3", "5.0", "5.1"]
    tvOS:
        version: ["11.0", "11.1", "11.2", "11.3", "11.4", "12.0", "12.1"]
    FreeBSD:
    SunOS:
    AIX:
    Arduino:
        board: ANY
    Emscripten:
    Neutrino:
        version: ["6.4", "6.5", "6.6", "7.0"]
arch: [x86, x86_64, ppc32be, ppc32, ppc64le, ppc64, armv4, armv4i, armv5el, armv5hf, armv6, armv7, armv7hf, armv7s, armv7k, armv8, armv8_32, armv8.3, sparc, sparcv9, mips, mips64, avr, s390, s390x, asm.js, wasm, sh4le]
compiler:
    sun-cc:
        version: ["5.10", "5.11", "5.12", "5.13", "5.14"]
        threads: [None, posix]
        libcxx: [libCstd, libstdcxx, libstlport, libstdc++]
    gcc:
        version: ["4.1", "4.4", "4.5", "4.6", "4.7", "4.8", "4.9",
                  "5", "5.1", "5.2", "5.3", "5.4", "5.5",
                  "6", "6.1", "6.2", "6.3", "6.4",
                  "7", "7.1", "7.2", "7.3",
                  "8", "8.1", "8.2", "8.3",
                  "9", "9.1"]
        libcxx: [libstdc++, libstdc++11]
        threads: [None, posix, win32] #  Windows MinGW
        exception: [None, dwarf2, sjlj, seh] # Windows MinGW
        cppstd: [None, 98, gnu98, 11, gnu11, 14, gnu14, 17, gnu17, 20, gnu20]
    Visual Studio:
        runtime: [MD, MT, MTd, MDd]
        version: ["8", "9", "10", "11", "12", "14", "15", "16"]
        toolset: [None, v90, v100, v110, v110_xp, v120, v120_xp,
                  v140, v140_xp, v140_clang_c2, LLVM-vs2012, LLVM-vs2012_xp,
                  LLVM-vs2013, LLVM-vs2013_xp, LLVM-vs2014, LLVM-vs2014_xp,
                  LLVM-vs2017, LLVM-vs2017_xp, v141, v141_xp, v141_clang_c2, v142]
        cppstd: [None, 14, 17, 20]
    clang:
        version: ["3.3", "3.4", "3.5", "3.6", "3.7", "3.8", "3.9", "4.0",
                  "5.0", "6.0", "7.0",
                  "8"]
        libcxx: [libstdc++, libstdc++11, libc++, c++_shared, c++_static]
        cppstd: [None, 98, gnu98, 11, gnu11, 14, gnu14, 17, gnu17, 20, gnu20]
    apple-clang:
        version: ["5.0", "5.1", "6.0", "6.1", "7.0", "7.3", "8.0", "8.1", "9.0", "9.1", "10.0"]
        libcxx: [libstdc++, libc++]
        cppstd: [None, 98, gnu98, 11, gnu11, 14, gnu14, 17, gnu17, 20, gnu20]
    qcc:
        version: ["4.4", "5.4"]
        libcxx: [cxx, gpp, cpp, cpp-ne, accp, acpp-ne, ecpp, ecpp-ne]

build_type: [None, Debug, Release, RelWithDebInfo, MinSizeRel]
cppstd: [None, 98, gnu98, 11, gnu11, 14, gnu14, 17, gnu17, 20, gnu20]  # Deprecated, use compiler.cppstd
"""

settings_1_16_1 = settings_1_16_0
settings_1_17_0 = """
# Only for cross building, 'os_build/arch_build' is the system that runs Conan
os_build: [Windows, WindowsStore, Linux, Macos, FreeBSD, SunOS, AIX]
arch_build: [x86, x86_64, ppc32be, ppc32, ppc64le, ppc64, armv5el, armv5hf, armv6, armv7, armv7hf, armv7s, armv7k, armv8, armv8_32, armv8.3, sparc, sparcv9, mips, mips64, avr, s390, s390x, sh4le]

# Only for building cross compilation tools, 'os_target/arch_target' is the system for
# which the tools generate code
os_target: [Windows, Linux, Macos, Android, iOS, watchOS, tvOS, FreeBSD, SunOS, AIX, Arduino, Neutrino]
arch_target: [x86, x86_64, ppc32be, ppc32, ppc64le, ppc64, armv5el, armv5hf, armv6, armv7, armv7hf, armv7s, armv7k, armv8, armv8_32, armv8.3, sparc, sparcv9, mips, mips64, avr, s390, s390x, asm.js, wasm, sh4le]

# Rest of the settings are "host" settings:
# - For native building/cross building: Where the library/program will run.
# - For building cross compilation tools: Where the cross compiler will run.
os:
    Windows:
        subsystem: [None, cygwin, msys, msys2, wsl]
    WindowsStore:
        version: ["8.1", "10.0"]
    WindowsCE:
        platform: ANY
        version: ["5.0", "6.0", "7.0", "8.0"]
    Linux:
    Macos:
        version: [None, "10.6", "10.7", "10.8", "10.9", "10.10", "10.11", "10.12", "10.13", "10.14"]
    Android:
        api_level: ANY
    iOS:
        version: ["7.0", "7.1", "8.0", "8.1", "8.2", "8.3", "9.0", "9.1", "9.2", "9.3", "10.0", "10.1", "10.2", "10.3", "11.0", "11.1", "11.2", "11.3", "11.4", "12.0", "12.1"]
    watchOS:
        version: ["4.0", "4.1", "4.2", "4.3", "5.0", "5.1"]
    tvOS:
        version: ["11.0", "11.1", "11.2", "11.3", "11.4", "12.0", "12.1"]
    FreeBSD:
    SunOS:
    AIX:
    Arduino:
        board: ANY
    Emscripten:
    Neutrino:
        version: ["6.4", "6.5", "6.6", "7.0"]
arch: [x86, x86_64, ppc32be, ppc32, ppc64le, ppc64, armv4, armv4i, armv5el, armv5hf, armv6, armv7, armv7hf, armv7s, armv7k, armv8, armv8_32, armv8.3, sparc, sparcv9, mips, mips64, avr, s390, s390x, asm.js, wasm, sh4le]
compiler:
    sun-cc:
        version: ["5.10", "5.11", "5.12", "5.13", "5.14"]
        threads: [None, posix]
        libcxx: [libCstd, libstdcxx, libstlport, libstdc++]
    gcc:
        version: ["4.1", "4.4", "4.5", "4.6", "4.7", "4.8", "4.9",
                  "5", "5.1", "5.2", "5.3", "5.4", "5.5",
                  "6", "6.1", "6.2", "6.3", "6.4",
                  "7", "7.1", "7.2", "7.3",
                  "8", "8.1", "8.2", "8.3",
                  "9", "9.1"]
        libcxx: [libstdc++, libstdc++11]
        threads: [None, posix, win32] #  Windows MinGW
        exception: [None, dwarf2, sjlj, seh] # Windows MinGW
        cppstd: [None, 98, gnu98, 11, gnu11, 14, gnu14, 17, gnu17, 20, gnu20]
    Visual Studio:
        runtime: [MD, MT, MTd, MDd]
        version: ["8", "9", "10", "11", "12", "14", "15", "16"]
        toolset: [None, v90, v100, v110, v110_xp, v120, v120_xp,
                  v140, v140_xp, v140_clang_c2, LLVM-vs2012, LLVM-vs2012_xp,
                  LLVM-vs2013, LLVM-vs2013_xp, LLVM-vs2014, LLVM-vs2014_xp,
                  LLVM-vs2017, LLVM-vs2017_xp, v141, v141_xp, v141_clang_c2, v142]
        cppstd: [None, 14, 17, 20]
    clang:
        version: ["3.3", "3.4", "3.5", "3.6", "3.7", "3.8", "3.9", "4.0",
                  "5.0", "6.0", "7.0",
                  "8"]
        libcxx: [libstdc++, libstdc++11, libc++, c++_shared, c++_static]
        cppstd: [None, 98, gnu98, 11, gnu11, 14, gnu14, 17, gnu17, 20, gnu20]
    apple-clang:
        version: ["5.0", "5.1", "6.0", "6.1", "7.0", "7.3", "8.0", "8.1", "9.0", "9.1", "10.0", "11.0"]
        libcxx: [libstdc++, libc++]
        cppstd: [None, 98, gnu98, 11, gnu11, 14, gnu14, 17, gnu17, 20, gnu20]
    qcc:
        version: ["4.4", "5.4"]
        libcxx: [cxx, gpp, cpp, cpp-ne, accp, acpp-ne, ecpp, ecpp-ne]

build_type: [None, Debug, Release, RelWithDebInfo, MinSizeRel]
cppstd: [None, 98, gnu98, 11, gnu11, 14, gnu14, 17, gnu17, 20, gnu20]  # Deprecated, use compiler.cppstd
"""

settings_1_17_1 = """
# Only for cross building, 'os_build/arch_build' is the system that runs Conan
os_build: [Windows, WindowsStore, Linux, Macos, FreeBSD, SunOS, AIX]
arch_build: [x86, x86_64, ppc32be, ppc32, ppc64le, ppc64, armv5el, armv5hf, armv6, armv7, armv7hf, armv7s, armv7k, armv8, armv8_32, armv8.3, sparc, sparcv9, mips, mips64, avr, s390, s390x, sh4le]

# Only for building cross compilation tools, 'os_target/arch_target' is the system for
# which the tools generate code
os_target: [Windows, Linux, Macos, Android, iOS, watchOS, tvOS, FreeBSD, SunOS, AIX, Arduino, Neutrino]
arch_target: [x86, x86_64, ppc32be, ppc32, ppc64le, ppc64, armv5el, armv5hf, armv6, armv7, armv7hf, armv7s, armv7k, armv8, armv8_32, armv8.3, sparc, sparcv9, mips, mips64, avr, s390, s390x, asm.js, wasm, sh4le]

# Rest of the settings are "host" settings:
# - For native building/cross building: Where the library/program will run.
# - For building cross compilation tools: Where the cross compiler will run.
os:
    Windows:
        subsystem: [None, cygwin, msys, msys2, wsl]
    WindowsStore:
        version: ["8.1", "10.0"]
    WindowsCE:
        platform: ANY
        version: ["5.0", "6.0", "7.0", "8.0"]
    Linux:
    Macos:
        version: [None, "10.6", "10.7", "10.8", "10.9", "10.10", "10.11", "10.12", "10.13", "10.14"]
    Android:
        api_level: ANY
    iOS:
        version: ["7.0", "7.1", "8.0", "8.1", "8.2", "8.3", "9.0", "9.1", "9.2", "9.3", "10.0", "10.1", "10.2", "10.3", "11.0", "11.1", "11.2", "11.3", "11.4", "12.0", "12.1"]
    watchOS:
        version: ["4.0", "4.1", "4.2", "4.3", "5.0", "5.1"]
    tvOS:
        version: ["11.0", "11.1", "11.2", "11.3", "11.4", "12.0", "12.1"]
    FreeBSD:
    SunOS:
    AIX:
    Arduino:
        board: ANY
    Emscripten:
    Neutrino:
        version: ["6.4", "6.5", "6.6", "7.0"]
arch: [x86, x86_64, ppc32be, ppc32, ppc64le, ppc64, armv4, armv4i, armv5el, armv5hf, armv6, armv7, armv7hf, armv7s, armv7k, armv8, armv8_32, armv8.3, sparc, sparcv9, mips, mips64, avr, s390, s390x, asm.js, wasm, sh4le]
compiler:
    sun-cc:
        version: ["5.10", "5.11", "5.12", "5.13", "5.14"]
        threads: [None, posix]
        libcxx: [libCstd, libstdcxx, libstlport, libstdc++]
    gcc:
        version: ["4.1", "4.4", "4.5", "4.6", "4.7", "4.8", "4.9",
                  "5", "5.1", "5.2", "5.3", "5.4", "5.5",
                  "6", "6.1", "6.2", "6.3", "6.4",
                  "7", "7.1", "7.2", "7.3",
                  "8", "8.1", "8.2", "8.3",
                  "9", "9.1"]
        libcxx: [libstdc++, libstdc++11]
        threads: [None, posix, win32] #  Windows MinGW
        exception: [None, dwarf2, sjlj, seh] # Windows MinGW
        cppstd: [None, 98, gnu98, 11, gnu11, 14, gnu14, 17, gnu17, 20, gnu20]
    Visual Studio:
        runtime: [MD, MT, MTd, MDd]
        version: ["8", "9", "10", "11", "12", "14", "15", "16"]
        toolset: [None, v90, v100, v110, v110_xp, v120, v120_xp,
                  v140, v140_xp, v140_clang_c2, LLVM-vs2012, LLVM-vs2012_xp,
                  LLVM-vs2013, LLVM-vs2013_xp, LLVM-vs2014, LLVM-vs2014_xp,
                  LLVM-vs2017, LLVM-vs2017_xp, v141, v141_xp, v141_clang_c2, v142]
        cppstd: [None, 14, 17, 20]
    clang:
        version: ["3.3", "3.4", "3.5", "3.6", "3.7", "3.8", "3.9", "4.0",
                  "5.0", "6.0", "7.0", "7.1",
                  "8"]
        libcxx: [libstdc++, libstdc++11, libc++, c++_shared, c++_static]
        cppstd: [None, 98, gnu98, 11, gnu11, 14, gnu14, 17, gnu17, 20, gnu20]
    apple-clang:
        version: ["5.0", "5.1", "6.0", "6.1", "7.0", "7.3", "8.0", "8.1", "9.0", "9.1", "10.0", "11.0"]
        libcxx: [libstdc++, libc++]
        cppstd: [None, 98, gnu98, 11, gnu11, 14, gnu14, 17, gnu17, 20, gnu20]
    qcc:
        version: ["4.4", "5.4"]
        libcxx: [cxx, gpp, cpp, cpp-ne, accp, acpp-ne, ecpp, ecpp-ne]

build_type: [None, Debug, Release, RelWithDebInfo, MinSizeRel]
cppstd: [None, 98, gnu98, 11, gnu11, 14, gnu14, 17, gnu17, 20, gnu20]  # Deprecated, use compiler.cppstd
"""

settings_1_17_2 = settings_1_17_1

settings_1_18_0 = settings_1_17_2
settings_1_18_1 = settings_1_18_0
settings_1_18_2 = settings_1_18_1
settings_1_18_3 = settings_1_18_2
settings_1_18_4 = settings_1_18_3
settings_1_18_5 = settings_1_18_4
settings_1_19_0 = """
# Only for cross building, 'os_build/arch_build' is the system that runs Conan
os_build: [Windows, WindowsStore, Linux, Macos, FreeBSD, SunOS, AIX]
arch_build: [x86, x86_64, ppc32be, ppc32, ppc64le, ppc64, armv5el, armv5hf, armv6, armv7, armv7hf, armv7s, armv7k, armv8, armv8_32, armv8.3, sparc, sparcv9, mips, mips64, avr, s390, s390x, sh4le]

# Only for building cross compilation tools, 'os_target/arch_target' is the system for
# which the tools generate code
os_target: [Windows, Linux, Macos, Android, iOS, watchOS, tvOS, FreeBSD, SunOS, AIX, Arduino, Neutrino]
arch_target: [x86, x86_64, ppc32be, ppc32, ppc64le, ppc64, armv5el, armv5hf, armv6, armv7, armv7hf, armv7s, armv7k, armv8, armv8_32, armv8.3, sparc, sparcv9, mips, mips64, avr, s390, s390x, asm.js, wasm, sh4le]

# Rest of the settings are "host" settings:
# - For native building/cross building: Where the library/program will run.
# - For building cross compilation tools: Where the cross compiler will run.
os:
    Windows:
        subsystem: [None, cygwin, msys, msys2, wsl]
    WindowsStore:
        version: ["8.1", "10.0"]
    WindowsCE:
        platform: ANY
        version: ["5.0", "6.0", "7.0", "8.0"]
    Linux:
    Macos:
        version: [None, "10.6", "10.7", "10.8", "10.9", "10.10", "10.11", "10.12", "10.13", "10.14", "10.15"]
    Android:
        api_level: ANY
    iOS:
        version: ["7.0", "7.1", "8.0", "8.1", "8.2", "8.3", "9.0", "9.1", "9.2", "9.3", "10.0", "10.1", "10.2", "10.3", "11.0", "11.1", "11.2", "11.3", "11.4", "12.0", "12.1", "12.2", "12.3", "12.4", "13.0", "13.1"]
    watchOS:
        version: ["4.0", "4.1", "4.2", "4.3", "5.0", "5.1", "5.2", "5.3", "6.0", "6.1"]
    tvOS:
        version: ["11.0", "11.1", "11.2", "11.3", "11.4", "12.0", "12.1", "12.2", "12.3", "12.4", "13.0"]
    FreeBSD:
    SunOS:
    AIX:
    Arduino:
        board: ANY
    Emscripten:
    Neutrino:
        version: ["6.4", "6.5", "6.6", "7.0"]
arch: [x86, x86_64, ppc32be, ppc32, ppc64le, ppc64, armv4, armv4i, armv5el, armv5hf, armv6, armv7, armv7hf, armv7s, armv7k, armv8, armv8_32, armv8.3, sparc, sparcv9, mips, mips64, avr, s390, s390x, asm.js, wasm, sh4le]
compiler:
    sun-cc:
        version: ["5.10", "5.11", "5.12", "5.13", "5.14"]
        threads: [None, posix]
        libcxx: [libCstd, libstdcxx, libstlport, libstdc++]
    gcc:
        version: ["4.1", "4.4", "4.5", "4.6", "4.7", "4.8", "4.9",
                  "5", "5.1", "5.2", "5.3", "5.4", "5.5",
                  "6", "6.1", "6.2", "6.3", "6.4",
                  "7", "7.1", "7.2", "7.3",
                  "8", "8.1", "8.2", "8.3",
                  "9", "9.1", "9.2"]
        libcxx: [libstdc++, libstdc++11]
        threads: [None, posix, win32] #  Windows MinGW
        exception: [None, dwarf2, sjlj, seh] # Windows MinGW
        cppstd: [None, 98, gnu98, 11, gnu11, 14, gnu14, 17, gnu17, 20, gnu20]
    Visual Studio:
        runtime: [MD, MT, MTd, MDd]
        version: ["8", "9", "10", "11", "12", "14", "15", "16"]
        toolset: [None, v90, v100, v110, v110_xp, v120, v120_xp,
                  v140, v140_xp, v140_clang_c2, LLVM-vs2012, LLVM-vs2012_xp,
                  LLVM-vs2013, LLVM-vs2013_xp, LLVM-vs2014, LLVM-vs2014_xp,
                  LLVM-vs2017, LLVM-vs2017_xp, v141, v141_xp, v141_clang_c2, v142]
        cppstd: [None, 14, 17, 20]
    clang:
        version: ["3.3", "3.4", "3.5", "3.6", "3.7", "3.8", "3.9", "4.0",
                  "5.0", "6.0", "7.0", "7.1",
                  "8", "9"]
        libcxx: [libstdc++, libstdc++11, libc++, c++_shared, c++_static]
        cppstd: [None, 98, gnu98, 11, gnu11, 14, gnu14, 17, gnu17, 20, gnu20]
    apple-clang:
        version: ["5.0", "5.1", "6.0", "6.1", "7.0", "7.3", "8.0", "8.1", "9.0", "9.1", "10.0", "11.0"]
        libcxx: [libstdc++, libc++]
        cppstd: [None, 98, gnu98, 11, gnu11, 14, gnu14, 17, gnu17, 20, gnu20]
    qcc:
        version: ["4.4", "5.4"]
        libcxx: [cxx, gpp, cpp, cpp-ne, accp, acpp-ne, ecpp, ecpp-ne]

build_type: [None, Debug, Release, RelWithDebInfo, MinSizeRel]
cppstd: [None, 98, gnu98, 11, gnu11, 14, gnu14, 17, gnu17, 20, gnu20]  # Deprecated, use compiler.cppstd
"""

settings_1_19_1 = settings_1_19_0
settings_1_19_2 = settings_1_19_1
settings_1_19_3 = settings_1_19_2
settings_1_20_0 = """
# Only for cross building, 'os_build/arch_build' is the system that runs Conan
os_build: [Windows, WindowsStore, Linux, Macos, FreeBSD, SunOS, AIX]
arch_build: [x86, x86_64, ppc32be, ppc32, ppc64le, ppc64, armv5el, armv5hf, armv6, armv7, armv7hf, armv7s, armv7k, armv8, armv8_32, armv8.3, sparc, sparcv9, mips, mips64, avr, s390, s390x, sh4le]

# Only for building cross compilation tools, 'os_target/arch_target' is the system for
# which the tools generate code
os_target: [Windows, Linux, Macos, Android, iOS, watchOS, tvOS, FreeBSD, SunOS, AIX, Arduino, Neutrino]
arch_target: [x86, x86_64, ppc32be, ppc32, ppc64le, ppc64, armv5el, armv5hf, armv6, armv7, armv7hf, armv7s, armv7k, armv8, armv8_32, armv8.3, sparc, sparcv9, mips, mips64, avr, s390, s390x, asm.js, wasm, sh4le]

# Rest of the settings are "host" settings:
# - For native building/cross building: Where the library/program will run.
# - For building cross compilation tools: Where the cross compiler will run.
os:
    Windows:
        subsystem: [None, cygwin, msys, msys2, wsl]
    WindowsStore:
        version: ["8.1", "10.0"]
    WindowsCE:
        platform: ANY
        version: ["5.0", "6.0", "7.0", "8.0"]
    Linux:
    Macos:
        version: [None, "10.6", "10.7", "10.8", "10.9", "10.10", "10.11", "10.12", "10.13", "10.14", "10.15"]
    Android:
        api_level: ANY
    iOS:
        version: ["7.0", "7.1", "8.0", "8.1", "8.2", "8.3", "9.0", "9.1", "9.2", "9.3", "10.0", "10.1", "10.2", "10.3", "11.0", "11.1", "11.2", "11.3", "11.4", "12.0", "12.1", "12.2", "12.3", "12.4", "13.0", "13.1"]
    watchOS:
        version: ["4.0", "4.1", "4.2", "4.3", "5.0", "5.1", "5.2", "5.3", "6.0", "6.1"]
    tvOS:
        version: ["11.0", "11.1", "11.2", "11.3", "11.4", "12.0", "12.1", "12.2", "12.3", "12.4", "13.0"]
    FreeBSD:
    SunOS:
    AIX:
    Arduino:
        board: ANY
    Emscripten:
    Neutrino:
        version: ["6.4", "6.5", "6.6", "7.0"]
arch: [x86, x86_64, ppc32be, ppc32, ppc64le, ppc64, armv4, armv4i, armv5el, armv5hf, armv6, armv7, armv7hf, armv7s, armv7k, armv8, armv8_32, armv8.3, sparc, sparcv9, mips, mips64, avr, s390, s390x, asm.js, wasm, sh4le]
compiler:
    sun-cc:
        version: ["5.10", "5.11", "5.12", "5.13", "5.14"]
        threads: [None, posix]
        libcxx: [libCstd, libstdcxx, libstlport, libstdc++]
    gcc:
        version: ["4.1", "4.4", "4.5", "4.6", "4.7", "4.8", "4.9",
                  "5", "5.1", "5.2", "5.3", "5.4", "5.5",
                  "6", "6.1", "6.2", "6.3", "6.4",
                  "7", "7.1", "7.2", "7.3", "7.4",
                  "8", "8.1", "8.2", "8.3",
                  "9", "9.1", "9.2"]
        libcxx: [libstdc++, libstdc++11]
        threads: [None, posix, win32] #  Windows MinGW
        exception: [None, dwarf2, sjlj, seh] # Windows MinGW
        cppstd: [None, 98, gnu98, 11, gnu11, 14, gnu14, 17, gnu17, 20, gnu20]
    Visual Studio:
        runtime: [MD, MT, MTd, MDd]
        version: ["8", "9", "10", "11", "12", "14", "15", "16"]
        toolset: [None, v90, v100, v110, v110_xp, v120, v120_xp,
                  v140, v140_xp, v140_clang_c2, LLVM-vs2012, LLVM-vs2012_xp,
                  LLVM-vs2013, LLVM-vs2013_xp, LLVM-vs2014, LLVM-vs2014_xp,
                  LLVM-vs2017, LLVM-vs2017_xp, v141, v141_xp, v141_clang_c2, v142]
        cppstd: [None, 14, 17, 20]
    clang:
        version: ["3.3", "3.4", "3.5", "3.6", "3.7", "3.8", "3.9", "4.0",
                  "5.0", "6.0", "7.0", "7.1",
                  "8", "9", "10"]
        libcxx: [libstdc++, libstdc++11, libc++, c++_shared, c++_static]
        cppstd: [None, 98, gnu98, 11, gnu11, 14, gnu14, 17, gnu17, 20, gnu20]
    apple-clang:
        version: ["5.0", "5.1", "6.0", "6.1", "7.0", "7.3", "8.0", "8.1", "9.0", "9.1", "10.0", "11.0"]
        libcxx: [libstdc++, libc++]
        cppstd: [None, 98, gnu98, 11, gnu11, 14, gnu14, 17, gnu17, 20, gnu20]
    qcc:
        version: ["4.4", "5.4"]
        libcxx: [cxx, gpp, cpp, cpp-ne, accp, acpp-ne, ecpp, ecpp-ne]

build_type: [None, Debug, Release, RelWithDebInfo, MinSizeRel]
cppstd: [None, 98, gnu98, 11, gnu11, 14, gnu14, 17, gnu17, 20, gnu20]  # Deprecated, use compiler.cppstd
"""

settings_1_20_1 = settings_1_20_0
settings_1_20_2 = settings_1_20_1
settings_1_20_3 = settings_1_20_2
settings_1_20_4 = settings_1_20_3
settings_1_20_5 = settings_1_20_4
settings_1_21_0 = """
# Only for cross building, 'os_build/arch_build' is the system that runs Conan
os_build: [Windows, WindowsStore, Linux, Macos, FreeBSD, SunOS, AIX]
arch_build: [x86, x86_64, ppc32be, ppc32, ppc64le, ppc64, armv5el, armv5hf, armv6, armv7, armv7hf, armv7s, armv7k, armv8, armv8_32, armv8.3, sparc, sparcv9, mips, mips64, avr, s390, s390x, sh4le]

# Only for building cross compilation tools, 'os_target/arch_target' is the system for
# which the tools generate code
os_target: [Windows, Linux, Macos, Android, iOS, watchOS, tvOS, FreeBSD, SunOS, AIX, Arduino, Neutrino]
arch_target: [x86, x86_64, ppc32be, ppc32, ppc64le, ppc64, armv5el, armv5hf, armv6, armv7, armv7hf, armv7s, armv7k, armv8, armv8_32, armv8.3, sparc, sparcv9, mips, mips64, avr, s390, s390x, asm.js, wasm, sh4le]

# Rest of the settings are "host" settings:
# - For native building/cross building: Where the library/program will run.
# - For building cross compilation tools: Where the cross compiler will run.
os:
    Windows:
        subsystem: [None, cygwin, msys, msys2, wsl]
    WindowsStore:
        version: ["8.1", "10.0"]
    WindowsCE:
        platform: ANY
        version: ["5.0", "6.0", "7.0", "8.0"]
    Linux:
    Macos:
        version: [None, "10.6", "10.7", "10.8", "10.9", "10.10", "10.11", "10.12", "10.13", "10.14", "10.15"]
    Android:
        api_level: ANY
    iOS:
        version: ["7.0", "7.1", "8.0", "8.1", "8.2", "8.3", "9.0", "9.1", "9.2", "9.3", "10.0", "10.1", "10.2", "10.3", "11.0", "11.1", "11.2", "11.3", "11.4", "12.0", "12.1", "12.2", "12.3", "12.4", "13.0", "13.1"]
    watchOS:
        version: ["4.0", "4.1", "4.2", "4.3", "5.0", "5.1", "5.2", "5.3", "6.0", "6.1"]
    tvOS:
        version: ["11.0", "11.1", "11.2", "11.3", "11.4", "12.0", "12.1", "12.2", "12.3", "12.4", "13.0"]
    FreeBSD:
    SunOS:
    AIX:
    Arduino:
        board: ANY
    Emscripten:
    Neutrino:
        version: ["6.4", "6.5", "6.6", "7.0"]
arch: [x86, x86_64, ppc32be, ppc32, ppc64le, ppc64, armv4, armv4i, armv5el, armv5hf, armv6, armv7, armv7hf, armv7s, armv7k, armv8, armv8_32, armv8.3, sparc, sparcv9, mips, mips64, avr, s390, s390x, asm.js, wasm, sh4le]
compiler:
    sun-cc:
        version: ["5.10", "5.11", "5.12", "5.13", "5.14"]
        threads: [None, posix]
        libcxx: [libCstd, libstdcxx, libstlport, libstdc++]
    gcc: &gcc
        version: ["4.1", "4.4", "4.5", "4.6", "4.7", "4.8", "4.9",
                  "5", "5.1", "5.2", "5.3", "5.4", "5.5",
                  "6", "6.1", "6.2", "6.3", "6.4",
                  "7", "7.1", "7.2", "7.3", "7.4",
                  "8", "8.1", "8.2", "8.3",
                  "9", "9.1", "9.2"]
        libcxx: [libstdc++, libstdc++11]
        threads: [None, posix, win32] #  Windows MinGW
        exception: [None, dwarf2, sjlj, seh] # Windows MinGW
        cppstd: [None, 98, gnu98, 11, gnu11, 14, gnu14, 17, gnu17, 20, gnu20]
    Visual Studio: &visual_studio
        runtime: [MD, MT, MTd, MDd]
        version: ["8", "9", "10", "11", "12", "14", "15", "16"]
        toolset: [None, v90, v100, v110, v110_xp, v120, v120_xp,
                  v140, v140_xp, v140_clang_c2, LLVM-vs2012, LLVM-vs2012_xp,
                  LLVM-vs2013, LLVM-vs2013_xp, LLVM-vs2014, LLVM-vs2014_xp,
                  LLVM-vs2017, LLVM-vs2017_xp, v141, v141_xp, v141_clang_c2, v142]
        cppstd: [None, 14, 17, 20]
    clang:
        version: ["3.3", "3.4", "3.5", "3.6", "3.7", "3.8", "3.9", "4.0",
                  "5.0", "6.0", "7.0", "7.1",
                  "8", "9", "10"]
        libcxx: [libstdc++, libstdc++11, libc++, c++_shared, c++_static]
        cppstd: [None, 98, gnu98, 11, gnu11, 14, gnu14, 17, gnu17, 20, gnu20]
    apple-clang:
        version: ["5.0", "5.1", "6.0", "6.1", "7.0", "7.3", "8.0", "8.1", "9.0", "9.1", "10.0", "11.0"]
        libcxx: [libstdc++, libc++]
        cppstd: [None, 98, gnu98, 11, gnu11, 14, gnu14, 17, gnu17, 20, gnu20]
    intel:
        version: ["11", "12", "13", "14", "15", "16", "17", "18", "19"]
        base:
            gcc:
                <<: *gcc
                threads: [None]
                exception: [None]
            Visual Studio:
                <<: *visual_studio
    qcc:
        version: ["4.4", "5.4"]
        libcxx: [cxx, gpp, cpp, cpp-ne, accp, acpp-ne, ecpp, ecpp-ne]

build_type: [None, Debug, Release, RelWithDebInfo, MinSizeRel]
cppstd: [None, 98, gnu98, 11, gnu11, 14, gnu14, 17, gnu17, 20, gnu20]  # Deprecated, use compiler.cppstd
"""

settings_1_21_1 = settings_1_21_0
settings_1_21_2 = settings_1_21_1
settings_1_21_3 = settings_1_21_2

settings_1_22_0 = settings_1_21_2
settings_1_22_1 = settings_1_22_0
settings_1_22_2 = settings_1_22_1
settings_1_22_3 = settings_1_22_2

settings_1_23_0 = """
# Only for cross building, 'os_build/arch_build' is the system that runs Conan
os_build: [Windows, WindowsStore, Linux, Macos, FreeBSD, SunOS, AIX]
arch_build: [x86, x86_64, ppc32be, ppc32, ppc64le, ppc64, armv5el, armv5hf, armv6, armv7, armv7hf, armv7s, armv7k, armv8, armv8_32, armv8.3, sparc, sparcv9, mips, mips64, avr, s390, s390x, sh4le]

# Only for building cross compilation tools, 'os_target/arch_target' is the system for
# which the tools generate code
os_target: [Windows, Linux, Macos, Android, iOS, watchOS, tvOS, FreeBSD, SunOS, AIX, Arduino, Neutrino]
arch_target: [x86, x86_64, ppc32be, ppc32, ppc64le, ppc64, armv5el, armv5hf, armv6, armv7, armv7hf, armv7s, armv7k, armv8, armv8_32, armv8.3, sparc, sparcv9, mips, mips64, avr, s390, s390x, asm.js, wasm, sh4le]

# Rest of the settings are "host" settings:
# - For native building/cross building: Where the library/program will run.
# - For building cross compilation tools: Where the cross compiler will run.
os:
    Windows:
        subsystem: [None, cygwin, msys, msys2, wsl]
    WindowsStore:
        version: ["8.1", "10.0"]
    WindowsCE:
        platform: ANY
        version: ["5.0", "6.0", "7.0", "8.0"]
    Linux:
    Macos:
        version: [None, "10.6", "10.7", "10.8", "10.9", "10.10", "10.11", "10.12", "10.13", "10.14", "10.15"]
    Android:
        api_level: ANY
    iOS:
        version: ["7.0", "7.1", "8.0", "8.1", "8.2", "8.3", "9.0", "9.1", "9.2", "9.3", "10.0", "10.1", "10.2", "10.3", "11.0", "11.1", "11.2", "11.3", "11.4", "12.0", "12.1", "12.2", "12.3", "12.4", "13.0", "13.1"]
    watchOS:
        version: ["4.0", "4.1", "4.2", "4.3", "5.0", "5.1", "5.2", "5.3", "6.0", "6.1"]
    tvOS:
        version: ["11.0", "11.1", "11.2", "11.3", "11.4", "12.0", "12.1", "12.2", "12.3", "12.4", "13.0"]
    FreeBSD:
    SunOS:
    AIX:
    Arduino:
        board: ANY
    Emscripten:
    Neutrino:
        version: ["6.4", "6.5", "6.6", "7.0"]
arch: [x86, x86_64, ppc32be, ppc32, ppc64le, ppc64, armv4, armv4i, armv5el, armv5hf, armv6, armv7, armv7hf, armv7s, armv7k, armv8, armv8_32, armv8.3, sparc, sparcv9, mips, mips64, avr, s390, s390x, asm.js, wasm, sh4le]
compiler:
    sun-cc:
        version: ["5.10", "5.11", "5.12", "5.13", "5.14"]
        threads: [None, posix]
        libcxx: [libCstd, libstdcxx, libstlport, libstdc++]
    gcc: &gcc
        version: ["4.1", "4.4", "4.5", "4.6", "4.7", "4.8", "4.9",
                  "5", "5.1", "5.2", "5.3", "5.4", "5.5",
                  "6", "6.1", "6.2", "6.3", "6.4",
                  "7", "7.1", "7.2", "7.3", "7.4",
                  "8", "8.1", "8.2", "8.3",
                  "9", "9.1", "9.2"]
        libcxx: [libstdc++, libstdc++11]
        threads: [None, posix, win32] #  Windows MinGW
        exception: [None, dwarf2, sjlj, seh] # Windows MinGW
        cppstd: [None, 98, gnu98, 11, gnu11, 14, gnu14, 17, gnu17, 20, gnu20]
    Visual Studio: &visual_studio
        runtime: [MD, MT, MTd, MDd]
        version: ["8", "9", "10", "11", "12", "14", "15", "16"]
        toolset: [None, v90, v100, v110, v110_xp, v120, v120_xp,
                  v140, v140_xp, v140_clang_c2, LLVM-vs2012, LLVM-vs2012_xp,
                  LLVM-vs2013, LLVM-vs2013_xp, LLVM-vs2014, LLVM-vs2014_xp,
                  LLVM-vs2017, LLVM-vs2017_xp, v141, v141_xp, v141_clang_c2, v142]
        cppstd: [None, 14, 17, 20]
    clang:
        version: ["3.3", "3.4", "3.5", "3.6", "3.7", "3.8", "3.9", "4.0",
                  "5.0", "6.0", "7.0", "7.1",
                  "8", "9", "10"]
        libcxx: [libstdc++, libstdc++11, libc++, c++_shared, c++_static]
        cppstd: [None, 98, gnu98, 11, gnu11, 14, gnu14, 17, gnu17, 20, gnu20]
    apple-clang:
        version: ["5.0", "5.1", "6.0", "6.1", "7.0", "7.3", "8.0", "8.1", "9.0", "9.1", "10.0", "11.0"]
        libcxx: [libstdc++, libc++]
        cppstd: [None, 98, gnu98, 11, gnu11, 14, gnu14, 17, gnu17, 20, gnu20]
    intel:
        version: ["11", "12", "13", "14", "15", "16", "17", "18", "19"]
        base:
            gcc:
                <<: *gcc
                threads: [None]
                exception: [None]
            Visual Studio:
                <<: *visual_studio
    qcc:
        version: ["4.4", "5.4"]
        libcxx: [cxx, gpp, cpp, cpp-ne, accp, acpp-ne, ecpp, ecpp-ne]

build_type: [None, Debug, Release, RelWithDebInfo, MinSizeRel]


cppstd: [None, 98, gnu98, 11, gnu11, 14, gnu14, 17, gnu17, 20, gnu20]  # Deprecated, use compiler.cppstd
"""

settings_1_24_0 = """
# Only for cross building, 'os_build/arch_build' is the system that runs Conan
os_build: [Windows, WindowsStore, Linux, Macos, FreeBSD, SunOS, AIX]
arch_build: [x86, x86_64, ppc32be, ppc32, ppc64le, ppc64, armv5el, armv5hf, armv6, armv7, armv7hf, armv7s, armv7k, armv8, armv8_32, armv8.3, sparc, sparcv9, mips, mips64, avr, s390, s390x, sh4le]

# Only for building cross compilation tools, 'os_target/arch_target' is the system for
# which the tools generate code
os_target: [Windows, Linux, Macos, Android, iOS, watchOS, tvOS, FreeBSD, SunOS, AIX, Arduino, Neutrino]
arch_target: [x86, x86_64, ppc32be, ppc32, ppc64le, ppc64, armv5el, armv5hf, armv6, armv7, armv7hf, armv7s, armv7k, armv8, armv8_32, armv8.3, sparc, sparcv9, mips, mips64, avr, s390, s390x, asm.js, wasm, sh4le]

# Rest of the settings are "host" settings:
# - For native building/cross building: Where the library/program will run.
# - For building cross compilation tools: Where the cross compiler will run.
os:
    Windows:
        subsystem: [None, cygwin, msys, msys2, wsl]
    WindowsStore:
        version: ["8.1", "10.0"]
    WindowsCE:
        platform: ANY
        version: ["5.0", "6.0", "7.0", "8.0"]
    Linux:
    Macos:
        version: [None, "10.6", "10.7", "10.8", "10.9", "10.10", "10.11", "10.12", "10.13", "10.14", "10.15"]
    Android:
        api_level: ANY
    iOS:
        version: ["7.0", "7.1", "8.0", "8.1", "8.2", "8.3", "9.0", "9.1", "9.2", "9.3", "10.0", "10.1", "10.2", "10.3", "11.0", "11.1", "11.2", "11.3", "11.4", "12.0", "12.1", "12.2", "12.3", "12.4", "13.0", "13.1"]
    watchOS:
        version: ["4.0", "4.1", "4.2", "4.3", "5.0", "5.1", "5.2", "5.3", "6.0", "6.1"]
    tvOS:
        version: ["11.0", "11.1", "11.2", "11.3", "11.4", "12.0", "12.1", "12.2", "12.3", "12.4", "13.0"]
    FreeBSD:
    SunOS:
    AIX:
    Arduino:
        board: ANY
    Emscripten:
    Neutrino:
        version: ["6.4", "6.5", "6.6", "7.0"]
arch: [x86, x86_64, ppc32be, ppc32, ppc64le, ppc64, armv4, armv4i, armv5el, armv5hf, armv6, armv7, armv7hf, armv7s, armv7k, armv8, armv8_32, armv8.3, sparc, sparcv9, mips, mips64, avr, s390, s390x, asm.js, wasm, sh4le]
compiler:
    sun-cc:
        version: ["5.10", "5.11", "5.12", "5.13", "5.14", "5.15"]
        threads: [None, posix]
        libcxx: [libCstd, libstdcxx, libstlport, libstdc++]
    gcc: &gcc
        version: ["4.1", "4.4", "4.5", "4.6", "4.7", "4.8", "4.9",
                  "5", "5.1", "5.2", "5.3", "5.4", "5.5",
                  "6", "6.1", "6.2", "6.3", "6.4",
                  "7", "7.1", "7.2", "7.3", "7.4",
                  "8", "8.1", "8.2", "8.3",
                  "9", "9.1", "9.2"]
        libcxx: [libstdc++, libstdc++11]
        threads: [None, posix, win32] #  Windows MinGW
        exception: [None, dwarf2, sjlj, seh] # Windows MinGW
        cppstd: [None, 98, gnu98, 11, gnu11, 14, gnu14, 17, gnu17, 20, gnu20]
    Visual Studio: &visual_studio
        runtime: [MD, MT, MTd, MDd]
        version: ["8", "9", "10", "11", "12", "14", "15", "16"]
        toolset: [None, v90, v100, v110, v110_xp, v120, v120_xp,
                  v140, v140_xp, v140_clang_c2, LLVM-vs2012, LLVM-vs2012_xp,
                  LLVM-vs2013, LLVM-vs2013_xp, LLVM-vs2014, LLVM-vs2014_xp,
                  LLVM-vs2017, LLVM-vs2017_xp, v141, v141_xp, v141_clang_c2, v142]
        cppstd: [None, 14, 17, 20]
    clang:
        version: ["3.3", "3.4", "3.5", "3.6", "3.7", "3.8", "3.9", "4.0",
                  "5.0", "6.0", "7.0", "7.1",
                  "8", "9", "10"]
        libcxx: [libstdc++, libstdc++11, libc++, c++_shared, c++_static]
        cppstd: [None, 98, gnu98, 11, gnu11, 14, gnu14, 17, gnu17, 20, gnu20]
    apple-clang: &apple_clang
        version: ["5.0", "5.1", "6.0", "6.1", "7.0", "7.3", "8.0", "8.1", "9.0", "9.1", "10.0", "11.0"]
        libcxx: [libstdc++, libc++]
        cppstd: [None, 98, gnu98, 11, gnu11, 14, gnu14, 17, gnu17, 20, gnu20]
    intel:
        version: ["11", "12", "13", "14", "15", "16", "17", "18", "19"]
        base:
            gcc:
                <<: *gcc
                threads: [None]
                exception: [None]
            Visual Studio:
                <<: *visual_studio
            apple-clang:
                <<: *apple_clang
    qcc:
        version: ["4.4", "5.4"]
        libcxx: [cxx, gpp, cpp, cpp-ne, accp, acpp-ne, ecpp, ecpp-ne]

build_type: [None, Debug, Release, RelWithDebInfo, MinSizeRel]


cppstd: [None, 98, gnu98, 11, gnu11, 14, gnu14, 17, gnu17, 20, gnu20]  # Deprecated, use compiler.cppstd
"""

settings_1_24_1 = settings_1_24_0

settings_1_25_0 = """
# Only for cross building, 'os_build/arch_build' is the system that runs Conan
os_build: [Windows, WindowsStore, Linux, Macos, FreeBSD, SunOS, AIX]
arch_build: [x86, x86_64, ppc32be, ppc32, ppc64le, ppc64, armv5el, armv5hf, armv6, armv7, armv7hf, armv7s, armv7k, armv8, armv8_32, armv8.3, sparc, sparcv9, mips, mips64, avr, s390, s390x, sh4le]

# Only for building cross compilation tools, 'os_target/arch_target' is the system for
# which the tools generate code
os_target: [Windows, Linux, Macos, Android, iOS, watchOS, tvOS, FreeBSD, SunOS, AIX, Arduino, Neutrino]
arch_target: [x86, x86_64, ppc32be, ppc32, ppc64le, ppc64, armv5el, armv5hf, armv6, armv7, armv7hf, armv7s, armv7k, armv8, armv8_32, armv8.3, sparc, sparcv9, mips, mips64, avr, s390, s390x, asm.js, wasm, sh4le]

# Rest of the settings are "host" settings:
# - For native building/cross building: Where the library/program will run.
# - For building cross compilation tools: Where the cross compiler will run.
os:
    Windows:
        subsystem: [None, cygwin, msys, msys2, wsl]
    WindowsStore:
        version: ["8.1", "10.0"]
    WindowsCE:
        platform: ANY
        version: ["5.0", "6.0", "7.0", "8.0"]
    Linux:
    Macos:
        version: [None, "10.6", "10.7", "10.8", "10.9", "10.10", "10.11", "10.12", "10.13", "10.14", "10.15"]
    Android:
        api_level: ANY
    iOS:
        version: ["7.0", "7.1", "8.0", "8.1", "8.2", "8.3", "9.0", "9.1", "9.2", "9.3", "10.0", "10.1", "10.2", "10.3", "11.0", "11.1", "11.2", "11.3", "11.4", "12.0", "12.1", "12.2", "12.3", "12.4", "13.0", "13.1"]
    watchOS:
        version: ["4.0", "4.1", "4.2", "4.3", "5.0", "5.1", "5.2", "5.3", "6.0", "6.1"]
    tvOS:
        version: ["11.0", "11.1", "11.2", "11.3", "11.4", "12.0", "12.1", "12.2", "12.3", "12.4", "13.0"]
    FreeBSD:
    SunOS:
    AIX:
    Arduino:
        board: ANY
    Emscripten:
    Neutrino:
        version: ["6.4", "6.5", "6.6", "7.0"]
arch: [x86, x86_64, ppc32be, ppc32, ppc64le, ppc64, armv4, armv4i, armv5el, armv5hf, armv6, armv7, armv7hf, armv7s, armv7k, armv8, armv8_32, armv8.3, sparc, sparcv9, mips, mips64, avr, s390, s390x, asm.js, wasm, sh4le]
compiler:
    sun-cc:
        version: ["5.10", "5.11", "5.12", "5.13", "5.14", "5.15"]
        threads: [None, posix]
        libcxx: [libCstd, libstdcxx, libstlport, libstdc++]
    gcc: &gcc
        version: ["4.1", "4.4", "4.5", "4.6", "4.7", "4.8", "4.9",
                  "5", "5.1", "5.2", "5.3", "5.4", "5.5",
                  "6", "6.1", "6.2", "6.3", "6.4",
                  "7", "7.1", "7.2", "7.3", "7.4",
                  "8", "8.1", "8.2", "8.3",
                  "9", "9.1", "9.2", "9.3",
                  "10"]
        libcxx: [libstdc++, libstdc++11]
        threads: [None, posix, win32] #  Windows MinGW
        exception: [None, dwarf2, sjlj, seh] # Windows MinGW
        cppstd: [None, 98, gnu98, 11, gnu11, 14, gnu14, 17, gnu17, 20, gnu20]
    Visual Studio: &visual_studio
        runtime: [MD, MT, MTd, MDd]
        version: ["8", "9", "10", "11", "12", "14", "15", "16"]
        toolset: [None, v90, v100, v110, v110_xp, v120, v120_xp,
                  v140, v140_xp, v140_clang_c2, LLVM-vs2012, LLVM-vs2012_xp,
                  LLVM-vs2013, LLVM-vs2013_xp, LLVM-vs2014, LLVM-vs2014_xp,
                  LLVM-vs2017, LLVM-vs2017_xp, v141, v141_xp, v141_clang_c2, v142]
        cppstd: [None, 14, 17, 20]
    clang:
        version: ["3.3", "3.4", "3.5", "3.6", "3.7", "3.8", "3.9", "4.0",
                  "5.0", "6.0", "7.0", "7.1",
                  "8", "9", "10"]
        libcxx: [libstdc++, libstdc++11, libc++, c++_shared, c++_static]
        cppstd: [None, 98, gnu98, 11, gnu11, 14, gnu14, 17, gnu17, 20, gnu20]
    apple-clang: &apple_clang
        version: ["5.0", "5.1", "6.0", "6.1", "7.0", "7.3", "8.0", "8.1", "9.0", "9.1", "10.0", "11.0"]
        libcxx: [libstdc++, libc++]
        cppstd: [None, 98, gnu98, 11, gnu11, 14, gnu14, 17, gnu17, 20, gnu20]
    intel:
        version: ["11", "12", "13", "14", "15", "16", "17", "18", "19", "19.1"]
        base:
            gcc:
                <<: *gcc
                threads: [None]
                exception: [None]
            Visual Studio:
                <<: *visual_studio
            apple-clang:
                <<: *apple_clang
    qcc:
        version: ["4.4", "5.4"]
        libcxx: [cxx, gpp, cpp, cpp-ne, accp, acpp-ne, ecpp, ecpp-ne]

build_type: [None, Debug, Release, RelWithDebInfo, MinSizeRel]


cppstd: [None, 98, gnu98, 11, gnu11, 14, gnu14, 17, gnu17, 20, gnu20]  # Deprecated, use compiler.cppstd
"""

settings_1_25_1 = """
# Only for cross building, 'os_build/arch_build' is the system that runs Conan
os_build: [Windows, WindowsStore, Linux, Macos, FreeBSD, SunOS, AIX]
arch_build: [x86, x86_64, ppc32be, ppc32, ppc64le, ppc64, armv5el, armv5hf, armv6, armv7, armv7hf, armv7s, armv7k, armv8, armv8_32, armv8.3, sparc, sparcv9, mips, mips64, avr, s390, s390x, sh4le]

# Only for building cross compilation tools, 'os_target/arch_target' is the system for
# which the tools generate code
os_target: [Windows, Linux, Macos, Android, iOS, watchOS, tvOS, FreeBSD, SunOS, AIX, Arduino, Neutrino]
arch_target: [x86, x86_64, ppc32be, ppc32, ppc64le, ppc64, armv5el, armv5hf, armv6, armv7, armv7hf, armv7s, armv7k, armv8, armv8_32, armv8.3, sparc, sparcv9, mips, mips64, avr, s390, s390x, asm.js, wasm, sh4le]

# Rest of the settings are "host" settings:
# - For native building/cross building: Where the library/program will run.
# - For building cross compilation tools: Where the cross compiler will run.
os:
    Windows:
        subsystem: [None, cygwin, msys, msys2, wsl]
    WindowsStore:
        version: ["8.1", "10.0"]
    WindowsCE:
        platform: ANY
        version: ["5.0", "6.0", "7.0", "8.0"]
    Linux:
    Macos:
        version: [None, "10.6", "10.7", "10.8", "10.9", "10.10", "10.11", "10.12", "10.13", "10.14", "10.15"]
    Android:
        api_level: ANY
    iOS:
        version: ["7.0", "7.1", "8.0", "8.1", "8.2", "8.3", "9.0", "9.1", "9.2", "9.3", "10.0", "10.1", "10.2", "10.3", "11.0", "11.1", "11.2", "11.3", "11.4", "12.0", "12.1", "12.2", "12.3", "12.4", "13.0", "13.1"]
    watchOS:
        version: ["4.0", "4.1", "4.2", "4.3", "5.0", "5.1", "5.2", "5.3", "6.0", "6.1"]
    tvOS:
        version: ["11.0", "11.1", "11.2", "11.3", "11.4", "12.0", "12.1", "12.2", "12.3", "12.4", "13.0"]
    FreeBSD:
    SunOS:
    AIX:
    Arduino:
        board: ANY
    Emscripten:
    Neutrino:
        version: ["6.4", "6.5", "6.6", "7.0"]
arch: [x86, x86_64, ppc32be, ppc32, ppc64le, ppc64, armv4, armv4i, armv5el, armv5hf, armv6, armv7, armv7hf, armv7s, armv7k, armv8, armv8_32, armv8.3, sparc, sparcv9, mips, mips64, avr, s390, s390x, asm.js, wasm, sh4le]
compiler:
    sun-cc:
        version: ["5.10", "5.11", "5.12", "5.13", "5.14", "5.15"]
        threads: [None, posix]
        libcxx: [libCstd, libstdcxx, libstlport, libstdc++]
    gcc: &gcc
        version: ["4.1", "4.4", "4.5", "4.6", "4.7", "4.8", "4.9",
                  "5", "5.1", "5.2", "5.3", "5.4", "5.5",
                  "6", "6.1", "6.2", "6.3", "6.4", "6.5",
                  "7", "7.1", "7.2", "7.3", "7.4", "7.5",
                  "8", "8.1", "8.2", "8.3", "8.4",
                  "9", "9.1", "9.2", "9.3",
                  "10", "10.1"]
        libcxx: [libstdc++, libstdc++11]
        threads: [None, posix, win32] #  Windows MinGW
        exception: [None, dwarf2, sjlj, seh] # Windows MinGW
        cppstd: [None, 98, gnu98, 11, gnu11, 14, gnu14, 17, gnu17, 20, gnu20]
    Visual Studio: &visual_studio
        runtime: [MD, MT, MTd, MDd]
        version: ["8", "9", "10", "11", "12", "14", "15", "16"]
        toolset: [None, v90, v100, v110, v110_xp, v120, v120_xp,
                  v140, v140_xp, v140_clang_c2, LLVM-vs2012, LLVM-vs2012_xp,
                  LLVM-vs2013, LLVM-vs2013_xp, LLVM-vs2014, LLVM-vs2014_xp,
                  LLVM-vs2017, LLVM-vs2017_xp, v141, v141_xp, v141_clang_c2, v142]
        cppstd: [None, 14, 17, 20]
    clang:
        version: ["3.3", "3.4", "3.5", "3.6", "3.7", "3.8", "3.9", "4.0",
                  "5.0", "6.0", "7.0", "7.1",
                  "8", "9", "10"]
        libcxx: [libstdc++, libstdc++11, libc++, c++_shared, c++_static]
        cppstd: [None, 98, gnu98, 11, gnu11, 14, gnu14, 17, gnu17, 20, gnu20]
    apple-clang: &apple_clang
        version: ["5.0", "5.1", "6.0", "6.1", "7.0", "7.3", "8.0", "8.1", "9.0", "9.1", "10.0", "11.0"]
        libcxx: [libstdc++, libc++]
        cppstd: [None, 98, gnu98, 11, gnu11, 14, gnu14, 17, gnu17, 20, gnu20]
    intel:
        version: ["11", "12", "13", "14", "15", "16", "17", "18", "19", "19.1"]
        base:
            gcc:
                <<: *gcc
                threads: [None]
                exception: [None]
            Visual Studio:
                <<: *visual_studio
            apple-clang:
                <<: *apple_clang
    qcc:
        version: ["4.4", "5.4"]
        libcxx: [cxx, gpp, cpp, cpp-ne, accp, acpp-ne, ecpp, ecpp-ne]

build_type: [None, Debug, Release, RelWithDebInfo, MinSizeRel]


cppstd: [None, 98, gnu98, 11, gnu11, 14, gnu14, 17, gnu17, 20, gnu20]  # Deprecated, use compiler.cppstd
"""

settings_1_25_2 = settings_1_25_1

settings_1_26_0 = settings_1_25_2
settings_1_26_1 = settings_1_26_0

settings_1_27_0 = settings_1_26_1
settings_1_27_1 = settings_1_27_0

settings_1_28_0 = """
# Only for cross building, 'os_build/arch_build' is the system that runs Conan
os_build: [Windows, WindowsStore, Linux, Macos, FreeBSD, SunOS, AIX]
arch_build: [x86, x86_64, ppc32be, ppc32, ppc64le, ppc64, armv5el, armv5hf, armv6, armv7, armv7hf, armv7s, armv7k, armv8, armv8_32, armv8.3, sparc, sparcv9, mips, mips64, avr, s390, s390x, sh4le]

# Only for building cross compilation tools, 'os_target/arch_target' is the system for
# which the tools generate code
os_target: [Windows, Linux, Macos, Android, iOS, watchOS, tvOS, FreeBSD, SunOS, AIX, Arduino, Neutrino]
arch_target: [x86, x86_64, ppc32be, ppc32, ppc64le, ppc64, armv5el, armv5hf, armv6, armv7, armv7hf, armv7s, armv7k, armv8, armv8_32, armv8.3, sparc, sparcv9, mips, mips64, avr, s390, s390x, asm.js, wasm, sh4le]

# Rest of the settings are "host" settings:
# - For native building/cross building: Where the library/program will run.
# - For building cross compilation tools: Where the cross compiler will run.
os:
    Windows:
        subsystem: [None, cygwin, msys, msys2, wsl]
    WindowsStore:
        version: ["8.1", "10.0"]
    WindowsCE:
        platform: ANY
        version: ["5.0", "6.0", "7.0", "8.0"]
    Linux:
    Macos:
        version: [None, "10.6", "10.7", "10.8", "10.9", "10.10", "10.11", "10.12", "10.13", "10.14", "10.15"]
    Android:
        api_level: ANY
    iOS:
        version: ["7.0", "7.1", "8.0", "8.1", "8.2", "8.3", "9.0", "9.1", "9.2", "9.3", "10.0", "10.1", "10.2", "10.3", "11.0", "11.1", "11.2", "11.3", "11.4", "12.0", "12.1", "12.2", "12.3", "12.4", "13.0", "13.1"]
    watchOS:
        version: ["4.0", "4.1", "4.2", "4.3", "5.0", "5.1", "5.2", "5.3", "6.0", "6.1"]
    tvOS:
        version: ["11.0", "11.1", "11.2", "11.3", "11.4", "12.0", "12.1", "12.2", "12.3", "12.4", "13.0"]
    FreeBSD:
    SunOS:
    AIX:
    Arduino:
        board: ANY
    Emscripten:
    Neutrino:
        version: ["6.4", "6.5", "6.6", "7.0"]
arch: [x86, x86_64, ppc32be, ppc32, ppc64le, ppc64, armv4, armv4i, armv5el, armv5hf, armv6, armv7, armv7hf, armv7s, armv7k, armv8, armv8_32, armv8.3, sparc, sparcv9, mips, mips64, avr, s390, s390x, asm.js, wasm, sh4le]
compiler:
    sun-cc:
        version: ["5.10", "5.11", "5.12", "5.13", "5.14", "5.15"]
        threads: [None, posix]
        libcxx: [libCstd, libstdcxx, libstlport, libstdc++]
    gcc: &gcc
        version: ["4.1", "4.4", "4.5", "4.6", "4.7", "4.8", "4.9",
                  "5", "5.1", "5.2", "5.3", "5.4", "5.5",
                  "6", "6.1", "6.2", "6.3", "6.4", "6.5",
                  "7", "7.1", "7.2", "7.3", "7.4", "7.5",
                  "8", "8.1", "8.2", "8.3", "8.4",
                  "9", "9.1", "9.2", "9.3",
                  "10", "10.1"]
        libcxx: [libstdc++, libstdc++11]
        threads: [None, posix, win32] #  Windows MinGW
        exception: [None, dwarf2, sjlj, seh] # Windows MinGW
        cppstd: [None, 98, gnu98, 11, gnu11, 14, gnu14, 17, gnu17, 20, gnu20]
    Visual Studio: &visual_studio
        runtime: [MD, MT, MTd, MDd]
        version: ["8", "9", "10", "11", "12", "14", "15", "16"]
        toolset: [None, v90, v100, v110, v110_xp, v120, v120_xp,
                  v140, v140_xp, v140_clang_c2, LLVM-vs2012, LLVM-vs2012_xp,
                  LLVM-vs2013, LLVM-vs2013_xp, LLVM-vs2014, LLVM-vs2014_xp,
                  LLVM-vs2017, LLVM-vs2017_xp, v141, v141_xp, v141_clang_c2, v142,
                  llvm, ClangCL]
        cppstd: [None, 14, 17, 20]
    clang:
        version: ["3.3", "3.4", "3.5", "3.6", "3.7", "3.8", "3.9", "4.0",
                  "5.0", "6.0", "7.0", "7.1",
                  "8", "9", "10"]
        libcxx: [None, libstdc++, libstdc++11, libc++, c++_shared, c++_static]
        cppstd: [None, 98, gnu98, 11, gnu11, 14, gnu14, 17, gnu17, 20, gnu20]
        runtime: [None, MD, MT, MTd, MDd]
    apple-clang: &apple_clang
        version: ["5.0", "5.1", "6.0", "6.1", "7.0", "7.3", "8.0", "8.1", "9.0", "9.1", "10.0", "11.0"]
        libcxx: [libstdc++, libc++]
        cppstd: [None, 98, gnu98, 11, gnu11, 14, gnu14, 17, gnu17, 20, gnu20]
    intel:
        version: ["11", "12", "13", "14", "15", "16", "17", "18", "19", "19.1"]
        base:
            gcc:
                <<: *gcc
                threads: [None]
                exception: [None]
            Visual Studio:
                <<: *visual_studio
            apple-clang:
                <<: *apple_clang
    qcc:
        version: ["4.4", "5.4", "8.3"]
        libcxx: [cxx, gpp, cpp, cpp-ne, accp, acpp-ne, ecpp, ecpp-ne]
        cppstd: [None, 98, gnu98, 11, gnu11, 14, gnu14, 17, gnu17]

build_type: [None, Debug, Release, RelWithDebInfo, MinSizeRel]


cppstd: [None, 98, gnu98, 11, gnu11, 14, gnu14, 17, gnu17, 20, gnu20]  # Deprecated, use compiler.cppstd
"""

settings_1_28_1 = settings_1_28_0
settings_1_28_2 = settings_1_28_1

settings_1_29_0 = """
# Only for cross building, 'os_build/arch_build' is the system that runs Conan
os_build: [Windows, WindowsStore, Linux, Macos, FreeBSD, SunOS, AIX]
arch_build: [x86, x86_64, ppc32be, ppc32, ppc64le, ppc64, armv5el, armv5hf, armv6, armv7, armv7hf, armv7s, armv7k, armv8, armv8_32, armv8.3, sparc, sparcv9, mips, mips64, avr, s390, s390x, sh4le]

# Only for building cross compilation tools, 'os_target/arch_target' is the system for
# which the tools generate code
os_target: [Windows, Linux, Macos, Android, iOS, watchOS, tvOS, FreeBSD, SunOS, AIX, Arduino, Neutrino]
arch_target: [x86, x86_64, ppc32be, ppc32, ppc64le, ppc64, armv5el, armv5hf, armv6, armv7, armv7hf, armv7s, armv7k, armv8, armv8_32, armv8.3, sparc, sparcv9, mips, mips64, avr, s390, s390x, asm.js, wasm, sh4le]

# Rest of the settings are "host" settings:
# - For native building/cross building: Where the library/program will run.
# - For building cross compilation tools: Where the cross compiler will run.
os:
    Windows:
        subsystem: [None, cygwin, msys, msys2, wsl]
    WindowsStore:
        version: ["8.1", "10.0"]
    WindowsCE:
        platform: ANY
        version: ["5.0", "6.0", "7.0", "8.0"]
    Linux:
    Macos:
        version: [None, "10.6", "10.7", "10.8", "10.9", "10.10", "10.11", "10.12", "10.13", "10.14", "10.15"]
    Android:
        api_level: ANY
    iOS:
        version: ["7.0", "7.1", "8.0", "8.1", "8.2", "8.3", "9.0", "9.1", "9.2", "9.3", "10.0", "10.1", "10.2", "10.3", "11.0", "11.1", "11.2", "11.3", "11.4", "12.0", "12.1", "12.2", "12.3", "12.4", "13.0", "13.1", "13.2", "13.3", "13.4", "13.5", "13.6"]
    watchOS:
        version: ["4.0", "4.1", "4.2", "4.3", "5.0", "5.1", "5.2", "5.3", "6.0", "6.1"]
    tvOS:
        version: ["11.0", "11.1", "11.2", "11.3", "11.4", "12.0", "12.1", "12.2", "12.3", "12.4", "13.0"]
    FreeBSD:
    SunOS:
    AIX:
    Arduino:
        board: ANY
    Emscripten:
    Neutrino:
        version: ["6.4", "6.5", "6.6", "7.0", "7.1"]
arch: [x86, x86_64, ppc32be, ppc32, ppc64le, ppc64, armv4, armv4i, armv5el, armv5hf, armv6, armv7, armv7hf, armv7s, armv7k, armv8, armv8_32, armv8.3, sparc, sparcv9, mips, mips64, avr, s390, s390x, asm.js, wasm, sh4le]
compiler:
    sun-cc:
        version: ["5.10", "5.11", "5.12", "5.13", "5.14", "5.15"]
        threads: [None, posix]
        libcxx: [libCstd, libstdcxx, libstlport, libstdc++]
    gcc: &gcc
        version: ["4.1", "4.4", "4.5", "4.6", "4.7", "4.8", "4.9",
                  "5", "5.1", "5.2", "5.3", "5.4", "5.5",
                  "6", "6.1", "6.2", "6.3", "6.4", "6.5",
                  "7", "7.1", "7.2", "7.3", "7.4", "7.5",
                  "8", "8.1", "8.2", "8.3", "8.4",
                  "9", "9.1", "9.2", "9.3",
                  "10", "10.1"]
        libcxx: [libstdc++, libstdc++11]
        threads: [None, posix, win32] #  Windows MinGW
        exception: [None, dwarf2, sjlj, seh] # Windows MinGW
        cppstd: [None, 98, gnu98, 11, gnu11, 14, gnu14, 17, gnu17, 20, gnu20]
    Visual Studio: &visual_studio
        runtime: [MD, MT, MTd, MDd]
        version: ["8", "9", "10", "11", "12", "14", "15", "16"]
        toolset: [None, v90, v100, v110, v110_xp, v120, v120_xp,
                  v140, v140_xp, v140_clang_c2, LLVM-vs2012, LLVM-vs2012_xp,
                  LLVM-vs2013, LLVM-vs2013_xp, LLVM-vs2014, LLVM-vs2014_xp,
                  LLVM-vs2017, LLVM-vs2017_xp, v141, v141_xp, v141_clang_c2, v142,
                  llvm, ClangCL]
        cppstd: [None, 14, 17, 20]
    clang:
        version: ["3.3", "3.4", "3.5", "3.6", "3.7", "3.8", "3.9", "4.0",
                  "5.0", "6.0", "7.0", "7.1",
                  "8", "9", "10"]
        libcxx: [None, libstdc++, libstdc++11, libc++, c++_shared, c++_static]
        cppstd: [None, 98, gnu98, 11, gnu11, 14, gnu14, 17, gnu17, 20, gnu20]
        runtime: [None, MD, MT, MTd, MDd]
    apple-clang: &apple_clang
        version: ["5.0", "5.1", "6.0", "6.1", "7.0", "7.3", "8.0", "8.1", "9.0", "9.1", "10.0", "11.0"]
        libcxx: [libstdc++, libc++]
        cppstd: [None, 98, gnu98, 11, gnu11, 14, gnu14, 17, gnu17, 20, gnu20]
    intel:
        version: ["11", "12", "13", "14", "15", "16", "17", "18", "19", "19.1"]
        base:
            gcc:
                <<: *gcc
                threads: [None]
                exception: [None]
            Visual Studio:
                <<: *visual_studio
            apple-clang:
                <<: *apple_clang
    qcc:
        version: ["4.4", "5.4", "8.3"]
        libcxx: [cxx, gpp, cpp, cpp-ne, accp, acpp-ne, ecpp, ecpp-ne]
        cppstd: [None, 98, gnu98, 11, gnu11, 14, gnu14, 17, gnu17]

build_type: [None, Debug, Release, RelWithDebInfo, MinSizeRel]


cppstd: [None, 98, gnu98, 11, gnu11, 14, gnu14, 17, gnu17, 20, gnu20]  # Deprecated, use compiler.cppstd
"""

settings_1_29_1 = settings_1_29_0

<<<<<<< HEAD
settings_1_30_0 = settings_1_29_1
=======
settings_1_29_2 = """
# Only for cross building, 'os_build/arch_build' is the system that runs Conan
os_build: [Windows, WindowsStore, Linux, Macos, FreeBSD, SunOS, AIX]
arch_build: [x86, x86_64, ppc32be, ppc32, ppc64le, ppc64, armv5el, armv5hf, armv6, armv7, armv7hf, armv7s, armv7k, armv8, armv8_32, armv8.3, sparc, sparcv9, mips, mips64, avr, s390, s390x, sh4le]

# Only for building cross compilation tools, 'os_target/arch_target' is the system for
# which the tools generate code
os_target: [Windows, Linux, Macos, Android, iOS, watchOS, tvOS, FreeBSD, SunOS, AIX, Arduino, Neutrino]
arch_target: [x86, x86_64, ppc32be, ppc32, ppc64le, ppc64, armv5el, armv5hf, armv6, armv7, armv7hf, armv7s, armv7k, armv8, armv8_32, armv8.3, sparc, sparcv9, mips, mips64, avr, s390, s390x, asm.js, wasm, sh4le]

# Rest of the settings are "host" settings:
# - For native building/cross building: Where the library/program will run.
# - For building cross compilation tools: Where the cross compiler will run.
os:
    Windows:
        subsystem: [None, cygwin, msys, msys2, wsl]
    WindowsStore:
        version: ["8.1", "10.0"]
    WindowsCE:
        platform: ANY
        version: ["5.0", "6.0", "7.0", "8.0"]
    Linux:
    Macos:
        version: [None, "10.6", "10.7", "10.8", "10.9", "10.10", "10.11", "10.12", "10.13", "10.14", "10.15"]
    Android:
        api_level: ANY
    iOS:
        version: ["7.0", "7.1", "8.0", "8.1", "8.2", "8.3", "9.0", "9.1", "9.2", "9.3", "10.0", "10.1", "10.2", "10.3", "11.0", "11.1", "11.2", "11.3", "11.4", "12.0", "12.1", "12.2", "12.3", "12.4", "13.0", "13.1", "13.2", "13.3", "13.4", "13.5", "13.6"]
    watchOS:
        version: ["4.0", "4.1", "4.2", "4.3", "5.0", "5.1", "5.2", "5.3", "6.0", "6.1"]
    tvOS:
        version: ["11.0", "11.1", "11.2", "11.3", "11.4", "12.0", "12.1", "12.2", "12.3", "12.4", "13.0"]
    FreeBSD:
    SunOS:
    AIX:
    Arduino:
        board: ANY
    Emscripten:
    Neutrino:
        version: ["6.4", "6.5", "6.6", "7.0", "7.1"]
arch: [x86, x86_64, ppc32be, ppc32, ppc64le, ppc64, armv4, armv4i, armv5el, armv5hf, armv6, armv7, armv7hf, armv7s, armv7k, armv8, armv8_32, armv8.3, sparc, sparcv9, mips, mips64, avr, s390, s390x, asm.js, wasm, sh4le]
compiler:
    sun-cc:
        version: ["5.10", "5.11", "5.12", "5.13", "5.14", "5.15"]
        threads: [None, posix]
        libcxx: [libCstd, libstdcxx, libstlport, libstdc++]
    gcc: &gcc
        version: ["4.1", "4.4", "4.5", "4.6", "4.7", "4.8", "4.9",
                  "5", "5.1", "5.2", "5.3", "5.4", "5.5",
                  "6", "6.1", "6.2", "6.3", "6.4", "6.5",
                  "7", "7.1", "7.2", "7.3", "7.4", "7.5",
                  "8", "8.1", "8.2", "8.3", "8.4",
                  "9", "9.1", "9.2", "9.3",
                  "10", "10.1"]
        libcxx: [libstdc++, libstdc++11]
        threads: [None, posix, win32] #  Windows MinGW
        exception: [None, dwarf2, sjlj, seh] # Windows MinGW
        cppstd: [None, 98, gnu98, 11, gnu11, 14, gnu14, 17, gnu17, 20, gnu20]
    Visual Studio: &visual_studio
        runtime: [MD, MT, MTd, MDd]
        version: ["8", "9", "10", "11", "12", "14", "15", "16"]
        toolset: [None, v90, v100, v110, v110_xp, v120, v120_xp,
                  v140, v140_xp, v140_clang_c2, LLVM-vs2012, LLVM-vs2012_xp,
                  LLVM-vs2013, LLVM-vs2013_xp, LLVM-vs2014, LLVM-vs2014_xp,
                  LLVM-vs2017, LLVM-vs2017_xp, v141, v141_xp, v141_clang_c2, v142,
                  llvm, ClangCL]
        cppstd: [None, 14, 17, 20]
    clang:
        version: ["3.3", "3.4", "3.5", "3.6", "3.7", "3.8", "3.9", "4.0",
                  "5.0", "6.0", "7.0", "7.1",
                  "8", "9", "10"]
        libcxx: [None, libstdc++, libstdc++11, libc++, c++_shared, c++_static]
        cppstd: [None, 98, gnu98, 11, gnu11, 14, gnu14, 17, gnu17, 20, gnu20]
        runtime: [None, MD, MT, MTd, MDd]
    apple-clang: &apple_clang
        version: ["5.0", "5.1", "6.0", "6.1", "7.0", "7.3", "8.0", "8.1", "9.0", "9.1", "10.0", "11.0", "12.0"]
        libcxx: [libstdc++, libc++]
        cppstd: [None, 98, gnu98, 11, gnu11, 14, gnu14, 17, gnu17, 20, gnu20]
    intel:
        version: ["11", "12", "13", "14", "15", "16", "17", "18", "19", "19.1"]
        base:
            gcc:
                <<: *gcc
                threads: [None]
                exception: [None]
            Visual Studio:
                <<: *visual_studio
            apple-clang:
                <<: *apple_clang
    qcc:
        version: ["4.4", "5.4", "8.3"]
        libcxx: [cxx, gpp, cpp, cpp-ne, accp, acpp-ne, ecpp, ecpp-ne]
        cppstd: [None, 98, gnu98, 11, gnu11, 14, gnu14, 17, gnu17]

build_type: [None, Debug, Release, RelWithDebInfo, MinSizeRel]


cppstd: [None, 98, gnu98, 11, gnu11, 14, gnu14, 17, gnu17, 20, gnu20]  # Deprecated, use compiler.cppstd
"""
>>>>>>> f948afbd
<|MERGE_RESOLUTION|>--- conflicted
+++ resolved
@@ -1509,9 +1509,6 @@
 
 settings_1_29_1 = settings_1_29_0
 
-<<<<<<< HEAD
-settings_1_30_0 = settings_1_29_1
-=======
 settings_1_29_2 = """
 # Only for cross building, 'os_build/arch_build' is the system that runs Conan
 os_build: [Windows, WindowsStore, Linux, Macos, FreeBSD, SunOS, AIX]
@@ -1611,4 +1608,5 @@
 
 cppstd: [None, 98, gnu98, 11, gnu11, 14, gnu14, 17, gnu17, 20, gnu20]  # Deprecated, use compiler.cppstd
 """
->>>>>>> f948afbd
+
+settings_1_30_0 = settings_1_29_2