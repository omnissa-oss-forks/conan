--- conflicted
+++ resolved
@@ -77,434 +77,12 @@
         # Migration system
         migrator = ClientMigrator(self.cache_folder, Version(client_version))
         migrator.migrate()
-<<<<<<< HEAD
         check_required_conan_version(self.cache_folder)
-=======
-        check_required_conan_version(self.cache_folder, self.out)
-        python_folder = os.path.join(self.cache_folder, "python")
-        conan_v2_error("Using code from cache/python not allowed", os.path.isdir(python_folder))
-        sys.path.append(python_folder)
-
-    def create_app(self, quiet_output=None):
-        self.app = ConanApp(self.cache_folder, self.user_io, self.http_requester,
-                            self.runner, quiet_output=quiet_output)
-
-    @api_method
-    def new(self, name, header=False, pure_c=False, test=False, exports_sources=False, bare=False,
-            cwd=None, visual_versions=None, linux_gcc_versions=None, linux_clang_versions=None,
-            osx_clang_versions=None, shared=None, upload_url=None, gitignore=None,
-            gitlab_gcc_versions=None, gitlab_clang_versions=None,
-            circleci_gcc_versions=None, circleci_clang_versions=None, circleci_osx_versions=None,
-            template=None, defines=None):
-        from conans.client.cmd.new import cmd_new
-        cwd = os.path.abspath(cwd or os.getcwd())
-        files = cmd_new(name, header=header, pure_c=pure_c, test=test,
-                        exports_sources=exports_sources, bare=bare,
-                        visual_versions=visual_versions,
-                        linux_gcc_versions=linux_gcc_versions,
-                        linux_clang_versions=linux_clang_versions,
-                        osx_clang_versions=osx_clang_versions, shared=shared,
-                        upload_url=upload_url, gitignore=gitignore,
-                        gitlab_gcc_versions=gitlab_gcc_versions,
-                        gitlab_clang_versions=gitlab_clang_versions,
-                        circleci_gcc_versions=circleci_gcc_versions,
-                        circleci_clang_versions=circleci_clang_versions,
-                        circleci_osx_versions=circleci_osx_versions,
-                        template=template, cache=self.app.cache, defines=defines)
-
-        save_files(cwd, files)
-        for f in sorted(files):
-            self.app.out.success("File saved: %s" % f)
-
-    @api_method
-    def inspect(self, path, attributes, remote_name=None):
-        remotes = self.app.load_remotes(remote_name=remote_name)
-        try:
-            ref = ConanFileReference.loads(path)
-        except ConanException:
-            conanfile_path = _get_conanfile_path(path, os.getcwd(), py=True)
-            conanfile = self.app.loader.load_named(conanfile_path, None, None, None, None)
-        else:
-            if remote_name:
-                remotes = self.app.load_remotes()
-                remote = remotes.get_remote(remote_name)
-                try:  # get_recipe_manifest can fail, not in server
-                    _, ref = self.app.remote_manager.get_recipe_manifest(ref, remote)
-                except NotFoundException:
-                    raise RecipeNotFoundException(ref)
-                else:
-                    ref = self.app.remote_manager.get_recipe(ref, remote)
-
-            result = self.app.proxy.get_recipe(ref, False, False, remotes, ActionRecorder())
-            conanfile_path, _, _, ref = result
-            conanfile = self.app.loader.load_basic(conanfile_path)
-            conanfile.name = ref.name
-            # FIXME: Conan 2.0, this should be a string, not a Version object
-            conanfile.version = ref.version
-
-        result = OrderedDict()
-        if not attributes:
-            attributes = ['name', 'version', 'url', 'homepage', 'license', 'author',
-                          'description', 'topics', 'generators', 'exports', 'exports_sources',
-                          'short_paths', 'apply_env', 'build_policy', 'revision_mode', 'settings',
-                          'options', 'default_options', 'deprecated']
-        # TODO: Change this in Conan 2.0, cli stdout should display only fields with values,
-        # json should contain all values for easy automation
-        for attribute in attributes:
-            try:
-                attr = getattr(conanfile, attribute)
-                result[attribute] = attr
-            except AttributeError:
-                result[attribute] = ''
-        return result
-
-    @api_method
-    def test(self, path, reference, profile_names=None, settings=None, options=None, env=None,
-             remote_name=None, update=False, build_modes=None, cwd=None, test_build_folder=None,
-             lockfile=None, profile_build=None, conf=None):
-
-        profile_host = ProfileData(profiles=profile_names, settings=settings, options=options,
-                                   env=env, conf=conf)
-
-        remotes = self.app.load_remotes(remote_name=remote_name, update=update)
-        conanfile_path = _get_conanfile_path(path, cwd, py=True)
-        cwd = cwd or os.getcwd()
-        lockfile = _make_abs_path(lockfile, cwd) if lockfile else None
-        graph_info = get_graph_info(profile_host, profile_build, cwd, None,
-                                    self.app.cache, self.app.out, lockfile=lockfile)
-        ref = ConanFileReference.loads(reference)
-        recorder = ActionRecorder()
-        install_build_and_test(self.app, conanfile_path, ref, graph_info, remotes,
-                               update, build_modes=build_modes,
-                               test_build_folder=test_build_folder, recorder=recorder)
-
-    @api_method
-    def create(self, conanfile_path, name=None, version=None, user=None, channel=None,
-               profile_names=None, settings=None,
-               options=None, env=None, test_folder=None, not_export=False,
-               build_modes=None,
-               keep_source=False, keep_build=False, verify=None,
-               manifests=None, manifests_interactive=None,
-               remote_name=None, update=False, cwd=None, test_build_folder=None,
-               lockfile=None, lockfile_out=None, ignore_dirty=False, profile_build=None,
-               is_build_require=False, conf=None, require_overrides=None):
-        """
-        API method to create a conan package
-
-        test_folder default None   - looks for default 'test' or 'test_package' folder),
-                                    string - test_folder path
-                                    False  - disabling tests
-        """
-
-        profile_host = ProfileData(profiles=profile_names, settings=settings, options=options,
-                                   env=env, conf=conf)
-        cwd = cwd or os.getcwd()
-        recorder = ActionRecorder()
-        try:
-            conanfile_path = _get_conanfile_path(conanfile_path, cwd, py=True)
-
-            remotes = self.app.load_remotes(remote_name=remote_name, update=update)
-            lockfile = _make_abs_path(lockfile, cwd) if lockfile else None
-            graph_info = get_graph_info(profile_host, profile_build, cwd, None,
-                                        self.app.cache, self.app.out, lockfile=lockfile)
-
-            # Make sure keep_source is set for keep_build
-            keep_source = keep_source or keep_build
-            new_ref = cmd_export(self.app, conanfile_path, name, version, user, channel, keep_source,
-                                 not not_export, graph_lock=graph_info.graph_lock,
-                                 ignore_dirty=ignore_dirty)
-
-            self.app.range_resolver.clear_output()  # invalidate version range output
-
-            # The new_ref contains the revision
-            # To not break existing things, that they used this ref without revision
-            ref = new_ref.copy_clear_rev()
-            recorder.recipe_exported(new_ref)
-
-            if build_modes is None:  # Not specified, force build the tested library
-                build_modes = [ref.name]
-
-            manifests = _parse_manifests_arguments(verify, manifests, manifests_interactive, cwd)
-            manifest_folder, manifest_interactive, manifest_verify = manifests
-
-            # FIXME: Dirty hack: remove the root for the test_package/conanfile.py consumer
-            graph_info.root = ConanFileReference(None, None, None, None, validate=False)
-            recorder.add_recipe_being_developed(ref)
-            create(self.app, ref, graph_info, remotes, update, build_modes,
-                   manifest_folder, manifest_verify, manifest_interactive, keep_build,
-                   test_build_folder, test_folder, conanfile_path, recorder=recorder,
-                   is_build_require=is_build_require, require_overrides=require_overrides)
-
-            if lockfile_out:
-                lockfile_out = _make_abs_path(lockfile_out, cwd)
-                graph_lock_file = GraphLockFile(graph_info.profile_host, graph_info.profile_build,
-                                                graph_info.graph_lock)
-                graph_lock_file.save(lockfile_out)
-            return recorder.get_info(self.app.config.revisions_enabled)
-
-        except ConanException as exc:
-            recorder.error = True
-            exc.info = recorder.get_info(self.app.config.revisions_enabled)
-            raise
-
-    @api_method
-    def export_pkg(self, conanfile_path, name, channel, source_folder=None, build_folder=None,
-                   package_folder=None, install_folder=None, profile_names=None, settings=None,
-                   options=None, env=None, force=False, user=None, version=None, cwd=None,
-                   lockfile=None, lockfile_out=None, ignore_dirty=False, profile_build=None,
-                   conf=None):
-        profile_host = ProfileData(profiles=profile_names, settings=settings, options=options,
-                                   env=env, conf=conf)
-        remotes = self.app.load_remotes()
-        cwd = cwd or os.getcwd()
-
-        recorder = ActionRecorder()
-        try:
-            conanfile_path = _get_conanfile_path(conanfile_path, cwd, py=True)
-
-            if package_folder:
-                if build_folder or source_folder:
-                    raise ConanException("package folder definition incompatible with build "
-                                         "and source folders")
-                package_folder = _make_abs_path(package_folder, cwd)
-
-            build_folder = _make_abs_path(build_folder, cwd)
-            if install_folder:
-                install_folder = _make_abs_path(install_folder, cwd)
-            else:
-                # FIXME: This is a hack for old UI, need to be fixed in Conan 2.0
-                if os.path.exists(os.path.join(build_folder, GRAPH_INFO_FILE)):
-                    install_folder = build_folder
-            source_folder = _make_abs_path(source_folder, cwd,
-                                           default=os.path.dirname(conanfile_path))
-
-            for folder, path in {"source": source_folder, "build": build_folder,
-                                 "package": package_folder}.items():
-                if path and not os.path.exists(path):
-                    raise ConanException("The {} folder '{}' does not exist."
-                                         .format(folder, path))
-
-            lockfile = _make_abs_path(lockfile, cwd) if lockfile else None
-            # Checks that no both settings and info files are specified
-            graph_info = get_graph_info(profile_host, profile_build, cwd, install_folder,
-                                        self.app.cache, self.app.out, lockfile=lockfile)
-
-            new_ref = cmd_export(self.app, conanfile_path, name, version, user, channel, True,
-                                 graph_lock=graph_info.graph_lock, ignore_dirty=ignore_dirty)
-            ref = new_ref.copy_clear_rev()
-            # new_ref has revision
-            recorder.recipe_exported(new_ref)
-            recorder.add_recipe_being_developed(ref)
-            export_pkg(self.app, recorder, new_ref, source_folder=source_folder,
-                       build_folder=build_folder, package_folder=package_folder,
-                       install_folder=install_folder, graph_info=graph_info, force=force,
-                       remotes=remotes, source_conanfile_path=conanfile_path)
-            if lockfile_out:
-                lockfile_out = _make_abs_path(lockfile_out, cwd)
-                graph_lock_file = GraphLockFile(graph_info.profile_host, graph_info.profile_build,
-                                                graph_info.graph_lock)
-                graph_lock_file.save(lockfile_out)
-            return recorder.get_info(self.app.config.revisions_enabled)
-        except ConanException as exc:
-            recorder.error = True
-            exc.info = recorder.get_info(self.app.config.revisions_enabled)
-            raise
-
-    @api_method
-    def download(self, reference, remote_name=None, packages=None, recipe=False):
-        if packages and recipe:
-            raise ConanException("recipe parameter cannot be used together with packages")
-        # Install packages without settings (fixed ids or all)
-        if check_valid_ref(reference):
-            ref = ConanFileReference.loads(reference)
-            if ref.revision and not self.app.config.revisions_enabled:
-                raise ConanException("Revisions not enabled in the client, specify a "
-                                     "reference without revision")
-            if packages and ref.revision is None:
-                for package_id in packages:
-                    if "#" in package_id:
-                        raise ConanException("It is needed to specify the recipe revision if you "
-                                             "specify a package revision")
-            remotes = self.app.load_remotes(remote_name=remote_name)
-            remote = remotes.get_remote(remote_name)
-            recorder = ActionRecorder()
-            download(self.app, ref, packages, remote, recipe, recorder, remotes=remotes)
-        else:
-            raise ConanException("Provide a valid full reference without wildcards.")
-
-    @api_method
-    def workspace_install(self, path, settings=None, options=None, env=None,
-                          remote_name=None, build=None, profile_name=None,
-                          update=False, cwd=None, install_folder=None, profile_build=None,
-                          conf=None):
-        profile_host = ProfileData(profiles=profile_name, settings=settings, options=options,
-                                   env=env, conf=conf)
-        cwd = cwd or os.getcwd()
-        abs_path = os.path.normpath(os.path.join(cwd, path))
-
-        remotes = self.app.load_remotes(remote_name=remote_name, update=update)
-
-        workspace = Workspace(abs_path, self.app.cache)
-        graph_info = get_graph_info(profile_host, profile_build, cwd, None,
-                                    self.app.cache, self.app.out)
-
-        self.app.out.info("Configuration:")
-        self.app.out.writeln(graph_info.profile_host.dumps())
-
-        self.app.cache.editable_packages.override(workspace.get_editable_dict())
-
-        recorder = ActionRecorder()
-        deps_graph = self.app.graph_manager.load_graph(workspace.root, None, graph_info, build,
-                                                       False, update, remotes, recorder)
-
-        print_graph(deps_graph, self.app.out)
-
-        # Inject the generators before installing
-        for node in deps_graph.nodes:
-            if node.recipe == RECIPE_EDITABLE:
-                generators = workspace[node.ref].generators
-                if generators is not None:
-                    tmp = list(node.conanfile.generators)
-                    tmp.extend([g for g in generators if g not in tmp])
-                    node.conanfile.generators = tmp
-
-        installer = BinaryInstaller(self.app, recorder=recorder)
-        installer.install(deps_graph, remotes, build, update, graph_info.profile_host,
-                          graph_info.profile_build, graph_lock=graph_info.graph_lock,
-                          keep_build=False)
-
-        install_folder = install_folder or cwd
-        workspace.generate(install_folder, deps_graph, self.app.out)
-
-    @api_method
-    def install_reference(self, reference, settings=None, options=None, env=None,
-                          remote_name=None, verify=None, manifests=None,
-                          manifests_interactive=None, build=None, profile_names=None,
-                          update=False, generators=None, install_folder=None, cwd=None,
-                          lockfile=None, lockfile_out=None, profile_build=None,
-                          lockfile_node_id=None, is_build_require=False, conf=None,
-                          require_overrides=None):
-        profile_host = ProfileData(profiles=profile_names, settings=settings, options=options,
-                                   env=env, conf=conf)
-        recorder = ActionRecorder()
-        cwd = cwd or os.getcwd()
-        try:
-            manifests = _parse_manifests_arguments(verify, manifests, manifests_interactive, cwd)
-            manifest_folder, manifest_interactive, manifest_verify = manifests
-
-            lockfile = _make_abs_path(lockfile, cwd) if lockfile else None
-            graph_info = get_graph_info(profile_host, profile_build, cwd, None,
-                                        self.app.cache, self.app.out, lockfile=lockfile)
-
-            install_folder = _make_abs_path(install_folder, cwd)
-
-            mkdir(install_folder)
-            remotes = self.app.load_remotes(remote_name=remote_name, update=update)
-            deps_install(self.app, ref_or_path=reference, install_folder=install_folder,
-                         base_folder=cwd, remotes=remotes, graph_info=graph_info, build_modes=build,
-                         update=update, manifest_folder=manifest_folder,
-                         manifest_verify=manifest_verify,
-                         manifest_interactive=manifest_interactive,
-                         generators=generators, recorder=recorder,
-                         lockfile_node_id=lockfile_node_id,
-                         is_build_require=is_build_require,
-                         add_txt_generator=False,
-                         require_overrides=require_overrides)
-
-            if lockfile_out:
-                lockfile_out = _make_abs_path(lockfile_out, cwd)
-                graph_lock_file = GraphLockFile(graph_info.profile_host, graph_info.profile_build,
-                                                graph_info.graph_lock)
-                graph_lock_file.save(lockfile_out)
-            return recorder.get_info(self.app.config.revisions_enabled)
-        except ConanException as exc:
-            recorder.error = True
-            exc.info = recorder.get_info(self.app.config.revisions_enabled)
-            raise
-
-    @api_method
-    def install(self, path="", name=None, version=None, user=None, channel=None,
-                settings=None, options=None, env=None,
-                remote_name=None, verify=None, manifests=None,
-                manifests_interactive=None, build=None, profile_names=None,
-                update=False, generators=None, no_imports=False, install_folder=None,
-                output_folder=None, cwd=None,
-                lockfile=None, lockfile_out=None, profile_build=None, conf=None,
-                require_overrides=None):
-        profile_host = ProfileData(profiles=profile_names, settings=settings, options=options,
-                                   env=env, conf=conf)
-        recorder = ActionRecorder()
-        cwd = cwd or os.getcwd()
-        try:
-            manifests = _parse_manifests_arguments(verify, manifests, manifests_interactive, cwd)
-            manifest_folder, manifest_interactive, manifest_verify = manifests
-
-            lockfile = _make_abs_path(lockfile, cwd) if lockfile else None
-            graph_info = get_graph_info(profile_host, profile_build, cwd, None,
-                                        self.app.cache, self.app.out,
-                                        name=name, version=version, user=user, channel=channel,
-                                        lockfile=lockfile)
-
-            install_folder = _make_abs_path(install_folder, cwd)
-            conanfile_path = _get_conanfile_path(path, cwd, py=None)
-
-            remotes = self.app.load_remotes(remote_name=remote_name, update=update)
-            deps_install(app=self.app,
-                         ref_or_path=conanfile_path,
-                         install_folder=install_folder,
-                         output_folder=output_folder,
-                         base_folder=cwd,
-                         remotes=remotes,
-                         graph_info=graph_info,
-                         build_modes=build,
-                         update=update,
-                         manifest_folder=manifest_folder,
-                         manifest_verify=manifest_verify,
-                         manifest_interactive=manifest_interactive,
-                         generators=generators,
-                         no_imports=no_imports,
-                         recorder=recorder,
-                         require_overrides=require_overrides,
-                         conanfile_path=os.path.dirname(conanfile_path))
-
-            if lockfile_out:
-                lockfile_out = _make_abs_path(lockfile_out, cwd)
-                graph_lock_file = GraphLockFile(graph_info.profile_host, graph_info.profile_build,
-                                                graph_info.graph_lock)
-                graph_lock_file.save(lockfile_out)
-            return recorder.get_info(self.app.config.revisions_enabled)
-        except ConanException as exc:
-            recorder.error = True
-            exc.info = recorder.get_info(self.app.config.revisions_enabled)
-            raise
-
-    @api_method
-    def config_get(self, item):
-        if item == "storage.path":
-            result = self.app.config.storage_path
-        else:
-            result = self.app.config.get_item(item)
-        self.app.out.info(result)
-        return result
-
-    @api_method
-    def config_set(self, item, value):
-        self.app.config.set_item(item, value)
-
-    @api_method
-    def config_rm(self, item):
-        self.app.config.rm_item(item)
-
-    @api_method
-    def config_install_list(self):
-        if not os.path.isfile(self.app.cache.config_install_file):
-            return []
-        return json.loads(load(self.app.cache.config_install_file))
->>>>>>> a0f7e9c1
 
     @api_method
     def source(self, path, source_folder=None, cwd=None):
         app = ConanApp(self.cache_folder)
+        app.load_remotes()
 
         cwd = cwd or os.getcwd()
         conanfile_path = _get_conanfile_path(path, cwd, py=True)
@@ -518,598 +96,4 @@
         conanfile.folders.set_base_build(None)
         conanfile.folders.set_base_package(None)
 
-        config_source_local(conanfile, conanfile_path, app.hook_manager)
-
-
-<<<<<<< HEAD
-def get_graph_info(profile_host, profile_build, cwd, cache,
-                   name=None, version=None, user=None, channel=None, lockfile=None):
-=======
-        for remote_name, refs in references.items():
-            for ref in refs:
-                if fill_revisions:
-                    layout = self.app.cache.package_layout(ref)
-                    if isinstance(layout, PackageCacheLayout):
-                        ref = ref.copy_with_rev(layout.recipe_revision())
-
-                search_recorder.add_recipe(remote_name, ref, with_packages=False)
-        return search_recorder.get_info()
-
-    @api_method
-    def search_packages(self, reference, query=None, remote_name=None, outdated=False):
-        search_recorder = SearchRecorder()
-        remotes = self.app.cache.registry.load_remotes()
-        search = Search(self.app.cache, self.app.remote_manager, remotes)
-
-        try:
-            ref = ConanFileReference.loads(reference)
-            references = search.search_packages(ref, remote_name, query=query, outdated=outdated)
-        except ConanException as exc:
-            search_recorder.error = True
-            exc.info = search_recorder.get_info()
-            raise
-
-        for remote_name, remote_ref in references.items():
-            search_recorder.add_recipe(remote_name, ref)
-            if remote_ref.ordered_packages:
-                for package_id, properties in remote_ref.ordered_packages.items():
-                    package_recipe_hash = properties.get("recipe_hash", None)
-                    # Artifactory uses field 'requires', conan_center 'full_requires'
-                    requires = properties.get("requires", []) or properties.get("full_requires", [])
-                    search_recorder.add_package(remote_name, ref,
-                                                package_id, properties.get("options", []),
-                                                properties.get("settings", []),
-                                                requires,
-                                                remote_ref.recipe_hash != package_recipe_hash)
-        return search_recorder.get_info()
-
-    @api_method
-    def upload(self, pattern, package=None, remote_name=None, all_packages=False, confirm=False,
-               retry=None, retry_wait=None, integrity_check=False, policy=None, query=None,
-               parallel_upload=False):
-        """ Uploads a package recipe and the generated binary packages to a specified remote
-        """
-        upload_recorder = UploadRecorder()
-        uploader = CmdUpload(self.app.cache, self.app.user_io, self.app.remote_manager,
-                             self.app.loader, self.app.hook_manager)
-        remotes = self.app.load_remotes(remote_name=remote_name)
-        try:
-            uploader.upload(pattern, remotes, upload_recorder, package, all_packages, confirm,
-                            retry, retry_wait, integrity_check, policy, query=query,
-                            parallel_upload=parallel_upload)
-            return upload_recorder.get_info()
-        except ConanException as exc:
-            upload_recorder.error = True
-            exc.info = upload_recorder.get_info()
-            raise
-
-    @api_method
-    def remote_list(self):
-        return list(self.app.cache.registry.load_remotes().all_values())
-
-    @api_method
-    def remote_add(self, remote_name, url, verify_ssl=True, insert=None, force=None):
-        return self.app.cache.registry.add(remote_name, url, verify_ssl, insert, force)
-
-    @api_method
-    def remote_remove(self, remote_name):
-        return self.app.cache.registry.remove(remote_name)
-
-    @api_method
-    def remote_set_disabled_state(self, remote_name, state):
-        return self.app.cache.registry.set_disabled_state(remote_name, state)
-
-    @api_method
-    def remote_update(self, remote_name, url, verify_ssl=True, insert=None):
-        return self.app.cache.registry.update(remote_name, url, verify_ssl, insert)
-
-    @api_method
-    def remote_rename(self, remote_name, new_new_remote):
-        return self.app.cache.registry.rename(remote_name, new_new_remote)
-
-    @api_method
-    def remote_list_ref(self, no_remote=False):
-        if no_remote:
-            result = {}
-            for ref in self.app.cache.all_refs():
-                metadata = self.app.cache.package_layout(ref).load_metadata()
-                if not metadata.recipe.remote:
-                    result[str(ref)] = None
-            return result
-        else:
-            return {str(r): remote_name for r, remote_name in
-                    self.app.cache.registry.refs_list.items()
-                    if remote_name}
-
-    @api_method
-    def remote_add_ref(self, reference, remote_name):
-        ref = ConanFileReference.loads(reference, validate=True)
-        remote = self.app.cache.registry.load_remotes()[remote_name]
-        with self.app.cache.package_layout(ref).update_metadata() as metadata:
-            metadata.recipe.remote = remote.name
-
-    @api_method
-    def remote_remove_ref(self, reference):
-        ref = ConanFileReference.loads(reference, validate=True)
-        with self.app.cache.package_layout(ref).update_metadata() as metadata:
-            metadata.recipe.remote = None
-
-    @api_method
-    def remote_update_ref(self, reference, remote_name):
-        ref = ConanFileReference.loads(reference, validate=True)
-        remote = self.app.cache.registry.load_remotes()[remote_name]
-        with self.app.cache.package_layout(ref).update_metadata() as metadata:
-            metadata.recipe.remote = remote.name
-
-    @api_method
-    def remote_list_pref(self, reference, no_remote=False):
-        ref = ConanFileReference.loads(reference, validate=True)
-        if no_remote:
-            result = {}
-            metadata = self.app.cache.package_layout(ref).load_metadata()
-            for pid, pkg_metadata in metadata.packages.items():
-                if not pkg_metadata.remote:
-                    pref = PackageReference(ref, pid)
-                    result[repr(pref)] = None
-            return result
-        else:
-            ret = {}
-            tmp = self.app.cache.registry.prefs_list
-            for pref, remote in tmp.items():
-                if pref.ref == ref and remote:
-                    ret[repr(pref)] = remote
-            return ret
-
-    @api_method
-    def remote_add_pref(self, package_reference, remote_name):
-        pref = PackageReference.loads(package_reference, validate=True)
-        remote = self.app.cache.registry.load_remotes()[remote_name]
-        with self.app.cache.package_layout(pref.ref).update_metadata() as metadata:
-            m = metadata.packages.get(pref.id)
-            if m and m.remote:
-                raise ConanException("%s already exists. Use update" % str(pref))
-            metadata.packages[pref.id].remote = remote.name
-
-    @api_method
-    def remote_remove_pref(self, package_reference):
-        pref = PackageReference.loads(package_reference, validate=True)
-        with self.app.cache.package_layout(pref.ref).update_metadata() as metadata:
-            m = metadata.packages.get(pref.id)
-            if m:
-                m.remote = None
-
-    @api_method
-    def remote_update_pref(self, package_reference, remote_name):
-        pref = PackageReference.loads(package_reference, validate=True)
-        _ = self.app.cache.registry.load_remotes()[remote_name]
-        with self.app.cache.package_layout(pref.ref).update_metadata() as metadata:
-            m = metadata.packages.get(pref.id)
-            if m:
-                m.remote = remote_name
-
-    @api_method
-    def remote_clean(self):
-        return self.app.cache.registry.clear()
-
-    @api_method
-    def remove_system_reqs(self, reference):
-        try:
-            ref = ConanFileReference.loads(reference)
-            self.app.cache.package_layout(ref).remove_system_reqs()
-            self.app.out.info(
-                "Cache system_reqs from %s has been removed" % repr(ref))
-        except Exception as error:
-            raise ConanException("Unable to remove system_reqs: %s" % error)
-
-    @api_method
-    def remove_system_reqs_by_pattern(self, pattern):
-        for ref in search_recipes(self.app.cache, pattern=pattern):
-            self.remove_system_reqs(repr(ref))
-
-    @api_method
-    def remove_locks(self):
-        self.app.cache.remove_locks()
-
-    @api_method
-    def profile_list(self):
-        return cmd_profile_list(self.app.cache.profiles_path, self.app.out)
-
-    @api_method
-    def create_profile(self, profile_name, detect=False, force=False):
-        return cmd_profile_create(profile_name, self.app.cache.profiles_path,
-                                  self.app.out, detect, force)
-
-    @api_method
-    def update_profile(self, profile_name, key, value):
-        return cmd_profile_update(profile_name, key, value, self.app.cache.profiles_path)
-
-    @api_method
-    def get_profile_key(self, profile_name, key):
-        return cmd_profile_get(profile_name, key, self.app.cache.profiles_path)
-
-    @api_method
-    def delete_profile_key(self, profile_name, key):
-        return cmd_profile_delete_key(profile_name, key, self.app.cache.profiles_path)
-
-    @api_method
-    def read_profile(self, profile=None):
-        p, _ = read_profile(profile, os.getcwd(), self.app.cache.profiles_path)
-        return p
-
-    @api_method
-    def get_path(self, reference, package_id=None, path=None, remote_name=None):
-        ref = ConanFileReference.loads(reference)
-        if not path:
-            path = "conanfile.py" if not package_id else "conaninfo.txt"
-
-        if not remote_name:
-            package_layout = self.app.cache.package_layout(ref, short_paths=None)
-            return package_layout.get_path(path=path, package_id=package_id), path
-        else:
-            remote = self.get_remote_by_name(remote_name)
-            if self.app.config.revisions_enabled and not ref.revision:
-                ref = self.app.remote_manager.get_latest_recipe_revision(ref, remote)
-            if package_id:
-                pref = PackageReference(ref, package_id)
-                if self.app.config.revisions_enabled and not pref.revision:
-                    pref = self.app.remote_manager.get_latest_package_revision(pref, remote)
-                return self.app.remote_manager.get_package_path(pref, path, remote), path
-            else:
-                return self.app.remote_manager.get_recipe_path(ref, path, remote), path
-
-    @api_method
-    def export_alias(self, reference, target_reference):
-        self.app.load_remotes()
-
-        ref = ConanFileReference.loads(reference)
-        target_ref = ConanFileReference.loads(target_reference)
-
-        if ref.name != target_ref.name:
-            raise ConanException("An alias can only be defined to a package with the same name")
-
-        # Do not allow to override an existing package
-        alias_conanfile_path = self.app.cache.package_layout(ref).conanfile()
-        if os.path.exists(alias_conanfile_path):
-            conanfile = self.app.loader.load_basic(alias_conanfile_path)
-            if not getattr(conanfile, 'alias', None):
-                raise ConanException("Reference '{}' is already a package, remove it before "
-                                     "creating and alias with the same name".format(ref))
-
-        package_layout = self.app.cache.package_layout(ref)
-        return export_alias(package_layout, target_ref,
-                            revisions_enabled=self.app.config.revisions_enabled,
-                            output=self.app.out)
-
-    @api_method
-    def get_default_remote(self):
-        return self.app.cache.registry.load_remotes().default
-
-    @api_method
-    def get_remote_by_name(self, remote_name):
-        return self.app.cache.registry.load_remotes()[remote_name]
-
-    @api_method
-    def get_recipe_revisions(self, reference, remote_name=None):
-        if not self.app.config.revisions_enabled:
-            raise ConanException("The client doesn't have the revisions feature enabled."
-                                 " Enable this feature setting to '1' the environment variable"
-                                 " 'CONAN_REVISIONS_ENABLED' or the config value"
-                                 " 'general.revisions_enabled' in your conan.conf file")
-        ref = ConanFileReference.loads(reference)
-        if ref.revision:
-            raise ConanException("Cannot list the revisions of a specific recipe revision")
-
-        if not remote_name:
-            layout = self.app.cache.package_layout(ref)
-            try:
-                rev = layout.recipe_revision()
-            except RecipeNotFoundException as e:
-                e.print_rev = True
-                raise e
-
-            # Check the time in the associated remote if any
-            remote_name = layout.load_metadata().recipe.remote
-            remote = self.app.cache.registry.load_remotes()[remote_name] if remote_name else None
-            rev_time = None
-            if remote:
-                try:
-                    revisions = self.app.remote_manager.get_recipe_revisions(ref, remote)
-                except RecipeNotFoundException:
-                    pass
-                except (NoRestV2Available, NotFoundException):
-                    rev_time = None
-                else:
-                    tmp = {r["revision"]: r["time"] for r in revisions}
-                    rev_time = tmp.get(rev)
-
-            return [{"revision": rev, "time": rev_time}]
-        else:
-            remote = self.get_remote_by_name(remote_name)
-            return self.app.remote_manager.get_recipe_revisions(ref, remote=remote)
-
-    @api_method
-    def get_package_revisions(self, reference, remote_name=None):
-        if not self.app.config.revisions_enabled:
-            raise ConanException("The client doesn't have the revisions feature enabled."
-                                 " Enable this feature setting to '1' the environment variable"
-                                 " 'CONAN_REVISIONS_ENABLED' or the config value"
-                                 " 'general.revisions_enabled' in your conan.conf file")
-        pref = PackageReference.loads(reference, validate=True)
-        if not pref.ref.revision:
-            raise ConanException("Specify a recipe reference with revision")
-        if pref.revision:
-            raise ConanException("Cannot list the revisions of a specific package revision")
-
-        if not remote_name:
-            layout = self.app.cache.package_layout(pref.ref)
-            try:
-                rev = layout.package_revision(pref)
-            except (RecipeNotFoundException, PackageNotFoundException) as e:
-                e.print_rev = True
-                raise e
-
-            # Check the time in the associated remote if any
-            remote_name = layout.load_metadata().recipe.remote
-            remote = self.app.cache.registry.load_remotes()[remote_name] if remote_name else None
-            rev_time = None
-            if remote:
-                try:
-                    revisions = self.app.remote_manager.get_package_revisions(pref, remote)
-                except RecipeNotFoundException:
-                    pass
-                except (NoRestV2Available, NotFoundException):
-                    rev_time = None
-                else:
-                    tmp = {r["revision"]: r["time"] for r in revisions}
-                    rev_time = tmp.get(rev)
-
-            return [{"revision": rev, "time": rev_time}]
-        else:
-            remote = self.get_remote_by_name(remote_name)
-            return self.app.remote_manager.get_package_revisions(pref, remote=remote)
-
-    @api_method
-    def editable_add(self, path, reference, layout, output_folder, cwd):
-        # Retrieve conanfile.py from target_path
-        target_path = _get_conanfile_path(path=path, cwd=cwd, py=True)
-
-        self.app.load_remotes()
-
-        # Check the conanfile is there, and name/version matches
-        ref = ConanFileReference.loads(reference, validate=True)
-        target_conanfile = self.app.loader.load_basic(target_path)
-        if (target_conanfile.name and target_conanfile.name != ref.name) or \
-                (target_conanfile.version and target_conanfile.version != ref.version):
-            raise ConanException("Name and version from reference ({}) and target "
-                                 "conanfile.py ({}/{}) must match".
-                                 format(ref, target_conanfile.name, target_conanfile.version))
-
-        layout_abs_path = get_editable_abs_path(layout, cwd, self.app.cache.cache_folder)
-        if layout_abs_path:
-            self.app.out.success("Using layout file: %s" % layout_abs_path)
-
-        if output_folder is not None:
-            build_folder = _make_abs_path(output_folder)
-
-        self.app.cache.editable_packages.add(ref, target_path, layout_abs_path, output_folder)
-
-    @api_method
-    def editable_remove(self, reference):
-        ref = ConanFileReference.loads(reference, validate=True)
-        return self.app.cache.editable_packages.remove(ref)
-
-    @api_method
-    def editable_list(self):
-        return {str(k): v for k, v in self.app.cache.editable_packages.edited_refs.items()}
-
-    @api_method
-    def lock_update(self, old_lockfile, new_lockfile, cwd=None):
-        cwd = cwd or os.getcwd()
-        old_lockfile = _make_abs_path(old_lockfile, cwd)
-        revisions_enabled = self.app.config.revisions_enabled
-        old_lock = GraphLockFile.load(old_lockfile, revisions_enabled)
-        new_lockfile = _make_abs_path(new_lockfile, cwd)
-        new_lock = GraphLockFile.load(new_lockfile, revisions_enabled)
-        if old_lock.profile_host.dumps() != new_lock.profile_host.dumps():
-            raise ConanException("Profiles of lockfiles are different\n%s:\n%s\n%s:\n%s"
-                                 % (old_lockfile, old_lock.profile_host.dumps(),
-                                    new_lockfile, new_lock.profile_host.dumps()))
-        old_lock.graph_lock.update_lock(new_lock.graph_lock)
-        old_lock.save(old_lockfile)
-
-    @api_method
-    def lock_build_order(self, lockfile, cwd=None):
-        cwd = cwd or os.getcwd()
-        lockfile = _make_abs_path(lockfile, cwd)
-
-        graph_lock_file = GraphLockFile.load(lockfile, self.app.cache.config.revisions_enabled)
-        if graph_lock_file.profile_host is None:
-            raise ConanException("Lockfiles with --base do not contain profile information, "
-                                 "cannot be used. Create a full lockfile")
-
-        graph_lock = graph_lock_file.graph_lock
-        build_order = graph_lock.build_order()
-        return build_order
-
-    @api_method
-    def lock_clean_modified(self, lockfile, cwd=None):
-        cwd = cwd or os.getcwd()
-        lockfile = _make_abs_path(lockfile, cwd)
-
-        graph_lock_file = GraphLockFile.load(lockfile, self.app.cache.config.revisions_enabled)
-        graph_lock = graph_lock_file.graph_lock
-        graph_lock.clean_modified()
-        graph_lock_file.save(lockfile)
-
-    @api_method
-    def lock_install(self, lockfile, remote_name=None, build=None,
-                     generators=None, install_folder=None, cwd=None,
-                     lockfile_out=None, recipes=None):
-        lockfile = _make_abs_path(lockfile, cwd) if lockfile else None
-        graph_info = get_graph_info(None, None, cwd, None,
-                                    self.app.cache, self.app.out, lockfile=lockfile)
-
-        if not generators:  # We don't want the default txt
-            generators = False
-
-        install_folder = _make_abs_path(install_folder, cwd)
-
-        mkdir(install_folder)
-        remotes = self.app.load_remotes(remote_name=remote_name)
-        recorder = ActionRecorder()
-        graph_lock = graph_info.graph_lock
-        root_id = graph_lock.root_node_id()
-        reference = graph_lock.nodes[root_id].ref
-        if recipes:
-            graph = self.app.graph_manager.load_graph(reference, create_reference=None,
-                                                      graph_info=graph_info, build_mode=None,
-                                                      check_updates=False, update=None,
-                                                      remotes=remotes, recorder=recorder,
-                                                      lockfile_node_id=root_id)
-            print_graph(graph, self.app.out)
-        else:
-            deps_install(self.app, ref_or_path=reference, install_folder=install_folder,
-                         base_folder=cwd,
-                         remotes=remotes, graph_info=graph_info, build_modes=build,
-                         generators=generators, recorder=recorder, lockfile_node_id=root_id)
-
-        if lockfile_out:
-            lockfile_out = _make_abs_path(lockfile_out, cwd)
-            graph_lock_file = GraphLockFile(graph_info.profile_host, graph_info.profile_build,
-                                            graph_info.graph_lock)
-            graph_lock_file.save(lockfile_out)
-
-    @api_method
-    def lock_bundle_create(self, lockfiles, lockfile_out, cwd=None):
-        cwd = cwd or os.getcwd()
-        result = LockBundle.create(lockfiles, self.app.cache.config.revisions_enabled, cwd)
-        lockfile_out = _make_abs_path(lockfile_out, cwd)
-        save(lockfile_out, result.dumps())
-
-    @api_method
-    def lock_bundle_build_order(self, lockfile, cwd=None):
-        cwd = cwd or os.getcwd()
-        lockfile = _make_abs_path(lockfile, cwd)
-        lock_bundle = LockBundle()
-        lock_bundle.loads(load(lockfile))
-        build_order = lock_bundle.build_order()
-        return build_order
-
-    @api_method
-    def lock_bundle_update(self, lock_bundle_path, cwd=None):
-        cwd = cwd or os.getcwd()
-        lock_bundle_path = _make_abs_path(lock_bundle_path, cwd)
-        revisions_enabled = self.app.cache.config.revisions_enabled
-        LockBundle.update_bundle(lock_bundle_path, revisions_enabled)
-
-    @api_method
-    def lock_bundle_clean_modified(self, lock_bundle_path, cwd=None):
-        cwd = cwd or os.getcwd()
-        lock_bundle_path = _make_abs_path(lock_bundle_path, cwd)
-        revisions_enabled = self.app.cache.config.revisions_enabled
-        LockBundle.clean_modified(lock_bundle_path, revisions_enabled)
-
-    @api_method
-    def lock_create(self, path, lockfile_out,
-                    reference=None, name=None, version=None, user=None, channel=None,
-                    profile_host=None, profile_build=None, remote_name=None, update=None, build=None,
-                    base=None, lockfile=None):
-        # profile_host is mandatory
-        profile_host = profile_host or ProfileData(None, None, None, None, None)
-        profile_build = profile_build or ProfileData(None, None, None, None, None)
-        cwd = os.getcwd()
-
-        if path and reference:
-            raise ConanException("Both path and reference arguments were provided. Please provide "
-                                 "only one of them")
-
-        if path:
-            ref_or_path = _make_abs_path(path, cwd)
-            if os.path.isdir(ref_or_path):
-                raise ConanException("Path argument must include filename "
-                                     "like 'conanfile.py' or 'path/conanfile.py'")
-            if not os.path.isfile(ref_or_path):
-                raise ConanException("Conanfile does not exist in %s" % ref_or_path)
-        else:  # reference
-            ref_or_path = ConanFileReference.loads(reference)
-
-        phost = pbuild = graph_lock = None
-        if lockfile:
-            lockfile = _make_abs_path(lockfile, cwd)
-            graph_lock_file = GraphLockFile.load(lockfile, self.app.cache.config.revisions_enabled)
-            phost = graph_lock_file.profile_host
-            pbuild = graph_lock_file.profile_build
-            graph_lock = graph_lock_file.graph_lock
-            graph_lock.relax()
-
-        if not phost:
-            phost = profile_from_args(profile_host.profiles, profile_host.settings,
-                                      profile_host.options, profile_host.env, profile_host.conf,
-                                      cwd, self.app.cache)
-
-        if not pbuild:
-            # Only work on the profile_build if something is provided
-            pbuild = profile_from_args(profile_build.profiles, profile_build.settings,
-                                       profile_build.options, profile_build.env, profile_build.conf,
-                                       cwd, self.app.cache, build_profile=True)
-
-        root_ref = ConanFileReference(name, version, user, channel, validate=False)
-        phost.process_settings(self.app.cache)
-        if pbuild:
-            pbuild.process_settings(self.app.cache)
-        graph_info = GraphInfo(profile_host=phost, profile_build=pbuild, root_ref=root_ref)
-        graph_info.graph_lock = graph_lock
-
-        recorder = ActionRecorder()
-        # FIXME: Using update as check_update?
-        remotes = self.app.load_remotes(remote_name=remote_name, check_updates=update)
-        deps_graph = self.app.graph_manager.load_graph(ref_or_path, None, graph_info, build, update,
-                                                       update, remotes, recorder)
-        print_graph(deps_graph, self.app.out)
-
-        # The computed graph-lock by the graph expansion
-        graph_lock = graph_info.graph_lock
-        # Pure graph_lock, no more graph_info mess
-        graph_lock_file = GraphLockFile(phost, pbuild, graph_lock)
-        if lockfile:
-            new_graph_lock = GraphLock(deps_graph, self.app.config.revisions_enabled)
-            graph_lock_file = GraphLockFile(phost, pbuild, new_graph_lock)
-        if base:
-            graph_lock_file.only_recipes()
-
-        lockfile_out = _make_abs_path(lockfile_out or "conan.lock")
-        graph_lock_file.save(lockfile_out)
-        self.app.out.info("Generated lockfile: %s" % lockfile_out)
-
-
-Conan = ConanAPIV1
->>>>>>> a0f7e9c1
-
-    root_ref = RecipeReference(name, version, user, channel)
-
-    graph_lock = None
-    if lockfile:
-        lockfile = lockfile if os.path.isfile(lockfile) else os.path.join(lockfile, LOCKFILE)
-        graph_lock = Lockfile.load(lockfile)
-        ConanOutput().info("Using lockfile: '{}'".format(lockfile))
-
-    profile_loader = ProfileLoader(cache)
-    profiles = [profile_loader.get_default_host()] if not profile_host.profiles \
-        else profile_host.profiles
-    phost = profile_loader.from_cli_args(profiles, profile_host.settings,
-                                         profile_host.options, profile_host.env,
-                                         profile_host.conf, cwd)
-
-    profiles = [profile_loader.get_default_build()] if not profile_build.profiles \
-        else profile_build.profiles
-    # Only work on the profile_build if something is provided
-    pbuild = profile_loader.from_cli_args(profiles, profile_build.settings,
-                                          profile_build.options, profile_build.env,
-                                          profile_build.conf, cwd)
-
-    # Apply the new_config to the profiles the global one, so recipes get it too
-    # TODO: This means lockfiles contain whole copy of the config here?
-    # FIXME: Apply to locked graph-info as well
-    phost.conf.rebase_conf_definition(cache.new_config)
-    pbuild.conf.rebase_conf_definition(cache.new_config)
-    return phost, pbuild, graph_lock, root_ref+        config_source_local(conanfile, conanfile_path, app.hook_manager)