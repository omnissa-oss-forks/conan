--- conflicted
+++ resolved
@@ -1119,11 +1119,6 @@
             if not args.pattern_or_reference:
                 raise ConanException('Please specify a pattern to be removed ("*" for all)')
 
-<<<<<<< HEAD
-        return self._conan.remove(pattern=args.pattern_or_reference, query=args.query,
-                                  packages=args.packages, builds=args.builds, src=args.src,
-                                  force=args.force, remote_name=args.remote)
-=======
         try:
             pref = PackageReference.loads(args.pattern_or_reference, validate=True)
             packages = [pref.id]
@@ -1138,59 +1133,7 @@
 
         return self._conan.remove(pattern=pattern_or_reference, query=args.query,
                                   packages=packages, builds=args.builds, src=args.src,
-                                  force=args.force, remote_name=args.remote, outdated=args.outdated)
-
-    def copy(self, *args):
-        """
-        Copies conan recipes and packages to another user/channel.
-
-        Useful to promote packages (e.g. from "beta" to "stable") or transfer
-        them from one user to another.
-        """
-        parser = argparse.ArgumentParser(description=self.copy.__doc__,
-                                         prog="conan copy",
-                                         formatter_class=SmartFormatter)
-        parser.add_argument("reference", default="",
-                            help='package reference. e.g., MyPackage/1.2@user/channel')
-        parser.add_argument("user_channel", default="",
-                            help='Destination user/channel. e.g., lasote/testing')
-        parser.add_argument("-p", "--package", nargs=1, action=Extender,
-                            help='copy specified package ID '
-                            '[DEPRECATED: use full reference instead]')
-        parser.add_argument("--all", action='store_true', default=False,
-                            help='Copy all packages from the specified package recipe')
-        parser.add_argument("--force", action='store_true', default=False,
-                            help='Override destination packages and the package recipe')
-        args = parser.parse_args(*args)
-
-        try:
-            pref = PackageReference.loads(args.reference, validate=True)
-        except ConanException:
-            reference = args.reference
-            packages_list = args.package
-
-            if packages_list:
-                self._out.warn("Usage of `--package` argument is deprecated."
-                               " Use a full reference instead: "
-                               "`conan copy [...] {}:{}`".format(reference, packages_list[0]))
-
-            if args.all and packages_list:
-                raise ConanException("Cannot specify both --all and --package")
-        else:
-            reference = repr(pref.ref)
-            packages_list = [pref.id]
-            if args.package:
-                raise ConanException("Use a full package reference (preferred) or the `--package`"
-                                     " command argument, but not both.")
-
-            if args.all:
-                raise ConanException("'--all' argument cannot be used together with full reference")
-
-        self._warn_python_version()
-
-        return self._conan.copy(reference=reference, user_channel=args.user_channel,
-                                force=args.force, packages=packages_list or args.all)
->>>>>>> c3ecb9c5
+                                  force=args.force, remote_name=args.remote)
 
     def user(self, *args):
         """
