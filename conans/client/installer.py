--- conflicted
+++ resolved
@@ -279,14 +279,8 @@
         self._user_io.out.info('Building your package in %s' % build_folder)
         if not os.path.exists(build_folder):
             self._config_source(export_folder, src_folder, conan_file)
-<<<<<<< HEAD
-            self._user_io.out.info('Preparing your build in %s' % build_folder)
+            self._user_io.out.info('Copying sources to build folder')
             shutil.copytree(src_folder, build_folder, symlinks=True)
-        self._user_io.out.info('Building your packages in %s' % build_folder)
-=======
-            self._user_io.out.info('Copying sources to build folder')
-            shutil.copytree(src_folder, build_folder)
->>>>>>> d4cc0a25
         os.chdir(build_folder)
         # Read generators from conanfile and generate the needed files
         write_generators(conan_file, build_folder, self._user_io.out)
