# Allow conans to import ConanFile from here
# to allow refactors
from conans.client.build.autotools_environment import AutoToolsBuildEnvironment
from conans.client.build.cmake import CMake
from conans.client.build.meson import Meson
from conans.client.build.msbuild import MSBuild
from conans.client.build.visual_environment import VisualStudioBuildEnvironment
from conans.client.run_environment import RunEnvironment
from conans.model.conan_file import ConanFile
from conans.model.options import Options
from conans.model.settings import Settings
from conans.util.files import load

# complex_search: With ORs and not filtering by not restricted settings
COMPLEX_SEARCH_CAPABILITY = "complex_search"
SERVER_CAPABILITIES = [COMPLEX_SEARCH_CAPABILITY, ]


<<<<<<< HEAD
__version__ = '1.4.0-dev'
=======
__version__ = '1.3.3'
>>>>>>> 6cddf305
<|MERGE_RESOLUTION|>--- conflicted
+++ resolved
@@ -16,8 +16,4 @@
 SERVER_CAPABILITIES = [COMPLEX_SEARCH_CAPABILITY, ]
 
 
-<<<<<<< HEAD
-__version__ = '1.4.0-dev'
-=======
-__version__ = '1.3.3'
->>>>>>> 6cddf305
+__version__ = '1.4.0-dev'