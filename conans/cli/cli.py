--- conflicted
+++ resolved
@@ -127,7 +127,6 @@
         ) and is_config_install_scheduled(self._conan_api):
             self._conan_api.config_install(None, None)
 
-<<<<<<< HEAD
         try:
             command.run(self.conan_api, self.commands[command_argument].parser,
                         args[0][1:], commands=self.commands, groups=self.groups)
@@ -151,12 +150,11 @@
             self._conan_api.out.error(msg)
 
         return exit_error
-=======
-        command.run(self._conan_api, self._commands[command_argument].parser,
-                    args[0][1:], commands=self._commands, groups=self._groups)
-
-        return SUCCESS
->>>>>>> 91c9a4f1
+
+
+def cli_out_write(data, fg=None, bg=None):
+    data = "{}{}{}{}\n".format(fg or '', bg or '', data, Style.RESET_ALL)
+    sys.stdout.write(data)
 
 
 def main(args):
